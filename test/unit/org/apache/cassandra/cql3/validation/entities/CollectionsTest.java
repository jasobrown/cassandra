/*
 * Licensed to the Apache Software Foundation (ASF) under one
 * or more contributor license agreements.  See the NOTICE file
 * distributed with this work for additional information
 * regarding copyright ownership.  The ASF licenses this file
 * to you under the Apache License, Version 2.0 (the
 * "License"); you may not use this file except in compliance
 * with the License.  You may obtain a copy of the License at
 *
 *     http://www.apache.org/licenses/LICENSE-2.0
 *
 * Unless required by applicable law or agreed to in writing, software
 * distributed under the License is distributed on an "AS IS" BASIS,
 * WITHOUT WARRANTIES OR CONDITIONS OF ANY KIND, either express or implied.
 * See the License for the specific language governing permissions and
 * limitations under the License.
 */
package org.apache.cassandra.cql3.validation.entities;

import java.util.Map;
import java.util.Random;
import java.util.Set;
import java.util.Arrays;
import java.util.UUID;

import org.junit.Test;

import org.apache.cassandra.cql3.CQLTester;
import org.apache.cassandra.utils.FBUtilities;

import static org.junit.Assert.assertEquals;

public class CollectionsTest extends CQLTester
{
    @Test
    public void testMapBulkRemoval() throws Throwable
    {
        createTable("CREATE TABLE %s (k int PRIMARY KEY, m map<text, text>)");

        execute("INSERT INTO %s(k, m) VALUES (?, ?)", 0, map("k1", "v1", "k2", "v2", "k3", "v3"));

        assertRows(execute("SELECT * FROM %s"),
            row(0, map("k1", "v1", "k2", "v2", "k3", "v3"))
        );

        execute("UPDATE %s SET m = m - ? WHERE k = ?", set("k2"), 0);

        assertRows(execute("SELECT * FROM %s"),
            row(0, map("k1", "v1", "k3", "v3"))
        );

        execute("UPDATE %s SET m = m + ?, m = m - ? WHERE k = ?", map("k4", "v4"), set("k3"), 0);

        assertRows(execute("SELECT * FROM %s"),
            row(0, map("k1", "v1", "k4", "v4"))
        );
    }

    @Test
    public void testInvalidCollectionsMix() throws Throwable
    {
        createTable("CREATE TABLE %s (k int PRIMARY KEY, l list<text>, s set<text>, m map<text, text>)");

        // Note: we force the non-prepared form for some of those tests because a list and a set
        // have the same serialized format in practice and CQLTester don't validate that the type
        // of what's passed as a value in the prepared case, so the queries would work (which is ok,
        // CQLTester is just a "dumb" client).

        assertInvalid("UPDATE %s SET l = l + { 'a', 'b' } WHERE k = 0");
        assertInvalid("UPDATE %s SET l = l - { 'a', 'b' } WHERE k = 0");
        assertInvalid("UPDATE %s SET l = l + ? WHERE k = 0", map("a", "b", "c", "d"));
        assertInvalid("UPDATE %s SET l = l - ? WHERE k = 0", map("a", "b", "c", "d"));

        assertInvalid("UPDATE %s SET s = s + [ 'a', 'b' ] WHERE k = 0");
        assertInvalid("UPDATE %s SET s = s - [ 'a', 'b' ] WHERE k = 0");
        assertInvalid("UPDATE %s SET s = s + ? WHERE k = 0", map("a", "b", "c", "d"));
        assertInvalid("UPDATE %s SET s = s - ? WHERE k = 0", map("a", "b", "c", "d"));

        assertInvalid("UPDATE %s SET m = m + ? WHERE k = 0", list("a", "b"));
        assertInvalid("UPDATE %s SET m = m - [ 'a', 'b' ] WHERE k = 0");
        assertInvalid("UPDATE %s SET m = m + ? WHERE k = 0", set("a", "b"));
        assertInvalid("UPDATE %s SET m = m - ? WHERE k = 0", map("a", "b", "c", "d"));
    }

    @Test
    public void testSets() throws Throwable
    {
        createTable("CREATE TABLE %s (k int PRIMARY KEY, s set<text>)");

        execute("INSERT INTO %s(k, s) VALUES (0, ?)", set("v1", "v2", "v3", "v4"));

        assertRows(execute("SELECT s FROM %s WHERE k = 0"),
            row(set("v1", "v2", "v3", "v4"))
        );

        execute("DELETE s[?] FROM %s WHERE k = 0", "v1");

        assertRows(execute("SELECT s FROM %s WHERE k = 0"),
                   row(set("v2", "v3", "v4"))
        );

        // Full overwrite
        execute("UPDATE %s SET s = ? WHERE k = 0", set("v6", "v5"));

        assertRows(execute("SELECT s FROM %s WHERE k = 0"),
                   row(set("v5", "v6"))
        );

        execute("UPDATE %s SET s = s + ? WHERE k = 0", set("v7"));

        assertRows(execute("SELECT s FROM %s WHERE k = 0"),
                   row(set("v5", "v6", "v7"))
        );

        execute("UPDATE %s SET s = s - ? WHERE k = 0", set("v6", "v5"));

        assertRows(execute("SELECT s FROM %s WHERE k = 0"),
                   row(set("v7"))
        );

        execute("DELETE s[?] FROM %s WHERE k = 0", set("v7"));

        // Deleting an element that does not exist will succeed
        execute("DELETE s[?] FROM %s WHERE k = 0", set("v7"));

        execute("DELETE s FROM %s WHERE k = 0");

        assertRows(execute("SELECT s FROM %s WHERE k = 0"),
                   row((Object) null)
        );
    }

    @Test
    public void testMaps() throws Throwable
    {
        createTable("CREATE TABLE %s (k int PRIMARY KEY, m map<text, int>)");

        execute("INSERT INTO %s(k, m) VALUES (0, ?)", map("v1", 1, "v2", 2));

        assertRows(execute("SELECT m FROM %s WHERE k = 0"),
            row(map("v1", 1, "v2", 2))
        );

        execute("UPDATE %s SET m[?] = ?, m[?] = ? WHERE k = 0", "v3", 3, "v4", 4);

        assertRows(execute("SELECT m FROM %s WHERE k = 0"),
            row(map("v1", 1, "v2", 2, "v3", 3, "v4", 4))
        );

        execute("DELETE m[?] FROM %s WHERE k = 0", "v1");

        assertRows(execute("SELECT m FROM %s WHERE k = 0"),
            row(map("v2", 2, "v3", 3, "v4", 4))
        );

        // Full overwrite
        execute("UPDATE %s SET m = ? WHERE k = 0", map("v6", 6, "v5", 5));

        assertRows(execute("SELECT m FROM %s WHERE k = 0"),
                   row(map("v5", 5, "v6", 6))
        );

        execute("UPDATE %s SET m = m + ? WHERE k = 0", map("v7", 7));

        assertRows(execute("SELECT m FROM %s WHERE k = 0"),
                   row(map("v5", 5, "v6", 6, "v7", 7))
        );

        execute("DELETE m[?] FROM %s WHERE k = 0", "v7");

        assertRows(execute("SELECT m FROM %s WHERE k = 0"),
                   row(map("v5", 5, "v6", 6))
        );

        execute("DELETE m[?] FROM %s WHERE k = 0", "v6");

        assertRows(execute("SELECT m FROM %s WHERE k = 0"),
                   row(map("v5", 5))
        );

        execute("DELETE m[?] FROM %s WHERE k = 0", "v5");

        assertRows(execute("SELECT m FROM %s WHERE k = 0"),
                   row((Object) null)
        );

        // Deleting a non-existing key should succeed
        execute("DELETE m[?] FROM %s WHERE k = 0", "v5");

        assertRows(execute("SELECT m FROM %s WHERE k = 0"),
                   row((Object) null)
        );

        // The empty map is parsed as an empty set (because we don't have enough info at parsing
        // time when we see a {}) and special cased later. This test checks this work properly
        execute("UPDATE %s SET m = {} WHERE k = 0");

        assertRows(execute("SELECT m FROM %s WHERE k = 0"),
            row((Object)null)
        );
    }

    @Test
    public void testLists() throws Throwable
    {
        createTable("CREATE TABLE %s (k int PRIMARY KEY, l list<text>)");

        execute("INSERT INTO %s(k, l) VALUES (0, ?)", list("v1", "v2", "v3"));

        assertRows(execute("SELECT l FROM %s WHERE k = 0"), row(list("v1", "v2", "v3")));

        execute("DELETE l[?] FROM %s WHERE k = 0", 1);

        assertRows(execute("SELECT l FROM %s WHERE k = 0"), row(list("v1", "v3")));

        execute("UPDATE %s SET l[?] = ? WHERE k = 0", 1, "v4");

        assertRows(execute("SELECT l FROM %s WHERE k = 0"), row(list("v1", "v4")));

        // Full overwrite
        execute("UPDATE %s SET l = ? WHERE k = 0", list("v6", "v5"));

        assertRows(execute("SELECT l FROM %s WHERE k = 0"), row(list("v6", "v5")));

        execute("UPDATE %s SET l = l + ? WHERE k = 0", list("v7", "v8"));

        assertRows(execute("SELECT l FROM %s WHERE k = 0"), row(list("v6", "v5", "v7", "v8")));

        execute("UPDATE %s SET l = ? + l WHERE k = 0", list("v9"));

        assertRows(execute("SELECT l FROM %s WHERE k = 0"), row(list("v9", "v6", "v5", "v7", "v8")));

        execute("UPDATE %s SET l = l - ? WHERE k = 0", list("v5", "v8"));

        assertRows(execute("SELECT l FROM %s WHERE k = 0"), row(list("v9", "v6", "v7")));

        execute("DELETE l FROM %s WHERE k = 0");

        assertRows(execute("SELECT l FROM %s WHERE k = 0"), row((Object) null));

        assertInvalidMessage("Attempted to delete an element from a list which is null",
                             "DELETE l[0] FROM %s WHERE k=0 ");

        assertInvalidMessage("Attempted to set an element on a list which is null",
                             "UPDATE %s SET l[0] = ? WHERE k=0", list("v10"));

        execute("UPDATE %s SET l = l - ? WHERE k=0", list("v11"));

        assertRows(execute("SELECT l FROM %s WHERE k = 0"), row((Object) null));
    }

    @Test
    public void testMapWithUnsetValues() throws Throwable
    {
        createTable("CREATE TABLE %s (k int PRIMARY KEY, m map<text,text>)");
        // set up
        Object m = map("k", "v");
        execute("INSERT INTO %s (k, m) VALUES (10, ?)", m);
        assertRows(execute("SELECT m FROM %s WHERE k = 10"),
                   row(m)
        );

        // test putting an unset map, should not delete the contents
        execute("INSERT INTO %s (k, m) VALUES (10, ?)", unset());
        assertRows(execute("SELECT m FROM %s WHERE k = 10"),
                   row(m)
        );
        // test unset variables in a map update operaiotn, should not delete the contents
        execute("UPDATE %s SET m['k'] = ? WHERE k = 10", unset());
        assertRows(execute("SELECT m FROM %s WHERE k = 10"),
                   row(m)
        );
        assertInvalidMessage("Invalid unset map key", "UPDATE %s SET m[?] = 'foo' WHERE k = 10", unset());

        // test unset value for map key
        assertInvalidMessage("Invalid unset map key", "DELETE m[?] FROM %s WHERE k = 10", unset());
    }

    @Test
    public void testListWithUnsetValues() throws Throwable
    {
        createTable("CREATE TABLE %s (k int PRIMARY KEY, l list<text>)");
        // set up
        Object l = list("foo", "foo");
        execute("INSERT INTO %s (k, l) VALUES (10, ?)", l);
        assertRows(execute("SELECT l FROM %s WHERE k = 10"),
                   row(l)
        );

        // replace list with unset value
        execute("INSERT INTO %s (k, l) VALUES (10, ?)", unset());
        assertRows(execute("SELECT l FROM %s WHERE k = 10"),
                   row(l)
        );

        // add to position
        execute("UPDATE %s SET l[1] = ? WHERE k = 10", unset());
        assertRows(execute("SELECT l FROM %s WHERE k = 10"),
                   row(l)
        );

        // set in index
        assertInvalidMessage("Invalid unset value for list index", "UPDATE %s SET l[?] = 'foo' WHERE k = 10", unset());

        // remove element by index
        execute("DELETE l[?] FROM %s WHERE k = 10", unset());
        assertRows(execute("SELECT l FROM %s WHERE k = 10"),
                   row(l)
        );

        // remove all occurrences of element
        execute("UPDATE %s SET l = l - ? WHERE k = 10", unset());
        assertRows(execute("SELECT l FROM %s WHERE k = 10"),
                   row(l)
        );

        // select with in clause
        assertInvalidMessage("Invalid unset value for column k", "SELECT * FROM %s WHERE k IN ?", unset());
        assertInvalidMessage("Invalid unset value for column k", "SELECT * FROM %s WHERE k IN (?)", unset());
    }

    @Test
    public void testSetWithUnsetValues() throws Throwable
    {
        createTable("CREATE TABLE %s (k int PRIMARY KEY, s set<text>)");

        Object s = set("bar", "baz", "foo");
        execute("INSERT INTO %s (k, s) VALUES (10, ?)", s);
        assertRows(execute("SELECT s FROM %s WHERE k = 10"),
                   row(s)
        );

        // replace set with unset value
        execute("INSERT INTO %s (k, s) VALUES (10, ?)", unset());
        assertRows(execute("SELECT s FROM %s WHERE k = 10"),
                   row(s)
        );

        // add to set
        execute("UPDATE %s SET s = s + ? WHERE k = 10", unset());
        assertRows(execute("SELECT s FROM %s WHERE k = 10"),
                   row(s)
        );

        // remove all occurrences of element
        execute("UPDATE %s SET s = s - ? WHERE k = 10", unset());
        assertRows(execute("SELECT s FROM %s WHERE k = 10"),
                   row(s)
        );
    }

    /**
     * Migrated from cql_tests.py:TestCQL.set_test()
     */
    @Test
    public void testSet() throws Throwable
    {
        createTable("CREATE TABLE %s ( fn text, ln text, tags set<text>, PRIMARY KEY (fn, ln) )");

        execute("UPDATE %s SET tags = tags + { 'foo' } WHERE fn='Tom' AND ln='Bombadil'");
        execute("UPDATE %s SET tags = tags + { 'bar' } WHERE fn='Tom' AND ln='Bombadil'");
        execute("UPDATE %s SET tags = tags + { 'foo' } WHERE fn='Tom' AND ln='Bombadil'");
        execute("UPDATE %s SET tags = tags + { 'foobar' } WHERE fn='Tom' AND ln='Bombadil'");
        execute("UPDATE %s SET tags = tags - { 'bar' } WHERE fn='Tom' AND ln='Bombadil'");

        assertRows(execute("SELECT tags FROM %s"),
                   row(set("foo", "foobar")));

        execute("UPDATE %s SET tags = { 'a', 'c', 'b' } WHERE fn='Bilbo' AND ln='Baggins'");
        assertRows(execute("SELECT tags FROM %s WHERE fn='Bilbo' AND ln='Baggins'"),
                   row(set("a", "b", "c")));

        execute("UPDATE %s SET tags = { 'm', 'n' } WHERE fn='Bilbo' AND ln='Baggins'");
        assertRows(execute("SELECT tags FROM %s WHERE fn='Bilbo' AND ln='Baggins'"),
                   row(set("m", "n")));

        execute("DELETE tags['m'] FROM %s WHERE fn='Bilbo' AND ln='Baggins'");
        assertRows(execute("SELECT tags FROM %s WHERE fn='Bilbo' AND ln='Baggins'"),
                   row(set("n")));

        execute("DELETE tags FROM %s WHERE fn='Bilbo' AND ln='Baggins'");
        assertEmpty(execute("SELECT tags FROM %s WHERE fn='Bilbo' AND ln='Baggins'"));
    }

    /**
     * Migrated from cql_tests.py:TestCQL.map_test()
     */
    @Test
    public void testMap() throws Throwable
    {
        createTable("CREATE TABLE %s (fn text, ln text, m map<text, int>, PRIMARY KEY (fn, ln))");

        execute("UPDATE %s SET m['foo'] = 3 WHERE fn='Tom' AND ln='Bombadil'");
        execute("UPDATE %s SET m['bar'] = 4 WHERE fn='Tom' AND ln='Bombadil'");
        execute("UPDATE %s SET m['woot'] = 5 WHERE fn='Tom' AND ln='Bombadil'");
        execute("UPDATE %s SET m['bar'] = 6 WHERE fn='Tom' AND ln='Bombadil'");
        execute("DELETE m['foo'] FROM %s WHERE fn='Tom' AND ln='Bombadil'");

        assertRows(execute("SELECT m FROM %s"),
                   row(map("bar", 6, "woot", 5)));

        execute("UPDATE %s SET m = { 'a' : 4 , 'c' : 3, 'b' : 2 } WHERE fn='Bilbo' AND ln='Baggins'");
        assertRows(execute("SELECT m FROM %s WHERE fn='Bilbo' AND ln='Baggins'"),
                   row(map("a", 4, "b", 2, "c", 3)));

        execute("UPDATE %s SET m =  { 'm' : 4 , 'n' : 1, 'o' : 2 } WHERE fn='Bilbo' AND ln='Baggins'");
        assertRows(execute("SELECT m FROM %s WHERE fn='Bilbo' AND ln='Baggins'"),
                   row(map("m", 4, "n", 1, "o", 2)));

        execute("UPDATE %s SET m = {} WHERE fn='Bilbo' AND ln='Baggins'");
        assertEmpty(execute("SELECT m FROM %s WHERE fn='Bilbo' AND ln='Baggins'"));
    }

    /**
     * Migrated from cql_tests.py:TestCQL.list_test()
     */
    @Test
    public void testList() throws Throwable
    {
        createTable("CREATE TABLE %s (fn text, ln text, tags list<text>, PRIMARY KEY (fn, ln))");

        execute("UPDATE %s SET tags = tags + [ 'foo' ] WHERE fn='Tom' AND ln='Bombadil'");
        execute("UPDATE %s SET tags = tags + [ 'bar' ] WHERE fn='Tom' AND ln='Bombadil'");
        execute("UPDATE %s SET tags = tags + [ 'foo' ] WHERE fn='Tom' AND ln='Bombadil'");
        execute("UPDATE %s SET tags = tags + [ 'foobar' ] WHERE fn='Tom' AND ln='Bombadil'");

        assertRows(execute("SELECT tags FROM %s"),
                   row(list("foo", "bar", "foo", "foobar")));

        execute("UPDATE %s SET tags = [ 'a', 'c', 'b', 'c' ] WHERE fn='Bilbo' AND ln='Baggins'");
        assertRows(execute("SELECT tags FROM %s WHERE fn='Bilbo' AND ln='Baggins'"),
                   row(list("a", "c", "b", "c")));

        execute("UPDATE %s SET tags = [ 'm', 'n' ] + tags WHERE fn='Bilbo' AND ln='Baggins'");
        assertRows(execute("SELECT tags FROM %s WHERE fn='Bilbo' AND ln='Baggins'"),
                   row(list("m", "n", "a", "c", "b", "c")));

        execute("UPDATE %s SET tags[2] = 'foo', tags[4] = 'bar' WHERE fn='Bilbo' AND ln='Baggins'");
        assertRows(execute("SELECT tags FROM %s WHERE fn='Bilbo' AND ln='Baggins'"),
                   row(list("m", "n", "foo", "c", "bar", "c")));

        execute("DELETE tags[2] FROM %s WHERE fn='Bilbo' AND ln='Baggins'");
        assertRows(execute("SELECT tags FROM %s WHERE fn='Bilbo' AND ln='Baggins'"),
                   row(list("m", "n", "c", "bar", "c")));

        execute("UPDATE %s SET tags = tags - [ 'bar' ] WHERE fn='Bilbo' AND ln='Baggins'");
        assertRows(execute("SELECT tags FROM %s WHERE fn='Bilbo' AND ln='Baggins'"),
                   row(list("m", "n", "c", "c")));
    }

    /**
     * Migrated from cql_tests.py:TestCQL.multi_collection_test()
     */
    @Test
    public void testMultiCollections() throws Throwable
    {
        UUID id = UUID.fromString("b017f48f-ae67-11e1-9096-005056c00008");

        createTable("CREATE TABLE %s (k uuid PRIMARY KEY, L list<int>, M map<text, int>, S set<int> )");

        execute("UPDATE %s SET L = [1, 3, 5] WHERE k = ?", id);
        execute("UPDATE %s SET L = L + [7, 11, 13] WHERE k = ?;", id);
        execute("UPDATE %s SET S = {1, 3, 5} WHERE k = ?", id);
        execute("UPDATE %s SET S = S + {7, 11, 13} WHERE k = ?", id);
        execute("UPDATE %s SET M = {'foo': 1, 'bar' : 3} WHERE k = ?", id);
        execute("UPDATE %s SET M = M + {'foobar' : 4} WHERE k = ?", id);

        assertRows(execute("SELECT L, M, S FROM %s WHERE k = ?", id),
                   row(list(1, 3, 5, 7, 11, 13),
                       map("bar", 3, "foo", 1, "foobar", 4),
                       set(1, 3, 5, 7, 11, 13)));
    }


    /**
     * Migrated from cql_tests.py:TestCQL.collection_and_regular_test()
     */
    @Test
    public void testCollectionAndRegularColumns() throws Throwable
    {
        createTable("CREATE TABLE %s (k int PRIMARY KEY, l list<int>, c int)");

        execute("INSERT INTO %s (k, l, c) VALUES(3, [0, 1, 2], 4)");
        execute("UPDATE %s SET l[0] = 1, c = 42 WHERE k = 3");
        assertRows(execute("SELECT l, c FROM %s WHERE k = 3"),
                   row(list(1, 1, 2), 42));
    }

    /**
     * Migrated from cql_tests.py:TestCQL.multi_list_set_test()
     */
    @Test
    public void testMultipleLists() throws Throwable
    {
        createTable(" CREATE TABLE %s (k int PRIMARY KEY, l1 list<int>, l2 list<int>)");

        execute("INSERT INTO %s (k, l1, l2) VALUES (0, [1, 2, 3], [4, 5, 6])");
        execute("UPDATE %s SET l2[1] = 42, l1[1] = 24  WHERE k = 0");

        assertRows(execute("SELECT l1, l2 FROM %s WHERE k = 0"),
                   row(list(1, 24, 3), list(4, 42, 6)));
    }

    /**
     * Test you can add columns in a table with collections (#4982 bug),
     * migrated from cql_tests.py:TestCQL.alter_with_collections_test()
     */
    @Test
    public void testAlterCollections() throws Throwable
    {
        createTable("CREATE TABLE %s (key int PRIMARY KEY, aset set<text>)");
        execute("ALTER TABLE %s ADD c text");
        execute("ALTER TABLE %s ADD alist list<text>");
    }

    /**
     * Migrated from cql_tests.py:TestCQL.collection_compact_test()
     */
    @Test
    public void testCompactCollections() throws Throwable
    {
        String tableName = KEYSPACE + "." + createTableName();
        assertInvalid(String.format("CREATE TABLE %s (user ascii PRIMARY KEY, mails list < text >) WITH COMPACT STORAGE;", tableName));
    }

    /**
     * Migrated from cql_tests.py:TestCQL.collection_function_test()
     */
    @Test
    public void testFunctionsOnCollections() throws Throwable
    {
        createTable("CREATE TABLE %s (k int PRIMARY KEY, l set<int>)");

        assertInvalid("SELECT ttl(l) FROM %s WHERE k = 0");
        assertInvalid("SELECT writetime(l) FROM %s WHERE k = 0");
    }

    /**
     * Migrated from cql_tests.py:TestCQL.bug_5376()
     */
    @Test
    public void testInClauseWithCollections() throws Throwable
    {
        createTable("CREATE TABLE %s (key text, c bigint, v text, x set < text >, PRIMARY KEY(key, c) )");

        assertInvalid("select * from %s where key = 'foo' and c in (1,3,4)");
    }

    /**
     * Test for bug #5795,
     * migrated from cql_tests.py:TestCQL.nonpure_function_collection_test()
     */
    @Test
    public void testNonPureFunctionCollection() throws Throwable
    {
        createTable("CREATE TABLE %s (k int PRIMARY KEY, v list<timeuuid>)");

        // we just want to make sure this doesn't throw
        execute("INSERT INTO %s (k, v) VALUES (0, [now()])");
    }

    /**
     * Test for 5805 bug,
     * migrated from cql_tests.py:TestCQL.collection_flush_test()
     */
    @Test
    public void testCollectionFlush() throws Throwable
    {
        createTable("CREATE TABLE %s (k int PRIMARY KEY, s set<int>)");

        execute("INSERT INTO %s (k, s) VALUES (1, {1})");
        flush();

        execute("INSERT INTO %s (k, s) VALUES (1, {2})");
        flush();

        assertRows(execute("SELECT * FROM %s"),
                   row(1, set(2)));
    }

    /**
     * Test for 6276,
     * migrated from cql_tests.py:TestCQL.drop_and_readd_collection_test()
     */
    @Test
    public void testDropAndReaddCollection() throws Throwable
    {
        createTable("create table %s (k int primary key, v set<text>, x int)");
        execute("insert into %s (k, v) VALUES (0, {'fffffffff'})");
        flush();
        execute("alter table %s drop v");
        assertInvalid("alter table %s add v set<int>");
    }

    @Test
    public void testDropAndReaddDroppedCollection() throws Throwable
    {
        createTable("create table %s (k int primary key, v frozen<set<text>>, x int)");
        execute("insert into %s (k, v) VALUES (0, {'fffffffff'})");
        flush();
        execute("alter table %s drop v");
        execute("alter table %s add v set<int>");
    }

    @Test
    public void testMapWithLargePartition() throws Throwable
    {
        Random r = new Random();
        long seed = System.nanoTime();
        System.out.println("Seed " + seed);
        r.setSeed(seed);

        int len = (1024 * 1024)/100;
        createTable("CREATE TABLE %s (userid text PRIMARY KEY, properties map<int, text>) with compression = {}");

        final int numKeys = 200;
        for (int i = 0; i < numKeys; i++)
        {
            byte[] b = new byte[len];
            r.nextBytes(b);
            execute("UPDATE %s SET properties[?] = ? WHERE userid = 'user'", i, new String(b));
        }

        flush();

        Object[][] rows = getRows(execute("SELECT properties from %s where userid = 'user'"));
        assertEquals(1, rows.length);
        assertEquals(numKeys, ((Map) rows[0][0]).size());
    }

    @Test
    public void testMapWithTwoSStables() throws Throwable
    {
        createTable("CREATE TABLE %s (userid text PRIMARY KEY, properties map<int, text>) with compression = {}");

        final int numKeys = 100;
        for (int i = 0; i < numKeys; i++)
            execute("UPDATE %s SET properties[?] = ? WHERE userid = 'user'", i, "prop_" + Integer.toString(i));

        flush();

        for (int i = numKeys; i < 2*numKeys; i++)
            execute("UPDATE %s SET properties[?] = ? WHERE userid = 'user'", i, "prop_" + Integer.toString(i));

        flush();

        Object[][] rows = getRows(execute("SELECT properties from %s where userid = 'user'"));
        assertEquals(1, rows.length);
        assertEquals(numKeys * 2, ((Map) rows[0][0]).size());
    }

    @Test
    public void testSetWithTwoSStables() throws Throwable
    {
        createTable("CREATE TABLE %s (userid text PRIMARY KEY, properties set<text>) with compression = {}");

        final int numKeys = 100;
        for (int i = 0; i < numKeys; i++)
            execute("UPDATE %s SET properties = properties + ? WHERE userid = 'user'", set("prop_" + Integer.toString(i)));

        flush();

        for (int i = numKeys; i < 2*numKeys; i++)
            execute("UPDATE %s SET properties = properties + ? WHERE userid = 'user'", set("prop_" + Integer.toString(i)));

        flush();

        Object[][] rows = getRows(execute("SELECT properties from %s where userid = 'user'"));
        assertEquals(1, rows.length);
        assertEquals(numKeys * 2, ((Set) rows[0][0]).size());
    }

    @Test
    public void testUpdateStaticList() throws Throwable
    {
        createTable("CREATE TABLE %s (k1 text, k2 text, s_list list<int> static, PRIMARY KEY (k1, k2))");

        execute("insert into %s (k1, k2) VALUES ('a','b')");
        execute("update %s set s_list = s_list + [0] where k1='a'");
        assertRows(execute("select s_list from %s where k1='a'"), row(list(0)));

        execute("update %s set s_list[0] = 100 where k1='a'");
        assertRows(execute("select s_list from %s where k1='a'"), row(list(100)));

        execute("update %s set s_list = s_list + [0] where k1='a'");
        assertRows(execute("select s_list from %s where k1='a'"), row(list(100, 0)));

        execute("delete s_list[0] from %s where k1='a'");
        assertRows(execute("select s_list from %s where k1='a'"), row(list(0)));
    }

    @Test
<<<<<<< HEAD
    public void testListWithElementsBiggerThan64K() throws Throwable
    {
        createTable("CREATE TABLE %s (k int PRIMARY KEY, l list<text>)");

        byte[] bytes = new byte[FBUtilities.MAX_UNSIGNED_SHORT + 10];
        Arrays.fill(bytes, (byte) 1);
        String largeText = new String(bytes);

        bytes = new byte[FBUtilities.MAX_UNSIGNED_SHORT + 10];
        Arrays.fill(bytes, (byte) 2);
        String largeText2 = new String(bytes);

        execute("INSERT INTO %s(k, l) VALUES (0, ?)", list(largeText, "v2"));
        flush();

        assertRows(execute("SELECT l FROM %s WHERE k = 0"), row(list(largeText, "v2")));

        execute("DELETE l[?] FROM %s WHERE k = 0", 0);

        assertRows(execute("SELECT l FROM %s WHERE k = 0"), row(list("v2")));

        execute("UPDATE %s SET l[?] = ? WHERE k = 0", 0, largeText);

        assertRows(execute("SELECT l FROM %s WHERE k = 0"), row(list(largeText)));

        // Full overwrite
        execute("UPDATE %s SET l = ? WHERE k = 0", list("v1", largeText));
        flush();

        assertRows(execute("SELECT l FROM %s WHERE k = 0"), row(list("v1", largeText)));

        execute("UPDATE %s SET l = l + ? WHERE k = 0", list("v2", largeText2));

        assertRows(execute("SELECT l FROM %s WHERE k = 0"), row(list("v1", largeText, "v2", largeText2)));

        execute("UPDATE %s SET l = l - ? WHERE k = 0", list(largeText, "v2"));

        assertRows(execute("SELECT l FROM %s WHERE k = 0"), row(list("v1", largeText2)));

        execute("DELETE l FROM %s WHERE k = 0");

        assertRows(execute("SELECT l FROM %s WHERE k = 0"), row((Object) null));

        execute("INSERT INTO %s(k, l) VALUES (0, ['" + largeText + "', 'v2'])");
        flush();

        assertRows(execute("SELECT l FROM %s WHERE k = 0"), row(list(largeText, "v2")));
    }

    @Test
    public void testMapsWithElementsBiggerThan64K() throws Throwable
    {
        byte[] bytes = new byte[FBUtilities.MAX_UNSIGNED_SHORT + 10];
        Arrays.fill(bytes, (byte) 1);
        String largeText = new String(bytes);
        bytes = new byte[FBUtilities.MAX_UNSIGNED_SHORT + 10];
        Arrays.fill(bytes, (byte) 2);
        String largeText2 = new String(bytes);

        createTable("CREATE TABLE %s (k int PRIMARY KEY, m map<text, text>)");

        execute("INSERT INTO %s(k, m) VALUES (0, ?)", map("k1", largeText, largeText, "v2"));
        flush();

        assertRows(execute("SELECT m FROM %s WHERE k = 0"),
                   row(map("k1", largeText, largeText, "v2")));

        execute("UPDATE %s SET m[?] = ? WHERE k = 0", "k3", largeText);

        assertRows(execute("SELECT m FROM %s WHERE k = 0"),
                   row(map("k1", largeText, largeText, "v2", "k3", largeText)));

        execute("UPDATE %s SET m[?] = ? WHERE k = 0", largeText2, "v4");

        assertRows(execute("SELECT m FROM %s WHERE k = 0"),
                   row(map("k1", largeText, largeText, "v2", "k3", largeText, largeText2, "v4")));

        execute("DELETE m[?] FROM %s WHERE k = 0", "k1");

        assertRows(execute("SELECT m FROM %s WHERE k = 0"),
                   row(map(largeText, "v2", "k3", largeText, largeText2, "v4")));

        execute("DELETE m[?] FROM %s WHERE k = 0", largeText2);
        flush();

        assertRows(execute("SELECT m FROM %s WHERE k = 0"),
                   row(map(largeText, "v2", "k3", largeText)));

        // Full overwrite
        execute("UPDATE %s SET m = ? WHERE k = 0", map("k5", largeText, largeText, "v6"));
        flush();

        assertRows(execute("SELECT m FROM %s WHERE k = 0"),
                   row(map("k5", largeText, largeText, "v6")));

        execute("UPDATE %s SET m = m + ? WHERE k = 0", map("k7", largeText));

        assertRows(execute("SELECT m FROM %s WHERE k = 0"),
                   row(map("k5", largeText, largeText, "v6", "k7", largeText)));

        execute("UPDATE %s SET m = m + ? WHERE k = 0", map(largeText2, "v8"));
        flush();

        assertRows(execute("SELECT m FROM %s WHERE k = 0"),
                   row(map("k5", largeText, largeText, "v6", "k7", largeText, largeText2, "v8")));

        execute("DELETE m FROM %s WHERE k = 0");

        assertRows(execute("SELECT m FROM %s WHERE k = 0"), row((Object) null));

        execute("INSERT INTO %s(k, m) VALUES (0, {'" + largeText + "' : 'v1', 'k2' : '" + largeText + "'})");
        flush();

        assertRows(execute("SELECT m FROM %s WHERE k = 0"),
                   row(map(largeText, "v1", "k2", largeText)));
    }

    @Test
    public void testSetsWithElementsBiggerThan64K() throws Throwable
    {
        createTable("CREATE TABLE %s (k int PRIMARY KEY, s set<text>)");

        byte[] bytes = new byte[FBUtilities.MAX_UNSIGNED_SHORT + 10];
        Arrays.fill(bytes, (byte) 1);
        String largeText = new String(bytes);

        bytes = new byte[FBUtilities.MAX_UNSIGNED_SHORT + 10];
        Arrays.fill(bytes, (byte) 2);
        String largeText2 = new String(bytes);

        execute("INSERT INTO %s(k, s) VALUES (0, ?)", set(largeText, "v2"));
        flush();

        assertRows(execute("SELECT s FROM %s WHERE k = 0"), row(set(largeText, "v2")));

        execute("DELETE s[?] FROM %s WHERE k = 0", largeText);

        assertRows(execute("SELECT s FROM %s WHERE k = 0"), row(set("v2")));

        // Full overwrite
        execute("UPDATE %s SET s = ? WHERE k = 0", set("v1", largeText));
        flush();

        assertRows(execute("SELECT s FROM %s WHERE k = 0"), row(set("v1", largeText)));

        execute("UPDATE %s SET s = s + ? WHERE k = 0", set("v2", largeText2));

        assertRows(execute("SELECT s FROM %s WHERE k = 0"), row(set("v1", largeText, "v2", largeText2)));

        execute("UPDATE %s SET s = s - ? WHERE k = 0", set(largeText, "v2"));

        assertRows(execute("SELECT s FROM %s WHERE k = 0"), row(set("v1", largeText2)));

        execute("DELETE s FROM %s WHERE k = 0");

        assertRows(execute("SELECT s FROM %s WHERE k = 0"), row((Object) null));

        execute("INSERT INTO %s(k, s) VALUES (0, {'" + largeText + "', 'v2'})");
        flush();

        assertRows(execute("SELECT s FROM %s WHERE k = 0"), row(set(largeText, "v2")));
    }

    @Test
    public void testRemovalThroughUpdate() throws Throwable
    {
        createTable("CREATE TABLE %s (k int PRIMARY KEY, l list<int>)");

         execute("INSERT INTO %s(k, l) VALUES(?, ?)", 0, list(1, 2, 3));
         assertRows(execute("SELECT * FROM %s"), row(0, list(1, 2, 3)));

         execute("UPDATE %s SET l[0] = null WHERE k=0");
         assertRows(execute("SELECT * FROM %s"), row(0, list(2, 3)));
=======
    public void testInvalidInputForList() throws Throwable
    {
        createTable("CREATE TABLE %s(pk int PRIMARY KEY, l list<text>)");
        assertInvalidMessage("Not enough bytes to read a list",
                             "INSERT INTO %s (pk, l) VALUES (?, ?)", 1, "test");
        assertInvalidMessage("Not enough bytes to read a list",
                             "INSERT INTO %s (pk, l) VALUES (?, ?)", 1, Long.MAX_VALUE);
        assertInvalidMessage("Not enough bytes to read a list",
                             "INSERT INTO %s (pk, l) VALUES (?, ?)", 1, "");
        assertInvalidMessage("The data cannot be deserialized as a list",
                             "INSERT INTO %s (pk, l) VALUES (?, ?)", 1, -1);
    }

    @Test
    public void testInvalidInputForSet() throws Throwable
    {
        createTable("CREATE TABLE %s(pk int PRIMARY KEY, s set<text>)");
        assertInvalidMessage("Not enough bytes to read a set",
                             "INSERT INTO %s (pk, s) VALUES (?, ?)", 1, "test");
        assertInvalidMessage("String didn't validate.",
                             "INSERT INTO %s (pk, s) VALUES (?, ?)", 1, Long.MAX_VALUE);
        assertInvalidMessage("Not enough bytes to read a set",
                             "INSERT INTO %s (pk, s) VALUES (?, ?)", 1, "");
        assertInvalidMessage("The data cannot be deserialized as a set",
                             "INSERT INTO %s (pk, s) VALUES (?, ?)", 1, -1);
    }

    @Test
    public void testInvalidInputForMap() throws Throwable
    {
        createTable("CREATE TABLE %s(pk int PRIMARY KEY, m map<text, text>)");
        assertInvalidMessage("Not enough bytes to read a map",
                             "INSERT INTO %s (pk, m) VALUES (?, ?)", 1, "test");
        assertInvalidMessage("String didn't validate.",
                             "INSERT INTO %s (pk, m) VALUES (?, ?)", 1, Long.MAX_VALUE);
        assertInvalidMessage("Not enough bytes to read a map",
                             "INSERT INTO %s (pk, m) VALUES (?, ?)", 1, "");
        assertInvalidMessage("The data cannot be deserialized as a map",
                             "INSERT INTO %s (pk, m) VALUES (?, ?)", 1, -1);
>>>>>>> 6dc595dd
    }
}<|MERGE_RESOLUTION|>--- conflicted
+++ resolved
@@ -690,7 +690,6 @@
     }
 
     @Test
-<<<<<<< HEAD
     public void testListWithElementsBiggerThan64K() throws Throwable
     {
         createTable("CREATE TABLE %s (k int PRIMARY KEY, l list<text>)");
@@ -864,7 +863,9 @@
 
          execute("UPDATE %s SET l[0] = null WHERE k=0");
          assertRows(execute("SELECT * FROM %s"), row(0, list(2, 3)));
-=======
+    }
+
+    @Test
     public void testInvalidInputForList() throws Throwable
     {
         createTable("CREATE TABLE %s(pk int PRIMARY KEY, l list<text>)");
@@ -904,6 +905,5 @@
                              "INSERT INTO %s (pk, m) VALUES (?, ?)", 1, "");
         assertInvalidMessage("The data cannot be deserialized as a map",
                              "INSERT INTO %s (pk, m) VALUES (?, ?)", 1, -1);
->>>>>>> 6dc595dd
     }
 }