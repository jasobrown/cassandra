--- conflicted
+++ resolved
@@ -112,12 +112,8 @@
         String ks_nocommit = "NoCommitlogSpace";
         String ks_prsi = "PerRowSecondaryIndex";
         String ks_cql = "cql_keyspace";
-<<<<<<< HEAD
-        String ks_sai = "SASecondaryIndex";
         String ks_enc = "KeyspaceForEncryption";
-=======
         String ks_sai = "sasecondaryindex";
->>>>>>> 2d318119
 
         Class<? extends AbstractReplicationStrategy> simple = SimpleStrategy.class;
 
