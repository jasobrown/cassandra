--- conflicted
+++ resolved
@@ -99,11 +99,8 @@
     public final ColumnFamilyHistogram tombstoneScannedHistogram;
     /** Live cells scanned in queries on this CF */
     public final ColumnFamilyHistogram liveScannedHistogram;
-<<<<<<< HEAD
-=======
     /** Column update time delta on this CF */
     public final ColumnFamilyHistogram colUpdateTimeDeltaHistogram;
->>>>>>> cc81c6ea
     /** CAS Prepare metrics */
     public final LatencyMetrics casPrepare;
     /** CAS Propose metrics */
