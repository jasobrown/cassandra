--- conflicted
+++ resolved
@@ -159,18 +159,7 @@
         AbstractBounds<RowPosition> range = filter.dataRange.keyRange();
 
         final int maxRows = Math.min(filter.maxColumns(), Math.min(MAX_ROWS, filter.maxRows()));
-<<<<<<< HEAD
-        final Set<Row> rows = new TreeSet<>(new Comparator<Row>()
-        {
-            @Override
-            public int compare(Row a, Row b)
-            {
-                return a.key.compareTo(b.key);
-            }
-        });
-=======
         final List<Row> rows = new ArrayList<>(maxRows);
->>>>>>> 51a76855
 
         operationTree.skipTo(((LongToken) range.left.getToken()).token);
 
