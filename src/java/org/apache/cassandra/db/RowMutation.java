/*
 * Licensed to the Apache Software Foundation (ASF) under one
 * or more contributor license agreements.  See the NOTICE file
 * distributed with this work for additional information
 * regarding copyright ownership.  The ASF licenses this file
 * to you under the Apache License, Version 2.0 (the
 * "License"); you may not use this file except in compliance
 * with the License.  You may obtain a copy of the License at
 *
 *     http://www.apache.org/licenses/LICENSE-2.0
 *
 * Unless required by applicable law or agreed to in writing, software
 * distributed under the License is distributed on an "AS IS" BASIS,
 * WITHOUT WARRANTIES OR CONDITIONS OF ANY KIND, either express or implied.
 * See the License for the specific language governing permissions and
 * limitations under the License.
 */
package org.apache.cassandra.db;

import java.io.DataInput;
import java.io.DataOutput;
import java.io.IOException;
import java.nio.ByteBuffer;
import java.util.*;

import org.apache.commons.lang.StringUtils;

import org.apache.cassandra.config.CFMetaData;
import org.apache.cassandra.config.KSMetaData;
import org.apache.cassandra.config.Schema;
import org.apache.cassandra.db.marshal.UUIDType;
import org.apache.cassandra.io.IVersionedSerializer;
import org.apache.cassandra.net.MessageOut;
import org.apache.cassandra.net.MessagingService;
import org.apache.cassandra.thrift.ColumnOrSuperColumn;
import org.apache.cassandra.thrift.Deletion;
import org.apache.cassandra.utils.ByteBufferUtil;
import org.apache.cassandra.utils.FBUtilities;
import org.apache.cassandra.utils.UUIDGen;

public class RowMutation implements IMutation
{
    public static final RowMutationSerializer serializer = new RowMutationSerializer();
    public static final String FORWARD_TO = "FWD_TO";
    public static final String FORWARD_FROM = "FWD_FRM";

    private final String table;
    private final ByteBuffer key;
    // map of column family id to mutations for that column family.
    protected Map<UUID, ColumnFamily> modifications = new HashMap<UUID, ColumnFamily>();

    public RowMutation(String table, ByteBuffer key)
    {
        this(table, key, new HashMap<UUID, ColumnFamily>());
    }

    public RowMutation(String table, Row row)
    {
        this(table, row.key.key);
        add(row.cf);
    }

    protected RowMutation(String table, ByteBuffer key, Map<UUID, ColumnFamily> modifications)
    {
        this.table = table;
        this.key = key;
        this.modifications = modifications;
    }

    public String getTable()
    {
        return table;
    }

    public Collection<UUID> getColumnFamilyIds()
    {
        return modifications.keySet();
    }

    public ByteBuffer key()
    {
        return key;
    }

    public Collection<ColumnFamily> getColumnFamilies()
    {
        return modifications.values();
    }

    public ColumnFamily getColumnFamily(UUID cfId)
    {
        return modifications.get(cfId);
    }

    /**
     * Returns mutation representing a Hints to be sent to <code>address</code>
     * as soon as it becomes available.  See HintedHandoffManager for more details.
     */
    public static RowMutation hintFor(RowMutation mutation, UUID targetId) throws IOException
    {
        RowMutation rm = new RowMutation(Table.SYSTEM_KS, UUIDType.instance.decompose(targetId));
        UUID hintId = UUIDGen.getTimeUUID();

        // determine the TTL for the RowMutation
        // this is set at the smallest GCGraceSeconds for any of the CFs in the RM
        // this ensures that deletes aren't "undone" by delivery of an old hint
        int ttl = Integer.MAX_VALUE;
        for (ColumnFamily cf : mutation.getColumnFamilies())
            ttl = Math.min(ttl, cf.metadata().getGcGraceSeconds());

        // serialize the hint with id and version as a composite column name
<<<<<<< HEAD
        ByteBuffer name = HintedHandOffManager.comparator.decompose(hintId, MessagingService.current_version);
        ByteBuffer value = ByteBuffer.wrap(mutation.getSerializedBuffer(MessagingService.current_version));
        rm.add(SystemTable.HINTS_CF, name, value, System.currentTimeMillis(), ttl);
=======
        QueryPath path = new QueryPath(SystemTable.HINTS_CF, null, HintedHandOffManager.comparator.decompose(hintId, MessagingService.current_version));
        rm.add(path, ByteBuffer.wrap(FBUtilities.serialize(mutation, serializer, MessagingService.current_version)), System.currentTimeMillis(), ttl);
>>>>>>> 1c79426a

        return rm;
    }

    /*
     * Specify a column family name and the corresponding column
     * family object.
     * param @ cf - column family name
     * param @ columnFamily - the column family.
     */
    public void add(ColumnFamily columnFamily)
    {
        assert columnFamily != null;
        ColumnFamily prev = modifications.put(columnFamily.id(), columnFamily);
        if (prev != null)
            // developer error
            throw new IllegalArgumentException("ColumnFamily " + columnFamily + " already has modifications in this mutation: " + prev);
    }

    /**
     * @return the ColumnFamily in this RowMutation corresponding to @param cfName, creating an empty one if necessary.
     */
    public ColumnFamily addOrGet(String cfName)
    {
        CFMetaData cfm = Schema.instance.getCFMetaData(table, cfName);
        ColumnFamily cf = modifications.get(cfm.cfId);
        if (cf == null)
        {
            cf = ColumnFamily.create(cfm);
            modifications.put(cfm.cfId, cf);
        }
        return cf;
    }

    public boolean isEmpty()
    {
        return modifications.isEmpty();
    }

    public void add(String cfName, ByteBuffer name, ByteBuffer value, long timestamp, int timeToLive)
    {
        addOrGet(cfName).addColumn(name, value, timestamp, timeToLive);
    }

    public void addCounter(String cfName, ByteBuffer name, long value)
    {
        addOrGet(cfName).addCounter(name, value);
    }

    public void add(String cfName, ByteBuffer name, ByteBuffer value, long timestamp)
    {
        add(cfName, name, value, timestamp, 0);
    }

    public void delete(String cfName, long timestamp)
    {
        int localDeleteTime = (int) (System.currentTimeMillis() / 1000);
        addOrGet(cfName).delete(new DeletionInfo(timestamp, localDeleteTime));
    }

    public void delete(String cfName, ByteBuffer name, long timestamp)
    {
        int localDeleteTime = (int) (System.currentTimeMillis() / 1000);
        addOrGet(cfName).addTombstone(name, localDeleteTime, timestamp);
    }

    public void deleteRange(String cfName, ByteBuffer start, ByteBuffer end, long timestamp)
    {
        int localDeleteTime = (int) (System.currentTimeMillis() / 1000);
        addOrGet(cfName).addAtom(new RangeTombstone(start, end, timestamp, localDeleteTime));
    }

    public void addAll(IMutation m)
    {
        if (!(m instanceof RowMutation))
            throw new IllegalArgumentException();

        RowMutation rm = (RowMutation)m;
        if (!table.equals(rm.table) || !key.equals(rm.key))
            throw new IllegalArgumentException();

        for (Map.Entry<UUID, ColumnFamily> entry : rm.modifications.entrySet())
        {
            // It's slighty faster to assume the key wasn't present and fix if
            // not in the case where it wasn't there indeed.
            ColumnFamily cf = modifications.put(entry.getKey(), entry.getValue());
            if (cf != null)
                entry.getValue().resolve(cf);
        }
    }

    /*
     * This is equivalent to calling commit. Applies the changes to
     * to the table that is obtained by calling Table.open().
     */
    public void apply()
    {
        Table ks = Table.open(table);
        ks.apply(this, ks.metadata.durableWrites);
    }

    public void applyUnsafe()
    {
        Table.open(table).apply(this, false);
    }

    public MessageOut<RowMutation> createMessage()
    {
        return createMessage(MessagingService.Verb.MUTATION);
    }

    public MessageOut<RowMutation> createMessage(MessagingService.Verb verb)
    {
        return new MessageOut<RowMutation>(verb, this, serializer);
    }

    public String toString()
    {
        return toString(false);
    }

    public String toString(boolean shallow)
    {
        StringBuilder buff = new StringBuilder("RowMutation(");
        buff.append("keyspace='").append(table).append('\'');
        buff.append(", key='").append(ByteBufferUtil.bytesToHex(key)).append('\'');
        buff.append(", modifications=[");
        if (shallow)
        {
            List<String> cfnames = new ArrayList<String>(modifications.size());
            for (UUID cfid : modifications.keySet())
            {
                CFMetaData cfm = Schema.instance.getCFMetaData(cfid);
                cfnames.add(cfm == null ? "-dropped-" : cfm.cfName);
            }
            buff.append(StringUtils.join(cfnames, ", "));
        }
        else
            buff.append(StringUtils.join(modifications.values(), ", "));
        return buff.append("])").toString();
    }


    public static class RowMutationSerializer implements IVersionedSerializer<RowMutation>
    {
        public void serialize(RowMutation rm, DataOutput dos, int version) throws IOException
        {
            dos.writeUTF(rm.getTable());
            ByteBufferUtil.writeWithShortLength(rm.key(), dos);

            /* serialize the modifications in the mutation */
            int size = rm.modifications.size();
            dos.writeInt(size);
            assert size >= 0;
            for (Map.Entry<UUID, ColumnFamily> entry : rm.modifications.entrySet())
            {
                if (version < MessagingService.VERSION_12)
                    ColumnFamily.serializer.serializeCfId(entry.getKey(), dos, version);
                ColumnFamily.serializer.serialize(entry.getValue(), dos, version);
            }
        }

        public RowMutation deserialize(DataInput dis, int version, ColumnSerializer.Flag flag) throws IOException
        {
            String table = dis.readUTF();
            ByteBuffer key = ByteBufferUtil.readWithShortLength(dis);
            Map<UUID, ColumnFamily> modifications = new HashMap<UUID, ColumnFamily>();
            int size = dis.readInt();
            for (int i = 0; i < size; ++i)
            {
                // We used to uselessly write the cf id here
                if (version < MessagingService.VERSION_12)
                    ColumnFamily.serializer.deserializeCfId(dis, version);
                ColumnFamily cf = ColumnFamily.serializer.deserialize(dis, flag, TreeMapBackedSortedColumns.factory(), version);
                // We don't allow RowMutation with null column family, so we should never get null back.
                assert cf != null;
                modifications.put(cf.id(), cf);
            }
            return new RowMutation(table, key, modifications);
        }

        public RowMutation deserialize(DataInput dis, int version) throws IOException
        {
            return deserialize(dis, version, ColumnSerializer.Flag.FROM_REMOTE);
        }

        public long serializedSize(RowMutation rm, int version)
        {
            TypeSizes sizes = TypeSizes.NATIVE;
            int size = sizes.sizeof(rm.getTable());
            int keySize = rm.key().remaining();
            size += sizes.sizeof((short) keySize) + keySize;

            size += sizes.sizeof(rm.modifications.size());
            for (Map.Entry<UUID,ColumnFamily> entry : rm.modifications.entrySet())
            {
                if (version < MessagingService.VERSION_12)
                    size += ColumnFamily.serializer.cfIdSerializedSize(entry.getValue().id(), sizes, version);
                size += ColumnFamily.serializer.serializedSize(entry.getValue(), TypeSizes.NATIVE, version);
            }

            return size;
        }
    }
}<|MERGE_RESOLUTION|>--- conflicted
+++ resolved
@@ -109,14 +109,9 @@
             ttl = Math.min(ttl, cf.metadata().getGcGraceSeconds());
 
         // serialize the hint with id and version as a composite column name
-<<<<<<< HEAD
         ByteBuffer name = HintedHandOffManager.comparator.decompose(hintId, MessagingService.current_version);
-        ByteBuffer value = ByteBuffer.wrap(mutation.getSerializedBuffer(MessagingService.current_version));
+        ByteBuffer value = ByteBuffer.wrap(FBUtilities.serialize(mutation, serializer, MessagingService.current_version));
         rm.add(SystemTable.HINTS_CF, name, value, System.currentTimeMillis(), ttl);
-=======
-        QueryPath path = new QueryPath(SystemTable.HINTS_CF, null, HintedHandOffManager.comparator.decompose(hintId, MessagingService.current_version));
-        rm.add(path, ByteBuffer.wrap(FBUtilities.serialize(mutation, serializer, MessagingService.current_version)), System.currentTimeMillis(), ttl);
->>>>>>> 1c79426a
 
         return rm;
     }
