--- conflicted
+++ resolved
@@ -188,15 +188,9 @@
         ssProxy.forceKeyspaceCleanup(keyspaceName, columnFamilies);
     }
 
-<<<<<<< HEAD
-    public void scrub(String keyspaceName, String... columnFamilies) throws IOException, ExecutionException, InterruptedException
-    {
-        ssProxy.scrub(keyspaceName, columnFamilies);
-=======
-    public void scrub(boolean disableSnapshot, String tableName, String... columnFamilies) throws IOException, ExecutionException, InterruptedException
-    {
-        ssProxy.scrub(disableSnapshot, tableName, columnFamilies);
->>>>>>> dbb55ebd
+    public void scrub(boolean disableSnapshot, String keyspaceName, String... columnFamilies) throws IOException, ExecutionException, InterruptedException
+    {
+        ssProxy.scrub(disableSnapshot, keyspaceName, columnFamilies);
     }
 
     public void upgradeSSTables(String keyspaceName, boolean excludeCurrentVersion, String... columnFamilies) throws IOException, ExecutionException, InterruptedException
