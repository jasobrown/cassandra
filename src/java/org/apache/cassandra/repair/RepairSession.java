/*
 * Licensed to the Apache Software Foundation (ASF) under one
 * or more contributor license agreements.  See the NOTICE file
 * distributed with this work for additional information
 * regarding copyright ownership.  The ASF licenses this file
 * to you under the Apache License, Version 2.0 (the
 * "License"); you may not use this file except in compliance
 * with the License.  You may obtain a copy of the License at
 *
 *     http://www.apache.org/licenses/LICENSE-2.0
 *
 * Unless required by applicable law or agreed to in writing, software
 * distributed under the License is distributed on an "AS IS" BASIS,
 * WITHOUT WARRANTIES OR CONDITIONS OF ANY KIND, either express or implied.
 * See the License for the specific language governing permissions and
 * limitations under the License.
 */
package org.apache.cassandra.repair;

import java.io.IOException;
import java.net.InetAddress;
import java.util.*;
import java.util.concurrent.ConcurrentHashMap;
import java.util.concurrent.ConcurrentMap;
import java.util.concurrent.atomic.AtomicBoolean;

import com.google.common.collect.Lists;
import com.google.common.util.concurrent.*;
import org.slf4j.Logger;
import org.slf4j.LoggerFactory;

import org.apache.cassandra.concurrent.DebuggableThreadPoolExecutor;
import org.apache.cassandra.config.DatabaseDescriptor;
import org.apache.cassandra.dht.Range;
import org.apache.cassandra.dht.Token;
import org.apache.cassandra.gms.*;
import org.apache.cassandra.tracing.Tracing;
import org.apache.cassandra.utils.FBUtilities;
import org.apache.cassandra.utils.MerkleTrees;
import org.apache.cassandra.utils.Pair;

/**
 * Coordinates the (active) repair of a list of non overlapping token ranges.
 *
 * A given RepairSession repairs a set of replicas for a given set of ranges on a list
 * of column families. For each of the column family to repair, RepairSession
 * creates a {@link RepairJob} that handles the repair of that CF.
 *
 * A given RepairJob has the 2 main phases:
 * <ol>
 *   <li>Validation phase: the job requests merkle trees from each of the replica involves
 *      ({@link org.apache.cassandra.repair.ValidationTask}) and waits until all trees are received (in
 *      validationComplete()).
 *   </li>
 *   <li>Synchronization phase: once all trees are received, the job compares each tree with
 *      all the other using a so-called {@link SyncTask}. If there is difference between 2 trees, the
 *      concerned SyncTask will start a streaming of the difference between the 2 endpoint concerned.
 *   </li>
 * </ol>
 * The job is done once all its SyncTasks are done (i.e. have either computed no differences
 * or the streaming they started is done (syncComplete())).
 *
 * A given session will execute the first phase (validation phase) of each of it's job
 * sequentially. In other words, it will start the first job and only start the next one
 * once that first job validation phase is complete. This is done so that the replica only
 * create one merkle tree per range at a time, which is our way to ensure that such creation starts
 * roughly at the same time on every node (see CASSANDRA-2816). However the synchronization
 * phases are allowed to run concurrently (with each other and with validation phases).
 *
 * A given RepairJob has 2 modes: either sequential or not (RepairParallelism). If sequential,
 * it will requests merkle tree creation from each replica in sequence (though in that case
 * we still first send a message to each node to flush and snapshot data so each merkle tree
 * creation is still done on similar data, even if the actual creation is not
 * done simulatneously). If not sequential, all merkle tree are requested in parallel.
 * Similarly, if a job is sequential, it will handle one SyncTask at a time, but will handle
 * all of them in parallel otherwise.
 */
public class RepairSession extends AbstractFuture<RepairSessionResult> implements IEndpointStateChangeSubscriber,
                                                                                 IFailureDetectionEventListener
{
    private static Logger logger = LoggerFactory.getLogger(RepairSession.class);

    public final UUID parentRepairSession;
    /** Repair session ID */
    private final UUID id;
    public final String keyspace;
    private final String[] cfnames;
    public final RepairParallelism parallelismDegree;
    public final boolean pullRepair;
    /** Range to repair */
    public final Collection<Range<Token>> ranges;
    public final Set<InetAddress> endpoints;
    public final long repairedAt;

    private final AtomicBoolean isFailed = new AtomicBoolean(false);

    // Each validation task waits response from replica in validating ConcurrentMap (keyed by CF name and endpoint address)
    private final ConcurrentMap<Pair<RepairJobDesc, InetAddress>, ValidationTask> validating = new ConcurrentHashMap<>();
    // Remote syncing jobs wait response in syncingTasks map
    private final ConcurrentMap<Pair<RepairJobDesc, NodePair>, RemoteSyncTask> syncingTasks = new ConcurrentHashMap<>();

    // Tasks(snapshot, validate request, differencing, ...) are run on taskExecutor
    public final ListeningExecutorService taskExecutor = MoreExecutors.listeningDecorator(DebuggableThreadPoolExecutor.createCachedThreadpoolWithMaxSize("RepairJobTask"));

    private volatile boolean terminated = false;

    /**
     * Create new repair session.
     *
     * @param parentRepairSession the parent sessions id
     * @param id this sessions id
     * @param ranges ranges to repair
     * @param keyspace name of keyspace
     * @param parallelismDegree specifies the degree of parallelism when calculating the merkle trees
     * @param endpoints the data centers that should be part of the repair; null for all DCs
     * @param repairedAt when the repair occurred (millis)
     * @param pullRepair true if the repair should be one way (from remote host to this host and only applicable between two hosts--see RepairOption)
     * @param cfnames names of columnfamilies
     */
    public RepairSession(UUID parentRepairSession,
                         UUID id,
                         Collection<Range<Token>> ranges,
                         String keyspace,
                         RepairParallelism parallelismDegree,
                         Set<InetAddress> endpoints,
                         long repairedAt,
                         boolean pullRepair,
                         String... cfnames)
    {
        assert cfnames.length > 0 : "Repairing no column families seems pointless, doesn't it";

        this.parentRepairSession = parentRepairSession;
        this.id = id;
        this.parallelismDegree = parallelismDegree;
        this.keyspace = keyspace;
        this.cfnames = cfnames;
        this.ranges = ranges;
        this.endpoints = endpoints;
        this.repairedAt = repairedAt;
<<<<<<< HEAD
        this.validationRemaining = new AtomicInteger(cfnames.length);
        this.pullRepair = pullRepair;
=======
>>>>>>> 14f36fce
    }

    public UUID getId()
    {
        return id;
    }

    public Collection<Range<Token>> getRanges()
    {
        return ranges;
    }

    public void waitForValidation(Pair<RepairJobDesc, InetAddress> key, ValidationTask task)
    {
        validating.put(key, task);
    }

    public void waitForSync(Pair<RepairJobDesc, NodePair> key, RemoteSyncTask task)
    {
        syncingTasks.put(key, task);
    }

    /**
     * Receive merkle tree response or failed response from {@code endpoint} for current repair job.
     *
     * @param desc repair job description
     * @param endpoint endpoint that sent merkle tree
     * @param trees calculated merkle trees, or null if validation failed
     */
    public void validationComplete(RepairJobDesc desc, InetAddress endpoint, MerkleTrees trees)
    {
        ValidationTask task = validating.remove(Pair.create(desc, endpoint));
        if (task == null)
        {
            assert terminated;
            return;
        }

        String message = String.format("Received merkle tree for %s from %s", desc.columnFamily, endpoint);
        logger.info("[repair #{}] {}", getId(), message);
        Tracing.traceRepair(message);
        task.treesReceived(trees);
    }

    /**
     * Notify this session that sync completed/failed with given {@code NodePair}.
     *
     * @param desc synced repair job
     * @param nodes nodes that completed sync
     * @param success true if sync succeeded
     */
    public void syncComplete(RepairJobDesc desc, NodePair nodes, boolean success)
    {
        RemoteSyncTask task = syncingTasks.get(Pair.create(desc, nodes));
        if (task == null)
        {
            assert terminated;
            return;
        }

        logger.debug("[repair #{}] Repair completed between {} and {} on {}", getId(), nodes.endpoint1, nodes.endpoint2, desc.columnFamily);
        task.syncComplete(success);
    }

    private String repairedNodes()
    {
        StringBuilder sb = new StringBuilder();
        sb.append(FBUtilities.getBroadcastAddress());
        for (InetAddress ep : endpoints)
            sb.append(", ").append(ep);
        return sb.toString();
    }

    /**
     * Start RepairJob on given ColumnFamilies.
     *
     * This first validates if all replica are available, and if they are,
     * creates RepairJobs and submit to run on given executor.
     *
     * @param executor Executor to run validation
     */
    public void start(ListeningExecutorService executor)
    {
        String message;
        if (terminated)
            return;

        logger.info("[repair #{}] new session: will sync {} on range {} for {}.{}", getId(), repairedNodes(), ranges, keyspace, Arrays.toString(cfnames));
        Tracing.traceRepair("Syncing range {}", ranges);
        SystemDistributedKeyspace.startRepairs(getId(), parentRepairSession, keyspace, cfnames, ranges, endpoints);

        if (endpoints.isEmpty())
        {
            logger.info("[repair #{}] {}", getId(), message = String.format("No neighbors to repair with on range %s: session completed", ranges));
            Tracing.traceRepair(message);
            set(new RepairSessionResult(id, keyspace, ranges, Lists.<RepairResult>newArrayList()));
            SystemDistributedKeyspace.failRepairs(getId(), keyspace, cfnames, new RuntimeException(message));
            return;
        }

        // Checking all nodes are live
        for (InetAddress endpoint : endpoints)
        {
            if (!FailureDetector.instance.isAlive(endpoint))
            {
                message = String.format("Cannot proceed on repair because a neighbor (%s) is dead: session failed", endpoint);
                logger.error("[repair #{}] {}", getId(), message);
                Exception e = new IOException(message);
                setException(e);
                SystemDistributedKeyspace.failRepairs(getId(), keyspace, cfnames, e);
                return;
            }
        }

        // Create and submit RepairJob for each ColumnFamily
        List<ListenableFuture<RepairResult>> jobs = new ArrayList<>(cfnames.length);
        for (String cfname : cfnames)
        {
            RepairJob job = new RepairJob(this, cfname);
            executor.execute(job);
            jobs.add(job);
        }

        // When all RepairJobs are done without error, cleanup and set the final result
        Futures.addCallback(Futures.allAsList(jobs), new FutureCallback<List<RepairResult>>()
        {
            public void onSuccess(List<RepairResult> results)
            {
                // this repair session is completed
                logger.info("[repair #{}] {}", getId(), "Session completed successfully");
                Tracing.traceRepair("Completed sync of range {}", ranges);
                set(new RepairSessionResult(id, keyspace, ranges, results));

                taskExecutor.shutdown();
                // mark this session as terminated
                terminate();
            }

            public void onFailure(Throwable t)
            {
                logger.error(String.format("[repair #%s] Session completed with the following error", getId()), t);
                Tracing.traceRepair("Session completed with the following error: {}", t);
                forceShutdown(t);
            }
        });
    }

    public void terminate()
    {
        terminated = true;
        validating.clear();
        syncingTasks.clear();
    }

    /**
     * clear all RepairJobs and terminate this session.
     *
     * @param reason Cause of error for shutdown
     */
    public void forceShutdown(Throwable reason)
    {
        setException(reason);
        taskExecutor.shutdownNow();
        terminate();
    }

    public void onJoin(InetAddress endpoint, EndpointState epState) {}
    public void beforeChange(InetAddress endpoint, EndpointState currentState, ApplicationState newStateKey, VersionedValue newValue) {}
    public void onChange(InetAddress endpoint, ApplicationState state, VersionedValue value) {}
    public void onAlive(InetAddress endpoint, EndpointState state) {}
    public void onDead(InetAddress endpoint, EndpointState state) {}

    public void onRemove(InetAddress endpoint)
    {
        convict(endpoint, Double.MAX_VALUE);
    }

    public void onRestart(InetAddress endpoint, EndpointState epState)
    {
        convict(endpoint, Double.MAX_VALUE);
    }

    public void convict(InetAddress endpoint, double phi)
    {
        if (!endpoints.contains(endpoint))
            return;

        // We want a higher confidence in the failure detection than usual because failing a repair wrongly has a high cost.
        if (phi < 2 * DatabaseDescriptor.getPhiConvictThreshold())
            return;

        // Though unlikely, it is possible to arrive here multiple time and we
        // want to avoid print an error message twice
        if (!isFailed.compareAndSet(false, true))
            return;

        Exception exception = new IOException(String.format("Endpoint %s died", endpoint));
        logger.error(String.format("[repair #%s] session completed with the following error", getId()), exception);
        // If a node failed, we stop everything (though there could still be some activity in the background)
        forceShutdown(exception);
    }
}<|MERGE_RESOLUTION|>--- conflicted
+++ resolved
@@ -137,11 +137,7 @@
         this.ranges = ranges;
         this.endpoints = endpoints;
         this.repairedAt = repairedAt;
-<<<<<<< HEAD
-        this.validationRemaining = new AtomicInteger(cfnames.length);
         this.pullRepair = pullRepair;
-=======
->>>>>>> 14f36fce
     }
 
     public UUID getId()
