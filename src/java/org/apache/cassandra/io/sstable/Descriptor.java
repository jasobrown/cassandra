--- conflicted
+++ resolved
@@ -47,11 +47,7 @@
     public static class Version
     {
         // This needs to be at the begining for initialization sake
-<<<<<<< HEAD
-        private static final String current_version = "ja";
-=======
-        public static final String current_version = "ib";
->>>>>>> 9fc071a3
+        public static final String current_version = "ja";
 
         public static final Version LEGACY = new Version("a"); // "pre-history"
         // b (0.7.0): added version to sstable filenames
