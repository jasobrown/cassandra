--- conflicted
+++ resolved
@@ -638,8 +638,6 @@
         cmd.parameters.setLiveMetadata(Schema.instance.getCFMetaData(metadata.ksName, cfName));
 
         return cmd;
-<<<<<<< HEAD
-=======
     }
 
     /**
@@ -652,7 +650,6 @@
             return 0;
 
         return getCompressionMetadata().offHeapSize();
->>>>>>> cc81c6ea
     }
 
     /**
