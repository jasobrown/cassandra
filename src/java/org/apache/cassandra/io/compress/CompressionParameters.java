/*
 * Licensed to the Apache Software Foundation (ASF) under one
 * or more contributor license agreements.  See the NOTICE file
 * distributed with this work for additional information
 * regarding copyright ownership.  The ASF licenses this file
 * to you under the Apache License, Version 2.0 (the
 * "License"); you may not use this file except in compliance
 * with the License.  You may obtain a copy of the License at
 *
 *     http://www.apache.org/licenses/LICENSE-2.0
 *
 * Unless required by applicable law or agreed to in writing, software
 * distributed under the License is distributed on an "AS IS" BASIS,
 * WITHOUT WARRANTIES OR CONDITIONS OF ANY KIND, either express or implied.
 * See the License for the specific language governing permissions and
 * limitations under the License.
 */
package org.apache.cassandra.io.compress;

import java.io.DataInput;
import java.io.DataOutput;
import java.io.IOException;
import java.lang.reflect.InvocationTargetException;
import java.lang.reflect.Method;
import java.util.Collections;
import java.util.AbstractSet;
import java.util.HashMap;
import java.util.Map;
import java.util.Set;

import com.google.common.collect.ImmutableSet;
import com.google.common.collect.Sets;
import org.apache.cassandra.config.CFMetaData;
import org.apache.commons.lang3.builder.EqualsBuilder;
import org.apache.commons.lang3.builder.HashCodeBuilder;

import org.apache.cassandra.exceptions.ConfigurationException;
import org.apache.cassandra.db.TypeSizes;
import org.apache.cassandra.io.IVersionedSerializer;

public class CompressionParameters
{
    public final static int DEFAULT_CHUNK_LENGTH = 65536;
    public final static double DEFAULT_CRC_CHECK_CHANCE = 1.0;
    public final static IVersionedSerializer<CompressionParameters> serializer = new Serializer();

    public static final String SSTABLE_COMPRESSION = "sstable_compression";
    public static final String CHUNK_LENGTH_KB = "chunk_length_kb";
    public static final String CRC_CHECK_CHANCE = "crc_check_chance";

    public static final Set<String> GLOBAL_OPTIONS = ImmutableSet.of(CRC_CHECK_CHANCE);

    public final Class<? extends ICompressor> sstableCompressionClass;
    private final Method compressorCreate;
    private final Integer chunkLength;
    private volatile double crcCheckChance;
    public final Map<String, String> otherOptions; // Unrecognized options, can be use by the compressor
    private CFMetaData liveMetadata;

    public static CompressionParameters create(Map<? extends CharSequence, ? extends CharSequence> opts) throws ConfigurationException
    {
        Map<String, String> options = copyOptions(opts);
        String sstableCompressionClass = options.get(SSTABLE_COMPRESSION);
        String chunkLength = options.get(CHUNK_LENGTH_KB);
        options.remove(SSTABLE_COMPRESSION);
        options.remove(CHUNK_LENGTH_KB);
        CompressionParameters cp = new CompressionParameters(sstableCompressionClass, parseChunkLength(chunkLength), options);
        cp.validate();
        return cp;
    }

    public CompressionParameters(String sstableCompressionClassName)
    {
        try
        {
            this.sstableCompressionClass = parseCompressorClass(sstableCompressionClassName);
            compressorCreate = sstableCompressionClass != null
                 ? sstableCompressionClass.getMethod("create", Map.class)
                 : null;

        }
        catch (ConfigurationException e)
        {
            throw new RuntimeException("failed to create instance of compressor: " + sstableCompressionClassName, e);
        }
        catch (NoSuchMethodException e)
        {
            throw new RuntimeException("compressor has no create() method: " + sstableCompressionClassName, e);
        }

        chunkLength = null;
        otherOptions = Collections.emptyMap();
        crcCheckChance = DEFAULT_CRC_CHECK_CHANCE;
    }

    public CompressionParameters(String sstableCompressionClassName, Integer chunkLength, Map<String, String> otherOptions) throws ConfigurationException
    {
        this.sstableCompressionClass = parseCompressorClass(sstableCompressionClassName);
        try
        {
            compressorCreate = sstableCompressionClass != null
                               ? sstableCompressionClass.getMethod("create", Map.class)
                               : null;
        }
        catch (NoSuchMethodException e)
        {
            throw new ConfigurationException("compressor has no create() method: " + sstableCompressionClassName, e);
        }

        this.chunkLength = chunkLength;
        this.otherOptions = otherOptions;
        String chance = otherOptions.get(CRC_CHECK_CHANCE);
        this.crcCheckChance = (chance == null) ? DEFAULT_CRC_CHECK_CHANCE : parseCrcCheckChance(chance);
    }

    public CompressionParameters copy()
    {
        try
        {
            String compressor = sstableCompressionClass == null ? null : sstableCompressionClass.getName();
            return new CompressionParameters(compressor, chunkLength, new HashMap<>(otherOptions));
        }
        catch (ConfigurationException e)
        {
            throw new AssertionError(e); // can't happen at this point.
        }
    }

    public void setLiveMetadata(final CFMetaData liveMetadata)
    {
<<<<<<< HEAD
=======
        if (liveMetadata == null)
            return;

>>>>>>> cc81c6ea
        assert this.liveMetadata == null || this.liveMetadata == liveMetadata;
        this.liveMetadata = liveMetadata;
    }

    public void setCrcCheckChance(double crcCheckChance) throws ConfigurationException
    {
        validateCrcCheckChance(crcCheckChance);
        this.crcCheckChance = crcCheckChance;

        if (liveMetadata != null)
            liveMetadata.compressionParameters.setCrcCheckChance(crcCheckChance);
    }

    public double getCrcCheckChance()
    {
        return liveMetadata == null ? this.crcCheckChance : liveMetadata.compressionParameters.crcCheckChance;
    }

    private static double parseCrcCheckChance(String crcCheckChance) throws ConfigurationException
    {
        try
        {
            double chance = Double.parseDouble(crcCheckChance);
            validateCrcCheckChance(chance);
            return chance;
        }
        catch (NumberFormatException e)
        {
            throw new ConfigurationException("crc_check_chance should be a double");
        }
    }

    private static void validateCrcCheckChance(double crcCheckChance) throws ConfigurationException
    {
        if (crcCheckChance < 0.0d || crcCheckChance > 1.0d)
            throw new ConfigurationException("crc_check_chance should be between 0.0 and 1.0");
    }

    public int chunkLength()
    {
        return chunkLength == null ? DEFAULT_CHUNK_LENGTH : chunkLength;
    }

    private Class<? extends ICompressor> parseCompressorClass(String className) throws ConfigurationException
    {
        if (className == null || className.isEmpty())
            return null;

        className = className.contains(".") ? className : "org.apache.cassandra.io.compress." + className;

        try
        {
            return (Class<? extends ICompressor>)Class.forName(className);
        }
        catch (Exception e)
        {
            throw new ConfigurationException("Could not create Compression for type " + className, e);
        }
    }

    private static Map<String, String> copyOptions(Map<? extends CharSequence, ? extends CharSequence> co)
    {
        if (co == null || co.isEmpty())
            return Collections.<String, String>emptyMap();

        Map<String, String> compressionOptions = new HashMap<String, String>();
        for (Map.Entry<? extends CharSequence, ? extends CharSequence> entry : co.entrySet())
        {
            compressionOptions.put(entry.getKey().toString(), entry.getValue().toString());
        }
        return compressionOptions;
    }

    public ICompressor getCompressorInstance()
    {
        if (sstableCompressionClass == null)
        {
            if (!otherOptions.isEmpty())
                throw new RuntimeException("Unknown compression options (" + otherOptions.keySet() + ") since no compression class found");
            return null;
        }

        try
        {
            ICompressor compressor = (ICompressor)compressorCreate.invoke(null, otherOptions);
            // Check for unknown options
            AbstractSet<String> supportedOpts = Sets.union(compressor.supportedOptions(), GLOBAL_OPTIONS);
            for (String provided : otherOptions.keySet())
                if (!supportedOpts.contains(provided))
                    throw new RuntimeException("Unknown compression options " + provided);
            return compressor;
        }
        catch (SecurityException e)
        {
            throw new RuntimeException("Access forbiden", e);
        }
        catch (IllegalAccessException e)
        {
            throw new RuntimeException("Cannot access method create in " + sstableCompressionClass.getName(), e);
        }
        catch (InvocationTargetException e)
        {
            Throwable cause = e.getCause();
            throw new RuntimeException(String.format("%s.create() threw an error: %s",
                                                           sstableCompressionClass.getSimpleName(),
                                                           cause == null ? e.getClass().getName() + " " + e.getMessage() : cause.getClass().getName() + " " + cause.getMessage()),
                                             e);
        }
        catch (ExceptionInInitializerError e)
        {
            throw new RuntimeException("Cannot initialize class " + sstableCompressionClass.getName());
        }    }

    /**
     * Parse the chunk length (in KB) and returns it as bytes.
     */
    public static Integer parseChunkLength(String chLengthKB) throws ConfigurationException
    {
        if (chLengthKB == null)
            return null;

        try
        {
            int parsed = Integer.parseInt(chLengthKB);
            if (parsed > Integer.MAX_VALUE / 1024)
                throw new ConfigurationException("Value of " + CHUNK_LENGTH_KB + " is too large (" + parsed + ")");
            return 1024 * parsed;
        }
        catch (NumberFormatException e)
        {
            throw new ConfigurationException("Invalid value for " + CHUNK_LENGTH_KB, e);
        }
    }

    // chunkLength must be a power of 2 because we assume so when
    // computing the chunk number from an uncompressed file offset (see
    // CompressedRandomAccessReader.decompresseChunk())
    public void validate() throws ConfigurationException
    {
        // if chunk length was not set (chunkLength == null), this is fine, default will be used
        if (chunkLength != null)
        {
            if (chunkLength <= 0)
                throw new ConfigurationException("Invalid negative or null " + CHUNK_LENGTH_KB);

            int c = chunkLength;
            boolean found = false;
            while (c != 0)
            {
                if ((c & 0x01) != 0)
                {
                    if (found)
                        throw new ConfigurationException(CHUNK_LENGTH_KB + " must be a power of 2");
                    else
                        found = true;
                }
                c >>= 1;
            }
        }

        validateCrcCheckChance(crcCheckChance);
    }

    public Map<String, String> asThriftOptions()
    {
        Map<String, String> options = new HashMap<String, String>(otherOptions);
        if (sstableCompressionClass == null)
            return options;

        options.put(SSTABLE_COMPRESSION, sstableCompressionClass.getName());
        if (chunkLength != null)
            options.put(CHUNK_LENGTH_KB, chunkLengthInKB());
        return options;
    }

    private String chunkLengthInKB()
    {
        return String.valueOf(chunkLength() / 1024);
    }

    @Override
    public boolean equals(Object obj)
    {
        if (obj == this)
        {
            return true;
        }
        else if (obj == null || obj.getClass() != getClass())
        {
            return false;
        }

        CompressionParameters cp = (CompressionParameters) obj;
        return new EqualsBuilder()
            .append(sstableCompressionClass, cp.sstableCompressionClass)
            .append(chunkLength, cp.chunkLength)
            .append(otherOptions, cp.otherOptions)
            .isEquals();
    }

    @Override
    public int hashCode()
    {
        return new HashCodeBuilder(29, 1597)
            .append(sstableCompressionClass)
            .append(chunkLength)
            .append(otherOptions)
            .toHashCode();
    }

    static class Serializer implements IVersionedSerializer<CompressionParameters>
    {
        public void serialize(CompressionParameters parameters, DataOutput out, int version) throws IOException
        {
            out.writeUTF(parameters.sstableCompressionClass.getSimpleName());
            out.writeInt(parameters.otherOptions.size());
            for (Map.Entry<String, String> entry : parameters.otherOptions.entrySet())
            {
                out.writeUTF(entry.getKey());
                out.writeUTF(entry.getValue());
            }
            out.writeInt(parameters.chunkLength());
        }

        public CompressionParameters deserialize(DataInput in, int version) throws IOException
        {
            String compressorName = in.readUTF();
            int optionCount = in.readInt();
            Map<String, String> options = new HashMap<String, String>();
            for (int i = 0; i < optionCount; ++i)
            {
                String key = in.readUTF();
                String value = in.readUTF();
                options.put(key, value);
            }
            int chunkLength = in.readInt();
            CompressionParameters parameters;
            try
            {
                parameters = new CompressionParameters(compressorName, chunkLength, options);
            }
            catch (ConfigurationException e)
            {
                throw new RuntimeException("Cannot create CompressionParameters for parameters", e);
            }
            return parameters;
        }

        public long serializedSize(CompressionParameters parameters, int version)
        {
            long size = TypeSizes.NATIVE.sizeof(parameters.sstableCompressionClass.getSimpleName());
            size += TypeSizes.NATIVE.sizeof(parameters.otherOptions.size());
            for (Map.Entry<String, String> entry : parameters.otherOptions.entrySet())
            {
                size += TypeSizes.NATIVE.sizeof(entry.getKey());
                size += TypeSizes.NATIVE.sizeof(entry.getValue());
            }
            size += TypeSizes.NATIVE.sizeof(parameters.chunkLength());
            return size;
        }
    }
}<|MERGE_RESOLUTION|>--- conflicted
+++ resolved
@@ -128,12 +128,9 @@
 
     public void setLiveMetadata(final CFMetaData liveMetadata)
     {
-<<<<<<< HEAD
-=======
         if (liveMetadata == null)
             return;
 
->>>>>>> cc81c6ea
         assert this.liveMetadata == null || this.liveMetadata == liveMetadata;
         this.liveMetadata = liveMetadata;
     }
