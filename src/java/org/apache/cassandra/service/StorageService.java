--- conflicted
+++ resolved
@@ -2002,14 +2002,6 @@
             for (IEndpointLifecycleSubscriber subscriber : lifecycleSubscribers)
                 subscriber.onUp(endpoint);
         }
-<<<<<<< HEAD
-        else
-        {
-            for (IEndpointLifecycleSubscriber subscriber : lifecycleSubscribers)
-                subscriber.onJoinCluster(endpoint);
-        }
-=======
->>>>>>> cc81c6ea
     }
 
     public void onRemove(InetAddress endpoint)
