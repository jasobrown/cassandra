--- conflicted
+++ resolved
@@ -188,37 +188,13 @@
                                                                DatabaseDescriptor.getHintsDirectory().getAbsolutePath()));
         for (String dataDir : dirs)
         {
-<<<<<<< HEAD
             logger.debug("Checking directory {}", dataDir);
             File dir = new File(dataDir);
-=======
-            // check all directories(data, commitlog, saved cache) for existence and permission
-            Iterable<String> dirs = Iterables.concat(Arrays.asList(DatabaseDescriptor.getAllDataFileLocations()),
-                                                     Arrays.asList(DatabaseDescriptor.getCommitLogLocation(),
-                                                                   DatabaseDescriptor.getSavedCachesLocation()));
-            for (String dataDir : dirs)
-            {
-                logger.debug("Checking directory {}", dataDir);
-                File dir = new File(dataDir);
-
-                // check that directories exist.
-                if (!dir.exists())
-                {
-                    logger.warn("Directory {} doesn't exist", dataDir);
-                    // if they don't, failing their creation, stop cassandra.
-                    if (!dir.mkdirs())
-                        throw new StartupException(3, "Has no permission to create directory "+ dataDir);
-                }
-
-                // if directories exist verify their permissions
-                if (!Directories.verifyFullPermissions(dir, dataDir))
-                    throw new StartupException(3, "Insufficient permissions on directory " + dataDir);
->>>>>>> cd46ca17
 
             // check that directories exist.
             if (!dir.exists())
             {
-                logger.error("Directory {} doesn't exist", dataDir);
+                logger.warn("Directory {} doesn't exist", dataDir);
                 // if they don't, failing their creation, stop cassandra.
                 if (!dir.mkdirs())
                     throw new StartupException(3, "Has no permission to create directory "+ dataDir);
