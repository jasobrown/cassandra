--- conflicted
+++ resolved
@@ -266,11 +266,7 @@
 
         public final static MerkleTree.RowHash EMPTY_ROW = new MerkleTree.RowHash(null, new byte[0]);
 
-<<<<<<< HEAD
         public Validator(TreeRequest request)
-=======
-        Validator(TreeRequest request)
->>>>>>> ec76baf0
         {
             this(request,
                  // TODO: memory usage (maxsize) should either be tunable per
@@ -422,7 +418,7 @@
         {
             try
             {
-            	FastByteArrayOutputStream bos = new FastByteArrayOutputStream();
+                FastByteArrayOutputStream bos = new FastByteArrayOutputStream();
                 DataOutputStream dos = new DataOutputStream(bos);
                 SERIALIZER.serialize(request, dos, version);
                 return new Message(FBUtilities.getBroadcastAddress(), StorageService.Verb.TREE_REQUEST, bos.toByteArray(), version);
@@ -494,7 +490,7 @@
         {
             try
             {
-            	FastByteArrayOutputStream bos = new FastByteArrayOutputStream();
+                FastByteArrayOutputStream bos = new FastByteArrayOutputStream();
                 DataOutputStream dos = new DataOutputStream(bos);
                 SERIALIZER.serialize(validator, dos, Gossiper.instance.getVersion(validator.request.endpoint));
                 return new Message(local,
