--- conflicted
+++ resolved
@@ -1482,11 +1482,7 @@
                     boolean[] queriable = processRelationEntity(stmt, relation, entity, cfDef);
                     hasQueriableIndex |= queriable[0];
                     hasQueriableClusteringColumnIndex |= queriable[1];
-<<<<<<< HEAD
-                    Name name = cfDef.get(rel.getEntity());
-=======
                     Name name = cfDef.get(entity);
->>>>>>> cc81c6ea
                     hasSingleColumnRelations |= Kind.COLUMN_ALIAS.equals(name.kind);
                     updateRestrictionsForRelation(stmt, name, rel, boundNames);
                 }
@@ -1889,11 +1885,7 @@
             for (Relation relation : whereClause)
             {
                 SingleColumnRelation singleColumnRelation = (SingleColumnRelation) relation;
-<<<<<<< HEAD
-                if (singleColumnRelation.onToken && !cfDef.get(singleColumnRelation.getEntity()).equals(iter.next()))
-=======
                 if (singleColumnRelation.onToken && !cfDef.get(singleColumnRelation.getEntity().prepare(cfDef.cfm)).equals(iter.next()))
->>>>>>> cc81c6ea
                     throw new InvalidRequestException(String.format("The token function arguments must be in the partition key order: %s",
                                                                     Joiner.on(',').join(cfDef.partitionKeys())));
             }
