/*
 * Licensed to the Apache Software Foundation (ASF) under one
 * or more contributor license agreements.  See the NOTICE file
 * distributed with this work for additional information
 * regarding copyright ownership.  The ASF licenses this file
 * to you under the Apache License, Version 2.0 (the
 * "License"); you may not use this file except in compliance
 * with the License.  You may obtain a copy of the License at
 *
 *     http://www.apache.org/licenses/LICENSE-2.0
 *
 * Unless required by applicable law or agreed to in writing, software
 * distributed under the License is distributed on an "AS IS" BASIS,
 * WITHOUT WARRANTIES OR CONDITIONS OF ANY KIND, either express or implied.
 * See the License for the specific language governing permissions and
 * limitations under the License.
 */
package org.apache.cassandra.cql3.statements;

import java.nio.ByteBuffer;
import java.util.*;

import com.google.common.base.Function;
import com.google.common.collect.Iterables;
import org.slf4j.Logger;
import org.slf4j.LoggerFactory;

import org.apache.cassandra.auth.Permission;
import org.apache.cassandra.config.CFMetaData;
import org.apache.cassandra.config.ColumnDefinition;
import org.apache.cassandra.cql3.*;
import org.apache.cassandra.db.*;
import org.apache.cassandra.db.filter.ColumnSlice;
import org.apache.cassandra.db.filter.SliceQueryFilter;
import org.apache.cassandra.db.marshal.CompositeType;
import org.apache.cassandra.db.marshal.UTF8Type;
import org.apache.cassandra.db.marshal.BooleanType;
import org.apache.cassandra.exceptions.*;
import org.apache.cassandra.service.ClientState;
import org.apache.cassandra.service.QueryState;
import org.apache.cassandra.service.StorageProxy;
import org.apache.cassandra.thrift.ThriftValidation;
import org.apache.cassandra.transport.messages.ResultMessage;
import org.apache.cassandra.utils.FBUtilities;
import org.apache.cassandra.utils.Pair;
import org.github.jamm.MemoryMeter;

/*
 * Abstract parent class of individual modifications, i.e. INSERT, UPDATE and DELETE.
 */
public abstract class ModificationStatement implements CQLStatement, MeasurableForPreparedCache
{
    private static final ColumnIdentifier CAS_RESULT_COLUMN = new ColumnIdentifier("[applied]", false);

    private static final Logger logger = LoggerFactory.getLogger(ModificationStatement.class);

    private static boolean loggedCounterTTL = false;
    private static boolean loggedCounterTimestamp = false;

    public static enum StatementType { INSERT, UPDATE, DELETE }
    public final StatementType type;

    public final CFMetaData cfm;
    public final Attributes attrs;

    protected final Map<ColumnIdentifier, Restriction> processedKeys = new HashMap<>();
    private final List<Operation> columnOperations = new ArrayList<Operation>();

    private int boundTerms;
    // Separating normal and static conditions makes things somewhat easier
    private List<ColumnCondition> columnConditions;
    private List<ColumnCondition> staticConditions;
    private boolean ifNotExists;
    private boolean ifExists;

    private boolean hasNoClusteringColumns = true;

    private boolean setsStaticColumns;
    private boolean setsRegularColumns;

    private final Function<ColumnCondition, ColumnIdentifier> getColumnForCondition = new Function<ColumnCondition, ColumnIdentifier>()
    {
        public ColumnIdentifier apply(ColumnCondition cond)
        {
            return cond.column.name;
        }
    };

    public ModificationStatement(StatementType type, CFMetaData cfm, Attributes attrs)
    {
        this.type = type;
        this.cfm = cfm;
        this.attrs = attrs;
    }

    public long measureForPreparedCache(MemoryMeter meter)
    {
        return meter.measure(this)
             + meter.measureDeep(attrs)
             + meter.measureDeep(processedKeys)
             + meter.measureDeep(columnOperations)
             + (columnConditions == null ? 0 : meter.measureDeep(columnConditions))
             + (staticConditions == null ? 0 : meter.measureDeep(staticConditions));
    }

    public abstract boolean requireFullClusteringKey();
    public abstract void addUpdateForKey(ColumnFamily updates, ByteBuffer key, ColumnNameBuilder builder, UpdateParameters params) throws InvalidRequestException;

    public int getBoundTerms()
    {
        return boundTerms;
    }

    public String keyspace()
    {
        return cfm.ksName;
    }

    public String columnFamily()
    {
        return cfm.cfName;
    }

    public boolean isCounter()
    {
        return cfm.getDefaultValidator().isCommutative();
    }

    public long getTimestamp(long now, List<ByteBuffer> variables) throws InvalidRequestException
    {
        return attrs.getTimestamp(now, variables);
    }

    public boolean isTimestampSet()
    {
        return attrs.isTimestampSet();
    }

    public int getTimeToLive(List<ByteBuffer> variables) throws InvalidRequestException
    {
        return attrs.getTimeToLive(variables);
    }

    public void checkAccess(ClientState state) throws InvalidRequestException, UnauthorizedException
    {
        state.hasColumnFamilyAccess(keyspace(), columnFamily(), Permission.MODIFY);

        // CAS updates can be used to simulate a SELECT query, so should require Permission.SELECT as well.
        if (hasConditions())
            state.hasColumnFamilyAccess(keyspace(), columnFamily(), Permission.SELECT);
    }

    public void validate(ClientState state) throws InvalidRequestException
    {
        if (hasConditions())
        {
            if (attrs.isTimestampSet())
                throw new InvalidRequestException("Cannot provide custom timestamp for conditional update");

            if (requiresRead())
                throw new InvalidRequestException("Operations on lists requiring a read (setting by index and deletions by index or value) are not allowed with IF conditions");
        }

        if (isCounter())
        {
            if (attrs.isTimestampSet() && !loggedCounterTimestamp)
            {
                logger.warn("Detected use of 'USING TIMESTAMP' in a counter UPDATE. This is invalid " +
                            "because counters do not use timestamps, and the timestamp has been ignored. " +
                            "Such queries will be rejected in Cassandra 2.1+ - please fix your queries before then.");
                loggedCounterTimestamp = true;
            }

            if (attrs.isTimeToLiveSet() && !loggedCounterTTL)
            {
                logger.warn("Detected use of 'USING TTL' in a counter UPDATE. This is invalid " +
                            "because counter tables do not support TTL, and the TTL value has been ignored. " +
                            "Such queries will be rejected in Cassandra 2.1+ - please fix your queries before then.");
                loggedCounterTTL = true;
            }
        }
    }

    public void addOperation(Operation op)
    {
        if (op.isStatic(cfm))
            setsStaticColumns = true;
        else
            setsRegularColumns = true;
        columnOperations.add(op);
    }

    public List<Operation> getOperations()
    {
        return columnOperations;
    }

    public Iterable<ColumnIdentifier> getColumnsWithConditions()
    {
        if (ifNotExists || ifExists)
            return null;

        return Iterables.concat(columnConditions == null ? Collections.<ColumnIdentifier>emptyList() : Iterables.transform(columnConditions, getColumnForCondition),
                                staticConditions == null ? Collections.<ColumnIdentifier>emptyList() : Iterables.transform(staticConditions, getColumnForCondition));
    }

    public void addCondition(ColumnCondition cond) throws InvalidRequestException
    {
        List<ColumnCondition> conds = null;
        if (cond.column.kind == CFDefinition.Name.Kind.STATIC)
        {
            setsStaticColumns = true;
            if (staticConditions == null)
                staticConditions = new ArrayList<ColumnCondition>();
            conds = staticConditions;
        }
        else
        {
            setsRegularColumns = true;
            if (columnConditions == null)
                columnConditions = new ArrayList<ColumnCondition>();
            conds = columnConditions;
        }
        conds.add(cond);
    }

    public void setIfNotExistCondition()
    {
        ifNotExists = true;
    }

    public boolean hasIfNotExistCondition()
    {
        return ifNotExists;
    }

    public void setIfExistCondition()
    {
        ifExists = true;
    }

    public boolean hasIfExistCondition()
    {
        return ifExists;
    }

    private void addKeyValues(CFDefinition.Name name, Restriction values) throws InvalidRequestException
    {
        if (name.kind == CFDefinition.Name.Kind.COLUMN_ALIAS)
            hasNoClusteringColumns = false;
        if (processedKeys.put(name.name, values) != null)
            throw new InvalidRequestException(String.format("Multiple definitions found for PRIMARY KEY part %s", name.name));
    }

    public void addKeyValue(CFDefinition.Name name, Term value) throws InvalidRequestException
    {
        addKeyValues(name, new SingleColumnRestriction.EQ(value, false));
    }

    public void processWhereClause(List<Relation> whereClause, VariableSpecifications names) throws InvalidRequestException
    {
        CFDefinition cfDef = cfm.getCfDef();
        for (Relation relation : whereClause)
        {
            if (!(relation instanceof SingleColumnRelation))
            {
                throw new InvalidRequestException(
                        String.format("Multi-column relations cannot be used in WHERE clauses for UPDATE and DELETE statements: %s", relation));
            }
            SingleColumnRelation rel = (SingleColumnRelation) relation;

            if (rel.onToken)
                throw new InvalidRequestException(String.format("The token function cannot be used in WHERE clauses for UPDATE and DELETE statements: %s", relation));

<<<<<<< HEAD
            CFDefinition.Name name = cfDef.get(rel.getEntity());
=======
            ColumnIdentifier id = rel.getEntity().prepare(cfm);
            CFDefinition.Name name = cfDef.get(id);
>>>>>>> cc81c6ea
            if (name == null)
                throw new InvalidRequestException(String.format("Unknown key identifier %s", id));

            switch (name.kind)
            {
                case KEY_ALIAS:
                case COLUMN_ALIAS:
                    Restriction restriction;

                    if (rel.operator() == Relation.Type.EQ)
                    {
                        Term t = rel.getValue().prepare(name);
                        t.collectMarkerSpecification(names);
                        restriction = new SingleColumnRestriction.EQ(t, false);
                    }
                    else if (name.kind == CFDefinition.Name.Kind.KEY_ALIAS && rel.operator() == Relation.Type.IN)
                    {
                        if (rel.getValue() != null)
                        {
                            Term t = rel.getValue().prepare(name);
                            t.collectMarkerSpecification(names);
                            restriction = new SingleColumnRestriction.InWithMarker((Lists.Marker)t);
                        }
                        else
                        {
                            List<Term> values = new ArrayList<Term>(rel.getInValues().size());
                            for (Term.Raw raw : rel.getInValues())
                            {
                                Term t = raw.prepare(name);
                                t.collectMarkerSpecification(names);
                                values.add(t);
                            }
                            restriction = new SingleColumnRestriction.InWithValues(values);
                        }
                    }
                    else
                    {
                        throw new InvalidRequestException(String.format("Invalid operator %s for PRIMARY KEY part %s", rel.operator(), name));
                    }

                    addKeyValues(name, restriction);
                    break;
                case VALUE_ALIAS:
                case COLUMN_METADATA:
                case STATIC:
                    throw new InvalidRequestException(String.format("Non PRIMARY KEY %s found in where clause", name));
            }
        }
    }

    public List<ByteBuffer> buildPartitionKeyNames(List<ByteBuffer> variables)
    throws InvalidRequestException
    {
        CFDefinition cfDef = cfm.getCfDef();
        ColumnNameBuilder keyBuilderBase = cfDef.getKeyNameBuilder();
        List<ByteBuffer> keys = new ArrayList<ByteBuffer>();
        for (CFDefinition.Name name : cfDef.partitionKeys())
        {
            Restriction r = processedKeys.get(name.name);
            if (r == null)
                throw new InvalidRequestException(String.format("Missing mandatory PRIMARY KEY part %s", name));

            List<ByteBuffer> values = r.values(variables);
            if (keyBuilderBase.remainingCount() == 1)
            {
                for (ByteBuffer val : values)
                {
                    if (val == null)
                        throw new InvalidRequestException(String.format("Invalid null value for partition key part %s", name));

                    ColumnNameBuilder keyBuilder = keyBuilderBase.copy().add(val);
                    if (keyBuilder.getLength() > FBUtilities.MAX_UNSIGNED_SHORT)
                        throw new InvalidRequestException(String.format("Partition key size %s exceeds maximum %s",
                                                                        keyBuilder.getLength(),
                                                                        FBUtilities.MAX_UNSIGNED_SHORT));
                    ByteBuffer key = keyBuilder.build();
                    ThriftValidation.validateKey(cfm, key);
                    keys.add(key);
                }
            }
            else
            {
                if (values.size() != 1)
                    throw new InvalidRequestException("IN is only supported on the last column of the partition key");
                ByteBuffer val = values.get(0);
                if (val == null)
                    throw new InvalidRequestException(String.format("Invalid null value for partition key part %s", name));
                keyBuilderBase.add(val);
            }
        }
        return keys;
    }

    public ColumnNameBuilder createClusteringPrefixBuilder(List<ByteBuffer> variables)
    throws InvalidRequestException
    {
        // If the only updated/deleted columns are static, then we don't need clustering columns.
        // And in fact, unless it is an INSERT, we reject if clustering colums are provided as that
        // suggest something unintended. For instance, given:
        //   CREATE TABLE t (k int, v int, s int static, PRIMARY KEY (k, v))
        // it can make sense to do:
        //   INSERT INTO t(k, v, s) VALUES (0, 1, 2)
        // but both
        //   UPDATE t SET s = 3 WHERE k = 0 AND v = 1
        //   DELETE v FROM t WHERE k = 0 AND v = 1
        // sounds like you don't really understand what your are doing.
        if (setsStaticColumns && !setsRegularColumns)
        {
            // If we set no non-static columns, then it's fine not to have clustering columns
            if (hasNoClusteringColumns)
                return cfm.getStaticColumnNameBuilder();

            // If we do have clustering columns however, then either it's an INSERT and the query is valid
            // but we still need to build a proper prefix, or it's not an INSERT, and then we want to reject
            // (see above)
            if (type != StatementType.INSERT)
            {
                for (CFDefinition.Name name : cfm.getCfDef().clusteringColumns())
                    if (processedKeys.get(name.name) != null)
                        throw new InvalidRequestException(String.format("Invalid restriction on clustering column %s since the %s statement modifies only static columns", name.name, type));
                // we should get there as it contradicts hasNoClusteringColumns == false
                throw new AssertionError();
            }
        }

        return createClusteringPrefixBuilderInternal(variables);
    }

    private ColumnNameBuilder updatePrefixFor(ByteBuffer name, ColumnNameBuilder prefix)
    {
        return isStatic(name) ? cfm.getStaticColumnNameBuilder() : prefix;
    }

    public boolean isStatic(ByteBuffer name)
    {
        ColumnDefinition def = cfm.getColumnDefinition(name);
        return def != null && def.type == ColumnDefinition.Type.STATIC;
    }

    private ColumnNameBuilder createClusteringPrefixBuilderInternal(List<ByteBuffer> variables)
    throws InvalidRequestException
    {
        CFDefinition cfDef = cfm.getCfDef();
        ColumnNameBuilder builder = cfDef.getColumnNameBuilder();
        CFDefinition.Name firstEmptyKey = null;
        for (CFDefinition.Name name : cfDef.clusteringColumns())
        {
            Restriction r = processedKeys.get(name.name);
            if (r == null)
            {
                firstEmptyKey = name;
                if (requireFullClusteringKey() && cfDef.isComposite && !cfDef.isCompact)
                    throw new InvalidRequestException(String.format("Missing mandatory PRIMARY KEY part %s", name));
            }
            else if (firstEmptyKey != null)
            {
                throw new InvalidRequestException(String.format("Missing PRIMARY KEY part %s since %s is set", firstEmptyKey.name, name.name));
            }
            else
            {
                List<ByteBuffer> values = r.values(variables);
                assert values.size() == 1; // We only allow IN for row keys so far
                ByteBuffer val = values.get(0);
                if (val == null)
                    throw new InvalidRequestException(String.format("Invalid null value for clustering key part %s", name));
                builder.add(val);
            }
        }
        return builder;
    }

    protected CFDefinition.Name getFirstEmptyKey()
    {
        for (CFDefinition.Name name : cfm.getCfDef().clusteringColumns())
        {
            if (processedKeys.get(name.name) == null)
                return name;
        }
        return null;
    }

    public boolean requiresRead()
    {
        for (Operation op : columnOperations)
            if (op.requiresRead())
                return true;
        return false;
    }

    protected Map<ByteBuffer, ColumnGroupMap> readRequiredRows(Collection<ByteBuffer> partitionKeys, ColumnNameBuilder clusteringPrefix, boolean local, ConsistencyLevel cl)
    throws RequestExecutionException, RequestValidationException
    {
        // Lists SET operation incurs a read.
        Set<ByteBuffer> toRead = null;
        for (Operation op : columnOperations)
        {
            if (op.requiresRead())
            {
                if (toRead == null)
                    toRead = new TreeSet<ByteBuffer>(UTF8Type.instance);
                toRead.add(op.columnName.key);
            }
        }

        return toRead == null ? null : readRows(partitionKeys, clusteringPrefix, toRead, (CompositeType)cfm.comparator, local, cl);
    }

    private Map<ByteBuffer, ColumnGroupMap> readRows(Collection<ByteBuffer> partitionKeys, ColumnNameBuilder clusteringPrefix, Set<ByteBuffer> toRead, CompositeType composite, boolean local, ConsistencyLevel cl)
    throws RequestExecutionException, RequestValidationException
    {
        try
        {
            cl.validateForRead(keyspace());
        }
        catch (InvalidRequestException e)
        {
            throw new InvalidRequestException(String.format("Write operation require a read but consistency %s is not supported on reads", cl));
        }

        ColumnSlice[] slices = new ColumnSlice[toRead.size()];
        int i = 0;
        for (ByteBuffer name : toRead)
        {
            ColumnNameBuilder prefix = updatePrefixFor(name, clusteringPrefix);
            ByteBuffer start = prefix.copy().add(name).build();
            ByteBuffer finish = prefix.copy().add(name).buildAsEndOfRange();
            slices[i++] = new ColumnSlice(start, finish);
        }

        List<ReadCommand> commands = new ArrayList<ReadCommand>(partitionKeys.size());
        long now = System.currentTimeMillis();
        for (ByteBuffer key : partitionKeys)
            commands.add(new SliceFromReadCommand(keyspace(),
                                                  key,
                                                  columnFamily(),
                                                  now,
                                                  new SliceQueryFilter(slices, false, Integer.MAX_VALUE)));

        List<Row> rows = local
                       ? SelectStatement.readLocally(keyspace(), commands)
                       : StorageProxy.read(commands, cl);

        Map<ByteBuffer, ColumnGroupMap> map = new HashMap<ByteBuffer, ColumnGroupMap>();
        for (Row row : rows)
        {
            if (row.cf == null || row.cf.getColumnCount() == 0)
                continue;

            ColumnGroupMap.Builder groupBuilder = new ColumnGroupMap.Builder(composite, true, now);
            for (Column column : row.cf)
                groupBuilder.add(column);

            List<ColumnGroupMap> groups = groupBuilder.groups();
            assert groups.isEmpty() || groups.size() == 1;
            if (!groups.isEmpty())
                map.put(row.key.key, groups.get(0));
        }
        return map;
    }

    public boolean hasConditions()
    {
        return ifNotExists
            || ifExists
            || (columnConditions != null && !columnConditions.isEmpty())
            || (staticConditions != null && !staticConditions.isEmpty());
    }

    public ResultMessage execute(QueryState queryState, QueryOptions options)
    throws RequestExecutionException, RequestValidationException
    {
        if (options.getConsistency() == null)
            throw new InvalidRequestException("Invalid empty consistency level");

        if (hasConditions() && options.getProtocolVersion() == 1)
            throw new InvalidRequestException("Conditional updates are not supported by the protocol version in use. You need to upgrade to a driver using the native protocol v2.");

        return hasConditions()
             ? executeWithCondition(queryState, options)
             : executeWithoutCondition(queryState, options);
    }

    private ResultMessage executeWithoutCondition(QueryState queryState, QueryOptions options)
    throws RequestExecutionException, RequestValidationException
    {
        ConsistencyLevel cl = options.getConsistency();
        if (isCounter())
            cl.validateCounterForWrite(cfm);
        else
            cl.validateForWrite(cfm.ksName);

        Collection<? extends IMutation> mutations = getMutations(options.getValues(), false, cl, queryState.getTimestamp());
        if (!mutations.isEmpty())
            StorageProxy.mutateWithTriggers(mutations, cl, false);

        return null;
    }

    public ResultMessage executeWithCondition(QueryState queryState, QueryOptions options)
    throws RequestExecutionException, RequestValidationException
    {
        List<ByteBuffer> variables = options.getValues();
        List<ByteBuffer> keys = buildPartitionKeyNames(variables);
        // We don't support IN for CAS operation so far
        if (keys.size() > 1)
            throw new InvalidRequestException("IN on the partition key is not supported with conditional updates");

        ByteBuffer key = keys.get(0);

        CQL3CasConditions conditions = new CQL3CasConditions(cfm, queryState.getTimestamp());
        ColumnNameBuilder prefix = createClusteringPrefixBuilder(variables);
        ColumnFamily updates = UnsortedColumns.factory.create(cfm);
        addUpdatesAndConditions(key, prefix, updates, conditions, variables, getTimestamp(queryState.getTimestamp(), variables));

        ColumnFamily result = StorageProxy.cas(keyspace(),
                                               columnFamily(),
                                               key,
                                               conditions,
                                               updates,
                                               options.getSerialConsistency(),
                                               options.getConsistency());
        return new ResultMessage.Rows(buildCasResultSet(key, result));
    }

    public void addUpdatesAndConditions(ByteBuffer key, ColumnNameBuilder clusteringPrefix, ColumnFamily updates, CQL3CasConditions conditions, List<ByteBuffer> variables, long now)
    throws InvalidRequestException
    {
        UpdateParameters updParams = new UpdateParameters(cfm, variables, now, getTimeToLive(variables), null);
        addUpdateForKey(updates, key, clusteringPrefix, updParams);

        if (ifNotExists)
        {
            // If we use ifNotExists, if the statement applies to any non static columns, then the condition is on the row of the non-static
            // columns and the prefix should be the rowPrefix. But if only static columns are set, then the ifNotExists apply to the existence
            // of any static columns and we should use the prefix for the "static part" of the partition.
            conditions.addNotExist(clusteringPrefix);
        }
        else if (ifExists)
        {
            conditions.addExist(clusteringPrefix);
        }
        else
        {
            if (columnConditions != null)
                conditions.addConditions(clusteringPrefix, columnConditions, variables);
            if (staticConditions != null)
                conditions.addConditions(cfm.getStaticColumnNameBuilder(), staticConditions, variables);
        }
    }

    private ResultSet buildCasResultSet(ByteBuffer key, ColumnFamily cf) throws InvalidRequestException
    {
        return buildCasResultSet(keyspace(), key, columnFamily(), cf, getColumnsWithConditions(), false);
    }

    public static ResultSet buildCasResultSet(String ksName, ByteBuffer key, String cfName, ColumnFamily cf, Iterable<ColumnIdentifier> columnsWithConditions, boolean isBatch)
    throws InvalidRequestException
    {
        boolean success = cf == null;

        ColumnSpecification spec = new ColumnSpecification(ksName, cfName, CAS_RESULT_COLUMN, BooleanType.instance);
        ResultSet.Metadata metadata = new ResultSet.Metadata(Collections.singletonList(spec));
        List<List<ByteBuffer>> rows = Collections.singletonList(Collections.singletonList(BooleanType.instance.decompose(success)));

        ResultSet rs = new ResultSet(metadata, rows);
        return success ? rs : merge(rs, buildCasFailureResultSet(key, cf, columnsWithConditions, isBatch));
    }

    private static ResultSet merge(ResultSet left, ResultSet right)
    {
        if (left.size() == 0)
            return right;
        else if (right.size() == 0)
            return left;

        assert left.size() == 1;
        int size = left.metadata.names.size() + right.metadata.names.size();
        List<ColumnSpecification> specs = new ArrayList<ColumnSpecification>(size);
        specs.addAll(left.metadata.names);
        specs.addAll(right.metadata.names);
        List<List<ByteBuffer>> rows = new ArrayList<>(right.size());
        for (int i = 0; i < right.size(); i++)
        {
            List<ByteBuffer> row = new ArrayList<ByteBuffer>(size);
            row.addAll(left.rows.get(0));
            row.addAll(right.rows.get(i));
            rows.add(row);
        }
        return new ResultSet(new ResultSet.Metadata(specs), rows);
    }

    private static ResultSet buildCasFailureResultSet(ByteBuffer key, ColumnFamily cf, Iterable<ColumnIdentifier> columnsWithConditions, boolean isBatch)
    throws InvalidRequestException
    {
        CFDefinition cfDef = cf.metadata().getCfDef();

        Selection selection;
        if (columnsWithConditions == null)
        {
            selection = Selection.wildcard(cfDef);
        }
        else
        {
            // We can have multiple conditions on the same columns (for collections) so use a set
            // to avoid duplicate, but preserve the order just to it follows the order of IF in the query in general
            Set<CFDefinition.Name> names = new LinkedHashSet<CFDefinition.Name>();
            // Adding the partition key for batches to disambiguate if the conditions span multipe rows (we don't add them outside
            // of batches for compatibility sakes).
            if (isBatch)
            {
                names.addAll(cfDef.partitionKeys());
                names.addAll(cfDef.clusteringColumns());
            }
            for (ColumnIdentifier id : columnsWithConditions)
                names.add(cfDef.get(id));
            selection = Selection.forColumns(new ArrayList<>(names));
        }

        long now = System.currentTimeMillis();
        Selection.ResultSetBuilder builder = selection.resultSetBuilder(now);
        SelectStatement.forSelection(cfDef, selection).processColumnFamily(key, cf, Collections.<ByteBuffer>emptyList(), now, builder);

        return builder.build();
    }

    public ResultMessage executeInternal(QueryState queryState, QueryOptions options) throws RequestValidationException, RequestExecutionException
    {
        if (hasConditions())
            throw new UnsupportedOperationException();

        List<ByteBuffer> variables = options.getValues();
        for (IMutation mutation : getMutations(variables, true, null, queryState.getTimestamp()))
            mutation.apply();
        return null;
    }

    /**
     * Convert statement into a list of mutations to apply on the server
     *
     * @param variables value for prepared statement markers
     * @param local if true, any requests (for collections) performed by getMutation should be done locally only.
     * @param cl the consistency to use for the potential reads involved in generating the mutations (for lists set/delete operations)
     * @param now the current timestamp in microseconds to use if no timestamp is user provided.
     *
     * @return list of the mutations
     * @throws InvalidRequestException on invalid requests
     */
    private Collection<? extends IMutation> getMutations(List<ByteBuffer> variables, boolean local, ConsistencyLevel cl, long now)
    throws RequestExecutionException, RequestValidationException
    {
        List<ByteBuffer> keys = buildPartitionKeyNames(variables);
        ColumnNameBuilder clusteringPrefix = createClusteringPrefixBuilder(variables);

        UpdateParameters params = makeUpdateParameters(keys, clusteringPrefix, variables, local, cl, now);

        Collection<IMutation> mutations = new ArrayList<IMutation>();
        for (ByteBuffer key: keys)
        {
            ColumnFamily cf = UnsortedColumns.factory.create(cfm);
            addUpdateForKey(cf, key, clusteringPrefix, params);
            RowMutation rm = new RowMutation(cfm.ksName, key, cf);
            mutations.add(isCounter() ? new CounterMutation(rm, cl) : rm);
        }
        return mutations;
    }

    public UpdateParameters makeUpdateParameters(Collection<ByteBuffer> keys,
                                                 ColumnNameBuilder prefix,
                                                 List<ByteBuffer> variables,
                                                 boolean local,
                                                 ConsistencyLevel cl,
                                                 long now)
    throws RequestExecutionException, RequestValidationException
    {
        // Some lists operation requires reading
        Map<ByteBuffer, ColumnGroupMap> rows = readRequiredRows(keys, prefix, local, cl);
        return new UpdateParameters(cfm, variables, getTimestamp(now, variables), getTimeToLive(variables), rows);
    }

    /**
     * If there are conditions on the statement, this is called after the where clause and conditions have been
     * processed to check that they are compatible.
     * @throws InvalidRequestException
     */
    protected void validateWhereClauseForConditions() throws InvalidRequestException
    {
        //  no-op by default
    }

    public static abstract class Parsed extends CFStatement
    {
        protected final Attributes.Raw attrs;
        protected final List<Pair<ColumnIdentifier.Raw, ColumnCondition.Raw>> conditions;
        private final boolean ifNotExists;
        private final boolean ifExists;

        protected Parsed(CFName name, Attributes.Raw attrs, List<Pair<ColumnIdentifier.Raw, ColumnCondition.Raw>> conditions, boolean ifNotExists, boolean ifExists)
        {
            super(name);
            this.attrs = attrs;
            this.conditions = conditions == null ? Collections.<Pair<ColumnIdentifier.Raw, ColumnCondition.Raw>>emptyList() : conditions;
            this.ifNotExists = ifNotExists;
            this.ifExists = ifExists;
        }

        public ParsedStatement.Prepared prepare() throws InvalidRequestException
        {
            VariableSpecifications boundNames = getBoundVariables();
            ModificationStatement statement = prepare(boundNames);
            return new ParsedStatement.Prepared(statement, boundNames);
        }

        public ModificationStatement prepare(VariableSpecifications boundNames) throws InvalidRequestException
        {
            CFMetaData metadata = ThriftValidation.validateColumnFamily(keyspace(), columnFamily());
            CFDefinition cfDef = metadata.getCfDef();

            // The collected count in the beginning of preparation.
            // Will start at non-zero for statements nested inside a BatchStatement (the second and the further ones).
            int collected = boundNames.getCollectedCount();

            Attributes preparedAttributes = attrs.prepare(keyspace(), columnFamily());
            preparedAttributes.collectMarkerSpecification(boundNames);

            ModificationStatement stmt = prepareInternal(cfDef, boundNames, preparedAttributes);

            if (ifNotExists || ifExists || !conditions.isEmpty())
            {
                if (stmt.isCounter())
                    throw new InvalidRequestException("Conditional updates are not supported on counter tables");

                if (ifNotExists)
                {
                    // To have both 'IF NOT EXISTS' and some other conditions doesn't make sense.
                    // So far this is enforced by the parser, but let's assert it for sanity if ever the parse changes.
                    assert conditions.isEmpty();
                    assert !ifExists;
                    stmt.setIfNotExistCondition();
                }
                else if (ifExists)
                {
                    assert conditions.isEmpty();
                    assert !ifNotExists;
                    stmt.setIfExistCondition();
                }
                else
                {
                    for (Pair<ColumnIdentifier.Raw, ColumnCondition.Raw> entry : conditions)
                    {
                        ColumnIdentifier id = entry.left.prepare(cfDef.cfm);
                        CFDefinition.Name name = cfDef.get(id);
                        if (name == null)
                            throw new InvalidRequestException(String.format("Unknown identifier %s", id));

                        ColumnCondition condition = entry.right.prepare(name);
                        condition.collectMarkerSpecification(boundNames);

                        switch (name.kind)
                        {
                            case KEY_ALIAS:
                            case COLUMN_ALIAS:
<<<<<<< HEAD
                                throw new InvalidRequestException(String.format("PRIMARY KEY column '%s' cannot have IF conditions", entry.left));
=======
                                throw new InvalidRequestException(String.format("PRIMARY KEY column '%s' cannot have IF conditions", id));
>>>>>>> cc81c6ea
                            case VALUE_ALIAS:
                            case COLUMN_METADATA:
                            case STATIC:
                                stmt.addCondition(condition);
                                break;
                        }
                    }
                }

                stmt.validateWhereClauseForConditions();
            }

            stmt.boundTerms = boundNames.getCollectedCount() - collected;
            return stmt;
        }

        protected abstract ModificationStatement prepareInternal(CFDefinition cfDef, VariableSpecifications boundNames, Attributes attrs) throws InvalidRequestException;
    }
}<|MERGE_RESOLUTION|>--- conflicted
+++ resolved
@@ -272,12 +272,8 @@
             if (rel.onToken)
                 throw new InvalidRequestException(String.format("The token function cannot be used in WHERE clauses for UPDATE and DELETE statements: %s", relation));
 
-<<<<<<< HEAD
-            CFDefinition.Name name = cfDef.get(rel.getEntity());
-=======
             ColumnIdentifier id = rel.getEntity().prepare(cfm);
             CFDefinition.Name name = cfDef.get(id);
->>>>>>> cc81c6ea
             if (name == null)
                 throw new InvalidRequestException(String.format("Unknown key identifier %s", id));
 
@@ -839,11 +835,7 @@
                         {
                             case KEY_ALIAS:
                             case COLUMN_ALIAS:
-<<<<<<< HEAD
-                                throw new InvalidRequestException(String.format("PRIMARY KEY column '%s' cannot have IF conditions", entry.left));
-=======
                                 throw new InvalidRequestException(String.format("PRIMARY KEY column '%s' cannot have IF conditions", id));
->>>>>>> cc81c6ea
                             case VALUE_ALIAS:
                             case COLUMN_METADATA:
                             case STATIC:
