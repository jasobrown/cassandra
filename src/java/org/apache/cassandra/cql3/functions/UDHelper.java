/*
 * Licensed to the Apache Software Foundation (ASF) under one
 * or more contributor license agreements.  See the NOTICE file
 * distributed with this work for additional information
 * regarding copyright ownership.  The ASF licenses this file
 * to you under the Apache License, Version 2.0 (the
 * "License"); you may not use this file except in compliance
 * with the License.  You may obtain a copy of the License at
 *
 *     http://www.apache.org/licenses/LICENSE-2.0
 *
 * Unless required by applicable law or agreed to in writing, software
 * distributed under the License is distributed on an "AS IS" BASIS,
 * WITHOUT WARRANTIES OR CONDITIONS OF ANY KIND, either express or implied.
 * See the License for the specific language governing permissions and
 * limitations under the License.
 */
package org.apache.cassandra.cql3.functions;

import java.lang.invoke.MethodHandle;
import java.lang.invoke.MethodHandles;
import java.lang.reflect.Method;
import java.nio.ByteBuffer;
import java.util.List;

import com.google.common.reflect.TypeToken;

import com.datastax.driver.core.CodecRegistry;
import com.datastax.driver.core.DataType;
import com.datastax.driver.core.ProtocolVersion;
import com.datastax.driver.core.TypeCodec;
import com.datastax.driver.core.exceptions.InvalidTypeException;
import org.apache.cassandra.cql3.CQL3Type;
import org.apache.cassandra.db.marshal.AbstractType;
import org.apache.cassandra.transport.Server;

/**
 * Helper class for User Defined Functions + Aggregates.
 */
public final class UDHelper
{
    // TODO make these c'tors and methods public in Java-Driver - see https://datastax-oss.atlassian.net/browse/JAVA-502
    private static final MethodHandle methodParseOne;
    private static final CodecRegistry codecRegistry;
    static
    {
        try
        {
            Class<?> cls = Class.forName("com.datastax.driver.core.DataTypeClassNameParser");
            Method m = cls.getDeclaredMethod("parseOne", String.class, ProtocolVersion.class, CodecRegistry.class);
            m.setAccessible(true);
            methodParseOne = MethodHandles.lookup().unreflect(m);
            codecRegistry = new CodecRegistry();
        }
        catch (Exception e)
        {
            throw new RuntimeException(e);
        }
    }

    static TypeCodec<Object>[] codecsFor(DataType[] dataType)
    {
        TypeCodec<Object>[] codecs = new TypeCodec[dataType.length];
        for (int i = 0; i < dataType.length; i++)
            codecs[i] = codecFor(dataType[i]);
        return codecs;
    }

    static TypeCodec<Object> codecFor(DataType dataType)
    {
        return codecRegistry.codecFor(dataType);
    }

    /**
     * Construct an array containing the Java classes for the given Java Driver {@link com.datastax.driver.core.DataType}s.
     *
     * @param dataTypes  array with UDF argument types
     * @param calledOnNullInput whether to allow {@code null} as an argument value
     * @return array of same size with UDF arguments
     */
<<<<<<< HEAD
    public static TypeToken<?>[] typeTokens(DataType[] dataTypes, boolean calledOnNullInput)
=======
    public static Class<?>[] javaTypes(TypeCodec<Object>[] dataTypes, boolean calledOnNullInput)
>>>>>>> a76a8efc
    {
        TypeToken<?>[] paramTypes = new TypeToken[dataTypes.length];
        for (int i = 0; i < paramTypes.length; i++)
        {
            TypeToken<?> typeToken = asTypeToken(dataTypes[i]);
            if (!calledOnNullInput)
            {
                // only care about classes that can be used in a data type
                Class<?> clazz = typeToken.getRawType();
                if (clazz == Integer.class)
                    clazz = int.class;
                else if (clazz == Long.class)
                    clazz = long.class;
                else if (clazz == Byte.class)
                    clazz = byte.class;
                else if (clazz == Short.class)
                    clazz = short.class;
                else if (clazz == Float.class)
                    clazz = float.class;
                else if (clazz == Double.class)
                    clazz = double.class;
                else if (clazz == Boolean.class)
                    clazz = boolean.class;
                typeToken = TypeToken.of(clazz);
            }
            paramTypes[i] = typeToken;
        }
        return paramTypes;
    }

    /**
     * Construct an array containing the Java Driver {@link com.datastax.driver.core.DataType}s for the
     * C* internal types.
     *
     * @param abstractTypes list with UDF argument types
     * @return array with argument types as {@link com.datastax.driver.core.DataType}
     */
    public static DataType[] driverTypes(List<AbstractType<?>> abstractTypes)
    {
        DataType[] argDataTypes = new DataType[abstractTypes.size()];
        for (int i = 0; i < argDataTypes.length; i++)
            argDataTypes[i] = driverType(abstractTypes.get(i));
        return argDataTypes;
    }

    /**
     * Returns the Java Driver {@link com.datastax.driver.core.DataType} for the C* internal type.
     */
    public static DataType driverType(AbstractType abstractType)
    {
        CQL3Type cqlType = abstractType.asCQL3Type();
        try
        {
            return (DataType) methodParseOne.invoke(cqlType.getType().toString(),
                                                    ProtocolVersion.fromInt(Server.CURRENT_VERSION),
                                                    codecRegistry);
        }
        catch (RuntimeException | Error e)
        {
            // immediately rethrow these...
            throw e;
        }
        catch (Throwable e)
        {
            throw new RuntimeException("cannot parse driver type " + cqlType.getType().toString(), e);
        }
    }

    public static Object deserialize(TypeCodec<?> codec, int protocolVersion, ByteBuffer value)
    {
        return codec.deserialize(value, ProtocolVersion.fromInt(protocolVersion));
    }

    public static ByteBuffer serialize(TypeCodec<?> codec, int protocolVersion, Object value)
    {
        if (!codec.getJavaType().getRawType().isAssignableFrom(value.getClass()))
            throw new InvalidTypeException("Invalid value for CQL type " + codec.getCqlType().getName().toString());

        return ((TypeCodec)codec).serialize(value, ProtocolVersion.fromInt(protocolVersion));
    }

<<<<<<< HEAD
    public static TypeToken<?> asTypeToken(DataType dataType)
    {
        return codecFor(dataType).getJavaType();
=======
    public static Class<?> asJavaClass(TypeCodec<?> codec)
    {
        return codec.getJavaType().getRawType();
>>>>>>> a76a8efc
    }

    public static boolean isNullOrEmpty(AbstractType<?> type, ByteBuffer bb)
    {
        return bb == null ||
               (bb.remaining() == 0 && type.isEmptyValueMeaningless());
    }
}<|MERGE_RESOLUTION|>--- conflicted
+++ resolved
@@ -78,16 +78,12 @@
      * @param calledOnNullInput whether to allow {@code null} as an argument value
      * @return array of same size with UDF arguments
      */
-<<<<<<< HEAD
-    public static TypeToken<?>[] typeTokens(DataType[] dataTypes, boolean calledOnNullInput)
-=======
-    public static Class<?>[] javaTypes(TypeCodec<Object>[] dataTypes, boolean calledOnNullInput)
->>>>>>> a76a8efc
+    public static TypeToken<?>[] typeTokens(TypeCodec<Object>[] dataTypes, boolean calledOnNullInput)
     {
         TypeToken<?>[] paramTypes = new TypeToken[dataTypes.length];
         for (int i = 0; i < paramTypes.length; i++)
         {
-            TypeToken<?> typeToken = asTypeToken(dataTypes[i]);
+            TypeToken<?> typeToken = dataTypes[i].getJavaType();
             if (!calledOnNullInput)
             {
                 // only care about classes that can be used in a data type
@@ -164,15 +160,9 @@
         return ((TypeCodec)codec).serialize(value, ProtocolVersion.fromInt(protocolVersion));
     }
 
-<<<<<<< HEAD
-    public static TypeToken<?> asTypeToken(DataType dataType)
-    {
-        return codecFor(dataType).getJavaType();
-=======
     public static Class<?> asJavaClass(TypeCodec<?> codec)
     {
         return codec.getJavaType().getRawType();
->>>>>>> a76a8efc
     }
 
     public static boolean isNullOrEmpty(AbstractType<?> type, ByteBuffer bb)
