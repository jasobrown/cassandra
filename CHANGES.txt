<<<<<<< HEAD
3.11.2
 * Avoid locks when checking LCS fanout and if we should defrag (CASSANDRA-13930)
Merged from 3.0:
=======
3.0.16
 * Don't let user drop or generally break tables in system_distributed (CASSANDRA-13813)
>>>>>>> 9e37967e
 * Provide a JMX call to sync schema with local storage (CASSANDRA-13954)
 * Mishandling of cells for removed/dropped columns when reading legacy files (CASSANDRA-13939)
 * Deserialise sstable metadata in nodetool verify (CASSANDRA-13922)


3.11.1
 * Fix the computation of cdc_total_space_in_mb for exabyte filesystems (CASSANDRA-13808)
 * AbstractTokenTreeBuilder#serializedSize returns wrong value when there is a single leaf and overflow collisions (CASSANDRA-13869)
 * Add a compaction option to TWCS to ignore sstables overlapping checks (CASSANDRA-13418)
 * BTree.Builder memory leak (CASSANDRA-13754)
 * Revert CASSANDRA-10368 of supporting non-pk column filtering due to correctness (CASSANDRA-13798)
 * Add a skip read validation flag to cassandra-stress (CASSANDRA-13772)
 * Fix cassandra-stress hang issues when an error during cluster connection happens (CASSANDRA-12938)
 * Better bootstrap failure message when blocked by (potential) range movement (CASSANDRA-13744)
 * "ignore" option is ignored in sstableloader (CASSANDRA-13721)
 * Deadlock in AbstractCommitLogSegmentManager (CASSANDRA-13652)
 * Duplicate the buffer before passing it to analyser in SASI operation (CASSANDRA-13512)
 * Properly evict pstmts from prepared statements cache (CASSANDRA-13641)
Merged from 3.0:
 * Improve TRUNCATE performance (CASSANDRA-13909)
 * Implement short read protection on partition boundaries (CASSANDRA-13595)
 * Fix ISE thrown by UPI.Serializer.hasNext() for some SELECT queries (CASSANDRA-13911)
 * Filter header only commit logs before recovery (CASSANDRA-13918)
 * AssertionError prepending to a list (CASSANDRA-13149)
 * Fix support for SuperColumn tables (CASSANDRA-12373)
 * Handle limit correctly on tables with strict liveness (CASSANDRA-13883)
 * Fix missing original update in TriggerExecutor (CASSANDRA-13894)
 * Remove non-rpc-ready nodes from counter leader candidates (CASSANDRA-13043)
 * Improve short read protection performance (CASSANDRA-13794)
 * Fix sstable reader to support range-tombstone-marker for multi-slices (CASSANDRA-13787)
 * Fix short read protection for tables with no clustering columns (CASSANDRA-13880)
 * Make isBuilt volatile in PartitionUpdate (CASSANDRA-13619)
 * Prevent integer overflow of timestamps in CellTest and RowsTest (CASSANDRA-13866)
 * Fix counter application order in short read protection (CASSANDRA-12872)
 * Don't block RepairJob execution on validation futures (CASSANDRA-13797)
 * Wait for all management tasks to complete before shutting down CLSM (CASSANDRA-13123)
 * INSERT statement fails when Tuple type is used as clustering column with default DESC order (CASSANDRA-13717)
 * Fix pending view mutations handling and cleanup batchlog when there are local and remote paired mutations (CASSANDRA-13069)
 * Improve config validation and documentation on overflow and NPE (CASSANDRA-13622)
 * Range deletes in a CAS batch are ignored (CASSANDRA-13655)
 * Avoid assertion error when IndexSummary > 2G (CASSANDRA-12014)
 * Change repair midpoint logging for tiny ranges (CASSANDRA-13603)
 * Better handle corrupt final commitlog segment (CASSANDRA-11995)
 * StreamingHistogram is not thread safe (CASSANDRA-13756)
 * Fix MV timestamp issues (CASSANDRA-11500)
 * Better tolerate improperly formatted bcrypt hashes (CASSANDRA-13626)
 * Fix race condition in read command serialization (CASSANDRA-13363)
 * Fix AssertionError in short read protection (CASSANDRA-13747)
 * Don't skip corrupted sstables on startup (CASSANDRA-13620)
 * Fix the merging of cells with different user type versions (CASSANDRA-13776)
 * Copy session properties on cqlsh.py do_login (CASSANDRA-13640)
 * Potential AssertionError during ReadRepair of range tombstone and partition deletions (CASSANDRA-13719)
 * Don't let stress write warmup data if n=0 (CASSANDRA-13773)
 * Gossip thread slows down when using batch commit log (CASSANDRA-12966)
 * Randomize batchlog endpoint selection with only 1 or 2 racks (CASSANDRA-12884)
 * Fix digest calculation for counter cells (CASSANDRA-13750)
 * Fix ColumnDefinition.cellValueType() for non-frozen collection and change SSTabledump to use type.toJSONString() (CASSANDRA-13573)
 * Skip materialized view addition if the base table doesn't exist (CASSANDRA-13737)
 * Drop table should remove corresponding entries in dropped_columns table (CASSANDRA-13730)
 * Log warn message until legacy auth tables have been migrated (CASSANDRA-13371)
 * Fix incorrect [2.1 <- 3.0] serialization of counter cells created in 2.0 (CASSANDRA-13691)
 * Fix invalid writetime for null cells (CASSANDRA-13711)
 * Fix ALTER TABLE statement to atomically propagate changes to the table and its MVs (CASSANDRA-12952)
 * Fixed ambiguous output of nodetool tablestats command (CASSANDRA-13722)
 * Fix Digest mismatch Exception if hints file has UnknownColumnFamily (CASSANDRA-13696)
 * Purge tombstones created by expired cells (CASSANDRA-13643)
 * Make concat work with iterators that have different subsets of columns (CASSANDRA-13482)
 * Set test.runners based on cores and memory size (CASSANDRA-13078)
 * Allow different NUMACTL_ARGS to be passed in (CASSANDRA-13557)
 * Allow native function calls in CQLSSTableWriter (CASSANDRA-12606)
 * Fix secondary index queries on COMPACT tables (CASSANDRA-13627)
 * Nodetool listsnapshots output is missing a newline, if there are no snapshots (CASSANDRA-13568)
 * sstabledump reports incorrect usage for argument order (CASSANDRA-13532)
Merged from 2.2:
 * Safely handle empty buffers when outputting to JSON (CASSANDRA-13868)
 * Copy session properties on cqlsh.py do_login (CASSANDRA-13847)
 * Fix load over calculated issue in IndexSummaryRedistribution (CASSANDRA-13738)
 * Fix compaction and flush exception not captured (CASSANDRA-13833)
 * Uncaught exceptions in Netty pipeline (CASSANDRA-13649)
 * Prevent integer overflow on exabyte filesystems (CASSANDRA-13067)
 * Fix queries with LIMIT and filtering on clustering columns (CASSANDRA-11223)
 * Fix potential NPE when resume bootstrap fails (CASSANDRA-13272)
 * Fix toJSONString for the UDT, tuple and collection types (CASSANDRA-13592)
 * Fix nested Tuples/UDTs validation (CASSANDRA-13646)
Merged from 2.1:
 * Clone HeartBeatState when building gossip messages. Make its generation/version volatile (CASSANDRA-13700)


3.11.0
 * Allow native function calls in CQLSSTableWriter (CASSANDRA-12606)
 * Replace string comparison with regex/number checks in MessagingService test (CASSANDRA-13216)
 * Fix formatting of duration columns in CQLSH (CASSANDRA-13549)
 * Fix the problem with duplicated rows when using paging with SASI (CASSANDRA-13302)
 * Allow CONTAINS statements filtering on the partition key and it’s parts (CASSANDRA-13275)
 * Fall back to even ranges calculation in clusters with vnodes when tokens are distributed unevenly (CASSANDRA-13229)
 * Fix duration type validation to prevent overflow (CASSANDRA-13218)
 * Forbid unsupported creation of SASI indexes over partition key columns (CASSANDRA-13228)
 * Reject multiple values for a key in CQL grammar. (CASSANDRA-13369)
 * UDA fails without input rows (CASSANDRA-13399)
 * Fix compaction-stress by using daemonInitialization (CASSANDRA-13188)
 * V5 protocol flags decoding broken (CASSANDRA-13443)
 * Use write lock not read lock for removing sstables from compaction strategies. (CASSANDRA-13422)
 * Use corePoolSize equal to maxPoolSize in JMXEnabledThreadPoolExecutors (CASSANDRA-13329)
 * Avoid rebuilding SASI indexes containing no values (CASSANDRA-12962)
 * Add charset to Analyser input stream (CASSANDRA-13151)
 * Fix testLimitSSTables flake caused by concurrent flush (CASSANDRA-12820)
 * cdc column addition strikes again (CASSANDRA-13382)
 * Fix static column indexes (CASSANDRA-13277)
 * DataOutputBuffer.asNewBuffer broken (CASSANDRA-13298)
 * unittest CipherFactoryTest failed on MacOS (CASSANDRA-13370)
 * Forbid SELECT restrictions and CREATE INDEX over non-frozen UDT columns (CASSANDRA-13247)
 * Default logging we ship will incorrectly print "?:?" for "%F:%L" pattern (CASSANDRA-13317)
 * Possible AssertionError in UnfilteredRowIteratorWithLowerBound (CASSANDRA-13366)
 * Support unaligned memory access for AArch64 (CASSANDRA-13326)
 * Improve SASI range iterator efficiency on intersection with an empty range (CASSANDRA-12915).
 * Fix equality comparisons of columns using the duration type (CASSANDRA-13174)
 * Obfuscate password in stress-graphs (CASSANDRA-12233)
 * Move to FastThreadLocalThread and FastThreadLocal (CASSANDRA-13034)
 * nodetool stopdaemon errors out (CASSANDRA-13030)
 * Tables in system_distributed should not use gcgs of 0 (CASSANDRA-12954)
 * Fix primary index calculation for SASI (CASSANDRA-12910)
 * More fixes to the TokenAllocator (CASSANDRA-12990)
 * NoReplicationTokenAllocator should work with zero replication factor (CASSANDRA-12983)
 * Address message coalescing regression (CASSANDRA-12676)
 * Delete illegal character from StandardTokenizerImpl.jflex (CASSANDRA-13417)
 * Fix cqlsh automatic protocol downgrade regression (CASSANDRA-13307)
 * Tracing payload not passed from QueryMessage to tracing session (CASSANDRA-12835)
Merged from 3.0:
 * Ensure int overflow doesn't occur when calculating large partition warning size (CASSANDRA-13172)
 * Ensure consistent view of partition columns between coordinator and replica in ColumnFilter (CASSANDRA-13004)
 * Failed unregistering mbean during drop keyspace (CASSANDRA-13346)
 * nodetool scrub/cleanup/upgradesstables exit code is wrong (CASSANDRA-13542)
 * Fix the reported number of sstable data files accessed per read (CASSANDRA-13120)
 * Fix schema digest mismatch during rolling upgrades from versions before 3.0.12 (CASSANDRA-13559)
 * Upgrade JNA version to 4.4.0 (CASSANDRA-13072)
 * Interned ColumnIdentifiers should use minimal ByteBuffers (CASSANDRA-13533)
 * ReverseIndexedReader may drop rows during 2.1 to 3.0 upgrade (CASSANDRA-13525)
 * Fix repair process violating start/end token limits for small ranges (CASSANDRA-13052)
 * Add storage port options to sstableloader (CASSANDRA-13518)
 * Properly handle quoted index names in cqlsh DESCRIBE output (CASSANDRA-12847)
 * Avoid reading static row twice from old format sstables (CASSANDRA-13236)
 * Fix NPE in StorageService.excise() (CASSANDRA-13163)
 * Expire OutboundTcpConnection messages by a single Thread (CASSANDRA-13265)
 * Fail repair if insufficient responses received (CASSANDRA-13397)
 * Fix SSTableLoader fail when the loaded table contains dropped columns (CASSANDRA-13276)
 * Avoid name clashes in CassandraIndexTest (CASSANDRA-13427)
 * Handling partially written hint files (CASSANDRA-12728)
 * Interrupt replaying hints on decommission (CASSANDRA-13308)
 * Handling partially written hint files (CASSANDRA-12728)
 * Fix NPE issue in StorageService (CASSANDRA-13060)
 * Make reading of range tombstones more reliable (CASSANDRA-12811)
 * Fix startup problems due to schema tables not completely flushed (CASSANDRA-12213)
 * Fix view builder bug that can filter out data on restart (CASSANDRA-13405)
 * Fix 2i page size calculation when there are no regular columns (CASSANDRA-13400)
 * Fix the conversion of 2.X expired rows without regular column data (CASSANDRA-13395)
 * Fix hint delivery when using ext+internal IPs with prefer_local enabled (CASSANDRA-13020)
 * Fix possible NPE on upgrade to 3.0/3.X in case of IO errors (CASSANDRA-13389)
 * Legacy deserializer can create empty range tombstones (CASSANDRA-13341)
 * Legacy caching options can prevent 3.0 upgrade (CASSANDRA-13384)
 * Use the Kernel32 library to retrieve the PID on Windows and fix startup checks (CASSANDRA-13333)
 * Fix code to not exchange schema across major versions (CASSANDRA-13274)
 * Dropping column results in "corrupt" SSTable (CASSANDRA-13337)
 * Bugs handling range tombstones in the sstable iterators (CASSANDRA-13340)
 * Fix CONTAINS filtering for null collections (CASSANDRA-13246)
 * Applying: Use a unique metric reservoir per test run when using Cassandra-wide metrics residing in MBeans (CASSANDRA-13216)
 * Propagate row deletions in 2i tables on upgrade (CASSANDRA-13320)
 * Slice.isEmpty() returns false for some empty slices (CASSANDRA-13305)
 * Add formatted row output to assertEmpty in CQL Tester (CASSANDRA-13238)
 * Prevent data loss on upgrade 2.1 - 3.0 by adding component separator to LogRecord absolute path (CASSANDRA-13294)
 * Improve testing on macOS by eliminating sigar logging (CASSANDRA-13233)
 * Cqlsh copy-from should error out when csv contains invalid data for collections (CASSANDRA-13071)
 * Fix "multiple versions of ant detected..." when running ant test (CASSANDRA-13232)
 * Coalescing strategy sleeps too much (CASSANDRA-13090)
 * Faster StreamingHistogram (CASSANDRA-13038)
 * Legacy deserializer can create unexpected boundary range tombstones (CASSANDRA-13237)
 * Remove unnecessary assertion from AntiCompactionTest (CASSANDRA-13070)
 * Fix cqlsh COPY for dates before 1900 (CASSANDRA-13185)
 * Use keyspace replication settings on system.size_estimates table (CASSANDRA-9639)
 * Add vm.max_map_count StartupCheck (CASSANDRA-13008)
 * Hint related logging should include the IP address of the destination in addition to
   host ID (CASSANDRA-13205)
 * Reloading logback.xml does not work (CASSANDRA-13173)
 * Lightweight transactions temporarily fail after upgrade from 2.1 to 3.0 (CASSANDRA-13109)
 * Duplicate rows after upgrading from 2.1.16 to 3.0.10/3.9 (CASSANDRA-13125)
 * Fix UPDATE queries with empty IN restrictions (CASSANDRA-13152)
 * Fix handling of partition with partition-level deletion plus
   live rows in sstabledump (CASSANDRA-13177)
 * Provide user workaround when system_schema.columns does not contain entries
   for a table that's in system_schema.tables (CASSANDRA-13180)
 * Nodetool upgradesstables/scrub/compact ignores system tables (CASSANDRA-13410)
 * Fix schema version calculation for rolling upgrades (CASSANDRA-13441)
Merged from 2.2:
 * Nodes started with join_ring=False should be able to serve requests when authentication is enabled (CASSANDRA-11381)
 * cqlsh COPY FROM: increment error count only for failures, not for attempts (CASSANDRA-13209)
 * Avoid starting gossiper in RemoveTest (CASSANDRA-13407)
 * Fix weightedSize() for row-cache reported by JMX and NodeTool (CASSANDRA-13393)
 * Fix JVM metric names (CASSANDRA-13103)
 * Honor truststore-password parameter in cassandra-stress (CASSANDRA-12773)
 * Discard in-flight shadow round responses (CASSANDRA-12653)
 * Don't anti-compact repaired data to avoid inconsistencies (CASSANDRA-13153)
 * Wrong logger name in AnticompactionTask (CASSANDRA-13343)
 * Commitlog replay may fail if last mutation is within 4 bytes of end of segment (CASSANDRA-13282)
 * Fix queries updating multiple time the same list (CASSANDRA-13130)
 * Fix GRANT/REVOKE when keyspace isn't specified (CASSANDRA-13053)
 * Fix flaky LongLeveledCompactionStrategyTest (CASSANDRA-12202)
 * Fix failing COPY TO STDOUT (CASSANDRA-12497)
 * Fix ColumnCounter::countAll behaviour for reverse queries (CASSANDRA-13222)
 * Exceptions encountered calling getSeeds() breaks OTC thread (CASSANDRA-13018)
 * Fix negative mean latency metric (CASSANDRA-12876)
 * Use only one file pointer when creating commitlog segments (CASSANDRA-12539)
Merged from 2.1:
 * Fix 2ndary index queries on partition keys for tables with static columns (CASSANDRA-13147)
 * Fix ParseError unhashable type list in cqlsh copy from (CASSANDRA-13364)
 * Remove unused repositories (CASSANDRA-13278)
 * Log stacktrace of uncaught exceptions (CASSANDRA-13108)
 * Use portable stderr for java error in startup (CASSANDRA-13211)
 * Fix Thread Leak in OutboundTcpConnection (CASSANDRA-13204)
 * Coalescing strategy can enter infinite loop (CASSANDRA-13159)


3.10
 * Fix secondary index queries regression (CASSANDRA-13013)
 * Add duration type to the protocol V5 (CASSANDRA-12850)
 * Fix duration type validation (CASSANDRA-13143)
 * Fix flaky GcCompactionTest (CASSANDRA-12664)
 * Fix TestHintedHandoff.hintedhandoff_decom_test (CASSANDRA-13058)
 * Fixed query monitoring for range queries (CASSANDRA-13050)
 * Remove outboundBindAny configuration property (CASSANDRA-12673)
 * Use correct bounds for all-data range when filtering (CASSANDRA-12666)
 * Remove timing window in test case (CASSANDRA-12875)
 * Resolve unit testing without JCE security libraries installed (CASSANDRA-12945)
 * Fix inconsistencies in cassandra-stress load balancing policy (CASSANDRA-12919)
 * Fix validation of non-frozen UDT cells (CASSANDRA-12916)
 * Don't shut down socket input/output on StreamSession (CASSANDRA-12903)
 * Fix Murmur3PartitionerTest (CASSANDRA-12858)
 * Move cqlsh syntax rules into separate module and allow easier customization (CASSANDRA-12897)
 * Fix CommitLogSegmentManagerTest (CASSANDRA-12283)
 * Fix cassandra-stress truncate option (CASSANDRA-12695)
 * Fix crossNode value when receiving messages (CASSANDRA-12791)
 * Don't load MX4J beans twice (CASSANDRA-12869)
 * Extend native protocol request flags, add versions to SUPPORTED, and introduce ProtocolVersion enum (CASSANDRA-12838)
 * Set JOINING mode when running pre-join tasks (CASSANDRA-12836)
 * remove net.mintern.primitive library due to license issue (CASSANDRA-12845)
 * Properly format IPv6 addresses when logging JMX service URL (CASSANDRA-12454)
 * Optimize the vnode allocation for single replica per DC (CASSANDRA-12777)
 * Use non-token restrictions for bounds when token restrictions are overridden (CASSANDRA-12419)
 * Fix CQLSH auto completion for PER PARTITION LIMIT (CASSANDRA-12803)
 * Use different build directories for Eclipse and Ant (CASSANDRA-12466)
 * Avoid potential AttributeError in cqlsh due to no table metadata (CASSANDRA-12815)
 * Fix RandomReplicationAwareTokenAllocatorTest.testExistingCluster (CASSANDRA-12812)
 * Upgrade commons-codec to 1.9 (CASSANDRA-12790)
 * Make the fanout size for LeveledCompactionStrategy to be configurable (CASSANDRA-11550)
 * Add duration data type (CASSANDRA-11873)
 * Fix timeout in ReplicationAwareTokenAllocatorTest (CASSANDRA-12784)
 * Improve sum aggregate functions (CASSANDRA-12417)
 * Make cassandra.yaml docs for batch_size_*_threshold_in_kb reflect changes in CASSANDRA-10876 (CASSANDRA-12761)
 * cqlsh fails to format collections when using aliases (CASSANDRA-11534)
 * Check for hash conflicts in prepared statements (CASSANDRA-12733)
 * Exit query parsing upon first error (CASSANDRA-12598)
 * Fix cassandra-stress to use single seed in UUID generation (CASSANDRA-12729)
 * CQLSSTableWriter does not allow Update statement (CASSANDRA-12450)
 * Config class uses boxed types but DD exposes primitive types (CASSANDRA-12199)
 * Add pre- and post-shutdown hooks to Storage Service (CASSANDRA-12461)
 * Add hint delivery metrics (CASSANDRA-12693)
 * Remove IndexInfo cache from FileIndexInfoRetriever (CASSANDRA-12731)
 * ColumnIndex does not reuse buffer (CASSANDRA-12502)
 * cdc column addition still breaks schema migration tasks (CASSANDRA-12697)
 * Upgrade metrics-reporter dependencies (CASSANDRA-12089)
 * Tune compaction thread count via nodetool (CASSANDRA-12248)
 * Add +=/-= shortcut syntax for update queries (CASSANDRA-12232)
 * Include repair session IDs in repair start message (CASSANDRA-12532)
 * Add a blocking task to Index, run before joining the ring (CASSANDRA-12039)
 * Fix NPE when using CQLSSTableWriter (CASSANDRA-12667)
 * Support optional backpressure strategies at the coordinator (CASSANDRA-9318)
 * Make randompartitioner work with new vnode allocation (CASSANDRA-12647)
 * Fix cassandra-stress graphing (CASSANDRA-12237)
 * Allow filtering on partition key columns for queries without secondary indexes (CASSANDRA-11031)
 * Fix Cassandra Stress reporting thread model and precision (CASSANDRA-12585)
 * Add JMH benchmarks.jar (CASSANDRA-12586)
 * Cleanup uses of AlterTableStatementColumn (CASSANDRA-12567)
 * Add keep-alive to streaming (CASSANDRA-11841)
 * Tracing payload is passed through newSession(..) (CASSANDRA-11706)
 * avoid deleting non existing sstable files and improve related log messages (CASSANDRA-12261)
 * json/yaml output format for nodetool compactionhistory (CASSANDRA-12486)
 * Retry all internode messages once after a connection is
   closed and reopened (CASSANDRA-12192)
 * Add support to rebuild from targeted replica (CASSANDRA-9875)
 * Add sequence distribution type to cassandra stress (CASSANDRA-12490)
 * "SELECT * FROM foo LIMIT ;" does not error out (CASSANDRA-12154)
 * Define executeLocally() at the ReadQuery Level (CASSANDRA-12474)
 * Extend read/write failure messages with a map of replica addresses
   to error codes in the v5 native protocol (CASSANDRA-12311)
 * Fix rebuild of SASI indexes with existing index files (CASSANDRA-12374)
 * Let DatabaseDescriptor not implicitly startup services (CASSANDRA-9054, 12550)
 * Fix clustering indexes in presence of static columns in SASI (CASSANDRA-12378)
 * Fix queries on columns with reversed type on SASI indexes (CASSANDRA-12223)
 * Added slow query log (CASSANDRA-12403)
 * Count full coordinated request against timeout (CASSANDRA-12256)
 * Allow TTL with null value on insert and update (CASSANDRA-12216)
 * Make decommission operation resumable (CASSANDRA-12008)
 * Add support to one-way targeted repair (CASSANDRA-9876)
 * Remove clientutil jar (CASSANDRA-11635)
 * Fix compaction throughput throttle (CASSANDRA-12366, CASSANDRA-12717)
 * Delay releasing Memtable memory on flush until PostFlush has finished running (CASSANDRA-12358)
 * Cassandra stress should dump all setting on startup (CASSANDRA-11914)
 * Make it possible to compact a given token range (CASSANDRA-10643)
 * Allow updating DynamicEndpointSnitch properties via JMX (CASSANDRA-12179)
 * Collect metrics on queries by consistency level (CASSANDRA-7384)
 * Add support for GROUP BY to SELECT statement (CASSANDRA-10707)
 * Deprecate memtable_cleanup_threshold and update default for memtable_flush_writers (CASSANDRA-12228)
 * Upgrade to OHC 0.4.4 (CASSANDRA-12133)
 * Add version command to cassandra-stress (CASSANDRA-12258)
 * Create compaction-stress tool (CASSANDRA-11844)
 * Garbage-collecting compaction operation and schema option (CASSANDRA-7019)
 * Add beta protocol flag for v5 native protocol (CASSANDRA-12142)
 * Support filtering on non-PRIMARY KEY columns in the CREATE
   MATERIALIZED VIEW statement's WHERE clause (CASSANDRA-10368)
 * Unify STDOUT and SYSTEMLOG logback format (CASSANDRA-12004)
 * COPY FROM should raise error for non-existing input files (CASSANDRA-12174)
 * Faster write path (CASSANDRA-12269)
 * Option to leave omitted columns in INSERT JSON unset (CASSANDRA-11424)
 * Support json/yaml output in nodetool tpstats (CASSANDRA-12035)
 * Expose metrics for successful/failed authentication attempts (CASSANDRA-10635)
 * Prepend snapshot name with "truncated" or "dropped" when a snapshot
   is taken before truncating or dropping a table (CASSANDRA-12178)
 * Optimize RestrictionSet (CASSANDRA-12153)
 * cqlsh does not automatically downgrade CQL version (CASSANDRA-12150)
 * Omit (de)serialization of state variable in UDAs (CASSANDRA-9613)
 * Create a system table to expose prepared statements (CASSANDRA-8831)
 * Reuse DataOutputBuffer from ColumnIndex (CASSANDRA-11970)
 * Remove DatabaseDescriptor dependency from SegmentedFile (CASSANDRA-11580)
 * Add supplied username to authentication error messages (CASSANDRA-12076)
 * Remove pre-startup check for open JMX port (CASSANDRA-12074)
 * Remove compaction Severity from DynamicEndpointSnitch (CASSANDRA-11738)
 * Restore resumable hints delivery (CASSANDRA-11960)
 * Properly report LWT contention (CASSANDRA-12626)
Merged from 3.0:
 * Dump threads when unit tests time out (CASSANDRA-13117)
 * Better error when modifying function permissions without explicit keyspace (CASSANDRA-12925)
 * Indexer is not correctly invoked when building indexes over sstables (CASSANDRA-13075)
 * Read repair is not blocking repair to finish in foreground repair (CASSANDRA-13115)
 * Stress daemon help is incorrect(CASSANDRA-12563)
 * Remove ALTER TYPE support (CASSANDRA-12443)
 * Fix assertion for certain legacy range tombstone pattern (CASSANDRA-12203)
 * Replace empty strings with null values if they cannot be converted (CASSANDRA-12794)
 * Fix deserialization of 2.x DeletedCells (CASSANDRA-12620)
 * Add parent repair session id to anticompaction log message (CASSANDRA-12186)
 * Improve contention handling on failure to acquire MV lock for streaming and hints (CASSANDRA-12905)
 * Fix DELETE and UPDATE queries with empty IN restrictions (CASSANDRA-12829)
 * Mark MVs as built after successful bootstrap (CASSANDRA-12984)
 * Estimated TS drop-time histogram updated with Cell.NO_DELETION_TIME (CASSANDRA-13040)
 * Nodetool compactionstats fails with NullPointerException (CASSANDRA-13021)
 * Thread local pools never cleaned up (CASSANDRA-13033)
 * Set RPC_READY to false when draining or if a node is marked as shutdown (CASSANDRA-12781)
 * CQL often queries static columns unnecessarily (CASSANDRA-12768)
 * Make sure sstables only get committed when it's safe to discard commit log records (CASSANDRA-12956)
 * Reject default_time_to_live option when creating or altering MVs (CASSANDRA-12868)
 * Nodetool should use a more sane max heap size (CASSANDRA-12739)
 * LocalToken ensures token values are cloned on heap (CASSANDRA-12651)
 * AnticompactionRequestSerializer serializedSize is incorrect (CASSANDRA-12934)
 * Prevent reloading of logback.xml from UDF sandbox (CASSANDRA-12535)
 * Reenable HeapPool (CASSANDRA-12900)
 * Disallow offheap_buffers memtable allocation (CASSANDRA-11039)
 * Fix CommitLogSegmentManagerTest (CASSANDRA-12283)
 * Pass root cause to CorruptBlockException when uncompression failed (CASSANDRA-12889)
 * Batch with multiple conditional updates for the same partition causes AssertionError (CASSANDRA-12867)
 * Make AbstractReplicationStrategy extendable from outside its package (CASSANDRA-12788)
 * Don't tell users to turn off consistent rangemovements during rebuild. (CASSANDRA-12296)
 * Fix CommitLogTest.testDeleteIfNotDirty (CASSANDRA-12854)
 * Avoid deadlock due to MV lock contention (CASSANDRA-12689)
 * Fix for KeyCacheCqlTest flakiness (CASSANDRA-12801)
 * Include SSTable filename in compacting large row message (CASSANDRA-12384)
 * Fix potential socket leak (CASSANDRA-12329, CASSANDRA-12330)
 * Fix ViewTest.testCompaction (CASSANDRA-12789)
 * Improve avg aggregate functions (CASSANDRA-12417)
 * Preserve quoted reserved keyword column names in MV creation (CASSANDRA-11803)
 * nodetool stopdaemon errors out (CASSANDRA-12646)
 * Split materialized view mutations on build to prevent OOM (CASSANDRA-12268)
 * mx4j does not work in 3.0.8 (CASSANDRA-12274)
 * Abort cqlsh copy-from in case of no answer after prolonged period of time (CASSANDRA-12740)
 * Avoid sstable corrupt exception due to dropped static column (CASSANDRA-12582)
 * Make stress use client mode to avoid checking commit log size on startup (CASSANDRA-12478)
 * Fix exceptions with new vnode allocation (CASSANDRA-12715)
 * Unify drain and shutdown processes (CASSANDRA-12509)
 * Fix NPE in ComponentOfSlice.isEQ() (CASSANDRA-12706)
 * Fix failure in LogTransactionTest (CASSANDRA-12632)
 * Fix potentially incomplete non-frozen UDT values when querying with the
   full primary key specified (CASSANDRA-12605)
 * Make sure repaired tombstones are dropped when only_purge_repaired_tombstones is enabled (CASSANDRA-12703)
 * Skip writing MV mutations to commitlog on mutation.applyUnsafe() (CASSANDRA-11670)
 * Establish consistent distinction between non-existing partition and NULL value for LWTs on static columns (CASSANDRA-12060)
 * Extend ColumnIdentifier.internedInstances key to include the type that generated the byte buffer (CASSANDRA-12516)
 * Handle composite prefixes with final EOC=0 as in 2.x and refactor LegacyLayout.decodeBound (CASSANDRA-12423)
 * select_distinct_with_deletions_test failing on non-vnode environments (CASSANDRA-11126)
 * Stack Overflow returned to queries while upgrading (CASSANDRA-12527)
 * Fix legacy regex for temporary files from 2.2 (CASSANDRA-12565)
 * Add option to state current gc_grace_seconds to tools/bin/sstablemetadata (CASSANDRA-12208)
 * Fix file system race condition that may cause LogAwareFileLister to fail to classify files (CASSANDRA-11889)
 * Fix file handle leaks due to simultaneous compaction/repair and
   listing snapshots, calculating snapshot sizes, or making schema
   changes (CASSANDRA-11594)
 * Fix nodetool repair exits with 0 for some errors (CASSANDRA-12508)
 * Do not shut down BatchlogManager twice during drain (CASSANDRA-12504)
 * Disk failure policy should not be invoked on out of space (CASSANDRA-12385)
 * Calculate last compacted key on startup (CASSANDRA-6216)
 * Add schema to snapshot manifest, add USING TIMESTAMP clause to ALTER TABLE statements (CASSANDRA-7190)
 * If CF has no clustering columns, any row cache is full partition cache (CASSANDRA-12499)
 * Correct log message for statistics of offheap memtable flush (CASSANDRA-12776)
 * Explicitly set locale for string validation (CASSANDRA-12541,CASSANDRA-12542,CASSANDRA-12543,CASSANDRA-12545)
Merged from 2.2:
 * Fix speculative retry bugs (CASSANDRA-13009)
 * Fix handling of nulls and unsets in IN conditions (CASSANDRA-12981)
 * Fix race causing infinite loop if Thrift server is stopped before it starts listening (CASSANDRA-12856)
 * CompactionTasks now correctly drops sstables out of compaction when not enough disk space is available (CASSANDRA-12979)
 * Remove support for non-JavaScript UDFs (CASSANDRA-12883)
 * Fix DynamicEndpointSnitch noop in multi-datacenter situations (CASSANDRA-13074)
 * cqlsh copy-from: encode column names to avoid primary key parsing errors (CASSANDRA-12909)
 * Temporarily fix bug that creates commit log when running offline tools (CASSANDRA-8616)
 * Reduce granuality of OpOrder.Group during index build (CASSANDRA-12796)
 * Test bind parameters and unset parameters in InsertUpdateIfConditionTest (CASSANDRA-12980)
 * Use saved tokens when setting local tokens on StorageService.joinRing (CASSANDRA-12935)
 * cqlsh: fix DESC TYPES errors (CASSANDRA-12914)
 * Fix leak on skipped SSTables in sstableupgrade (CASSANDRA-12899)
 * Avoid blocking gossip during pending range calculation (CASSANDRA-12281)
 * Fix purgeability of tombstones with max timestamp (CASSANDRA-12792)
 * Fail repair if participant dies during sync or anticompaction (CASSANDRA-12901)
 * cqlsh COPY: unprotected pk values before converting them if not using prepared statements (CASSANDRA-12863)
 * Fix Util.spinAssertEquals (CASSANDRA-12283)
 * Fix potential NPE for compactionstats (CASSANDRA-12462)
 * Prepare legacy authenticate statement if credentials table initialised after node startup (CASSANDRA-12813)
 * Change cassandra.wait_for_tracing_events_timeout_secs default to 0 (CASSANDRA-12754)
 * Clean up permissions when a UDA is dropped (CASSANDRA-12720)
 * Limit colUpdateTimeDelta histogram updates to reasonable deltas (CASSANDRA-11117)
 * Fix leak errors and execution rejected exceptions when draining (CASSANDRA-12457)
 * Fix merkle tree depth calculation (CASSANDRA-12580)
 * Make Collections deserialization more robust (CASSANDRA-12618)
 * Better handle invalid system roles table (CASSANDRA-12700)
 * Fix exceptions when enabling gossip on nodes that haven't joined the ring (CASSANDRA-12253)
 * Fix authentication problem when invoking cqlsh copy from a SOURCE command (CASSANDRA-12642)
 * Decrement pending range calculator jobs counter in finally block
 * cqlshlib tests: increase default execute timeout (CASSANDRA-12481)
 * Forward writes to replacement node when replace_address != broadcast_address (CASSANDRA-8523)
 * Fail repair on non-existing table (CASSANDRA-12279)
 * Enable repair -pr and -local together (fix regression of CASSANDRA-7450) (CASSANDRA-12522)
 * Split consistent range movement flag correction (CASSANDRA-12786)
Merged from 2.1:
 * Upgrade netty version to fix memory leak with client encryption (CASSANDRA-13114)
 * cqlsh copy-from: sort user type fields in csv (CASSANDRA-12959)
 * Don't skip sstables based on maxLocalDeletionTime (CASSANDRA-12765)


3.8, 3.9
 * Fix value skipping with counter columns (CASSANDRA-11726)
 * Fix nodetool tablestats miss SSTable count (CASSANDRA-12205)
 * Fixed flacky SSTablesIteratedTest (CASSANDRA-12282)
 * Fixed flacky SSTableRewriterTest: check file counts before calling validateCFS (CASSANDRA-12348)
 * cqlsh: Fix handling of $$-escaped strings (CASSANDRA-12189)
 * Fix SSL JMX requiring truststore containing server cert (CASSANDRA-12109)
 * RTE from new CDC column breaks in flight queries (CASSANDRA-12236)
 * Fix hdr logging for single operation workloads (CASSANDRA-12145)
 * Fix SASI PREFIX search in CONTAINS mode with partial terms (CASSANDRA-12073)
 * Increase size of flushExecutor thread pool (CASSANDRA-12071)
 * Partial revert of CASSANDRA-11971, cannot recycle buffer in SP.sendMessagesToNonlocalDC (CASSANDRA-11950)
 * Upgrade netty to 4.0.39 (CASSANDRA-12032, CASSANDRA-12034)
 * Improve details in compaction log message (CASSANDRA-12080)
 * Allow unset values in CQLSSTableWriter (CASSANDRA-11911)
 * Chunk cache to request compressor-compatible buffers if pool space is exhausted (CASSANDRA-11993)
 * Remove DatabaseDescriptor dependencies from SequentialWriter (CASSANDRA-11579)
 * Move skip_stop_words filter before stemming (CASSANDRA-12078)
 * Support seek() in EncryptedFileSegmentInputStream (CASSANDRA-11957)
 * SSTable tools mishandling LocalPartitioner (CASSANDRA-12002)
 * When SEPWorker assigned work, set thread name to match pool (CASSANDRA-11966)
 * Add cross-DC latency metrics (CASSANDRA-11596)
 * Allow terms in selection clause (CASSANDRA-10783)
 * Add bind variables to trace (CASSANDRA-11719)
 * Switch counter shards' clock to timestamps (CASSANDRA-9811)
 * Introduce HdrHistogram and response/service/wait separation to stress tool (CASSANDRA-11853)
 * entry-weighers in QueryProcessor should respect partitionKeyBindIndexes field (CASSANDRA-11718)
 * Support older ant versions (CASSANDRA-11807)
 * Estimate compressed on disk size when deciding if sstable size limit reached (CASSANDRA-11623)
 * cassandra-stress profiles should support case sensitive schemas (CASSANDRA-11546)
 * Remove DatabaseDescriptor dependency from FileUtils (CASSANDRA-11578)
 * Faster streaming (CASSANDRA-9766)
 * Add prepared query parameter to trace for "Execute CQL3 prepared query" session (CASSANDRA-11425)
 * Add repaired percentage metric (CASSANDRA-11503)
 * Add Change-Data-Capture (CASSANDRA-8844)
Merged from 3.0:
 * Fix paging for 2.x to 3.x upgrades (CASSANDRA-11195)
 * Fix clean interval not sent to commit log for empty memtable flush (CASSANDRA-12436)
 * Fix potential resource leak in RMIServerSocketFactoryImpl (CASSANDRA-12331)
 * Make sure compaction stats are updated when compaction is interrupted (CASSANDRA-12100)
 * Change commitlog and sstables to track dirty and clean intervals (CASSANDRA-11828)
 * NullPointerException during compaction on table with static columns (CASSANDRA-12336)
 * Fixed ConcurrentModificationException when reading metrics in GraphiteReporter (CASSANDRA-11823)
 * Fix upgrade of super columns on thrift (CASSANDRA-12335)
 * Fixed flacky BlacklistingCompactionsTest, switched to fixed size types and increased corruption size (CASSANDRA-12359)
 * Rerun ReplicationAwareTokenAllocatorTest on failure to avoid flakiness (CASSANDRA-12277)
 * Exception when computing read-repair for range tombstones (CASSANDRA-12263)
 * Lost counter writes in compact table and static columns (CASSANDRA-12219)
 * AssertionError with MVs on updating a row that isn't indexed due to a null value (CASSANDRA-12247)
 * Disable RR and speculative retry with EACH_QUORUM reads (CASSANDRA-11980)
 * Add option to override compaction space check (CASSANDRA-12180)
 * Faster startup by only scanning each directory for temporary files once (CASSANDRA-12114)
 * Respond with v1/v2 protocol header when responding to driver that attempts
   to connect with too low of a protocol version (CASSANDRA-11464)
 * NullPointerExpception when reading/compacting table (CASSANDRA-11988)
 * Fix problem with undeleteable rows on upgrade to new sstable format (CASSANDRA-12144)
 * Fix potential bad messaging service message for paged range reads
   within mixed-version 3.x clusters (CASSANDRA-12249)
 * Fix paging logic for deleted partitions with static columns (CASSANDRA-12107)
 * Wait until the message is being send to decide which serializer must be used (CASSANDRA-11393)
 * Fix migration of static thrift column names with non-text comparators (CASSANDRA-12147)
 * Fix upgrading sparse tables that are incorrectly marked as dense (CASSANDRA-11315)
 * Fix reverse queries ignoring range tombstones (CASSANDRA-11733)
 * Avoid potential race when rebuilding CFMetaData (CASSANDRA-12098)
 * Avoid missing sstables when getting the canonical sstables (CASSANDRA-11996)
 * Always select the live sstables when getting sstables in bounds (CASSANDRA-11944)
 * Fix column ordering of results with static columns for Thrift requests in
   a mixed 2.x/3.x cluster, also fix potential non-resolved duplication of
   those static columns in query results (CASSANDRA-12123)
 * Avoid digest mismatch with empty but static rows (CASSANDRA-12090)
 * Fix EOF exception when altering column type (CASSANDRA-11820)
 * Fix potential race in schema during new table creation (CASSANDRA-12083)
 * cqlsh: fix error handling in rare COPY FROM failure scenario (CASSANDRA-12070)
 * Disable autocompaction during drain (CASSANDRA-11878)
 * Add a metrics timer to MemtablePool and use it to track time spent blocked on memory in MemtableAllocator (CASSANDRA-11327)
 * Fix upgrading schema with super columns with non-text subcomparators (CASSANDRA-12023)
 * Add TimeWindowCompactionStrategy (CASSANDRA-9666)
 * Fix JsonTransformer output of partition with deletion info (CASSANDRA-12418)
 * Fix NPE in SSTableLoader when specifying partial directory path (CASSANDRA-12609)
Merged from 2.2:
 * Add local address entry in PropertyFileSnitch (CASSANDRA-11332)
 * cqlsh copy: fix missing counter values (CASSANDRA-12476)
 * Move migration tasks to non-periodic queue, assure flush executor shutdown after non-periodic executor (CASSANDRA-12251)
 * cqlsh copy: fixed possible race in initializing feeding thread (CASSANDRA-11701)
 * Only set broadcast_rpc_address on Ec2MultiRegionSnitch if it's not set (CASSANDRA-11357)
 * Update StorageProxy range metrics for timeouts, failures and unavailables (CASSANDRA-9507)
 * Add Sigar to classes included in clientutil.jar (CASSANDRA-11635)
 * Add decay to histograms and timers used for metrics (CASSANDRA-11752)
 * Fix hanging stream session (CASSANDRA-10992)
 * Fix INSERT JSON, fromJson() support of smallint, tinyint types (CASSANDRA-12371)
 * Restore JVM metric export for metric reporters (CASSANDRA-12312)
 * Release sstables of failed stream sessions only when outgoing transfers are finished (CASSANDRA-11345)
 * Wait for tracing events before returning response and query at same consistency level client side (CASSANDRA-11465)
 * cqlsh copyutil should get host metadata by connected address (CASSANDRA-11979)
 * Fixed cqlshlib.test.remove_test_db (CASSANDRA-12214)
 * Synchronize ThriftServer::stop() (CASSANDRA-12105)
 * Use dedicated thread for JMX notifications (CASSANDRA-12146)
 * Improve streaming synchronization and fault tolerance (CASSANDRA-11414)
 * MemoryUtil.getShort() should return an unsigned short also for architectures not supporting unaligned memory accesses (CASSANDRA-11973)
Merged from 2.1:
 * Fix queries with empty ByteBuffer values in clustering column restrictions (CASSANDRA-12127)
 * Disable passing control to post-flush after flush failure to prevent data loss (CASSANDRA-11828)
 * Allow STCS-in-L0 compactions to reduce scope with LCS (CASSANDRA-12040)
 * cannot use cql since upgrading python to 2.7.11+ (CASSANDRA-11850)
 * Fix filtering on clustering columns when 2i is used (CASSANDRA-11907)


3.0.8
 * Fix potential race in schema during new table creation (CASSANDRA-12083)
 * cqlsh: fix error handling in rare COPY FROM failure scenario (CASSANDRA-12070)
 * Disable autocompaction during drain (CASSANDRA-11878)
 * Add a metrics timer to MemtablePool and use it to track time spent blocked on memory in MemtableAllocator (CASSANDRA-11327)
 * Fix upgrading schema with super columns with non-text subcomparators (CASSANDRA-12023)
 * Add TimeWindowCompactionStrategy (CASSANDRA-9666)
Merged from 2.2:
 * Allow nodetool info to run with readonly JMX access (CASSANDRA-11755)
 * Validate bloom_filter_fp_chance against lowest supported
   value when the table is created (CASSANDRA-11920)
 * Don't send erroneous NEW_NODE notifications on restart (CASSANDRA-11038)
 * StorageService shutdown hook should use a volatile variable (CASSANDRA-11984)
Merged from 2.1:
 * Add system property to set the max number of native transport requests in queue (CASSANDRA-11363)
 * Fix queries with empty ByteBuffer values in clustering column restrictions (CASSANDRA-12127)
 * Disable passing control to post-flush after flush failure to prevent data loss (CASSANDRA-11828)
 * Allow STCS-in-L0 compactions to reduce scope with LCS (CASSANDRA-12040)
 * cannot use cql since upgrading python to 2.7.11+ (CASSANDRA-11850)
 * Fix filtering on clustering columns when 2i is used (CASSANDRA-11907)
 * Avoid stalling paxos when the paxos state expires (CASSANDRA-12043)
 * Remove finished incoming streaming connections from MessagingService (CASSANDRA-11854)
 * Don't try to get sstables for non-repairing column families (CASSANDRA-12077)
 * Avoid marking too many sstables as repaired (CASSANDRA-11696)
 * Prevent select statements with clustering key > 64k (CASSANDRA-11882)
 * Fix clock skew corrupting other nodes with paxos (CASSANDRA-11991)
 * Remove distinction between non-existing static columns and existing but null in LWTs (CASSANDRA-9842)
 * Cache local ranges when calculating repair neighbors (CASSANDRA-11934)
 * Allow LWT operation on static column with only partition keys (CASSANDRA-10532)
 * Create interval tree over canonical sstables to avoid missing sstables during streaming (CASSANDRA-11886)
 * cqlsh COPY FROM: shutdown parent cluster after forking, to avoid corrupting SSL connections (CASSANDRA-11749)


3.7
 * Support multiple folders for user defined compaction tasks (CASSANDRA-11765)
 * Fix race in CompactionStrategyManager's pause/resume (CASSANDRA-11922)
Merged from 3.0:
 * Fix legacy serialization of Thrift-generated non-compound range tombstones
   when communicating with 2.x nodes (CASSANDRA-11930)
 * Fix Directories instantiations where CFS.initialDirectories should be used (CASSANDRA-11849)
 * Avoid referencing DatabaseDescriptor in AbstractType (CASSANDRA-11912)
 * Don't use static dataDirectories field in Directories instances (CASSANDRA-11647)
 * Fix sstables not being protected from removal during index build (CASSANDRA-11905)
 * cqlsh: Suppress stack trace from Read/WriteFailures (CASSANDRA-11032)
 * Remove unneeded code to repair index summaries that have
   been improperly down-sampled (CASSANDRA-11127)
 * Avoid WriteTimeoutExceptions during commit log replay due to materialized
   view lock contention (CASSANDRA-11891)
 * Prevent OOM failures on SSTable corruption, improve tests for corruption detection (CASSANDRA-9530)
 * Use CFS.initialDirectories when clearing snapshots (CASSANDRA-11705)
 * Allow compaction strategies to disable early open (CASSANDRA-11754)
 * Refactor Materialized View code (CASSANDRA-11475)
 * Update Java Driver (CASSANDRA-11615)
Merged from 2.2:
 * Persist local metadata earlier in startup sequence (CASSANDRA-11742)
 * cqlsh: fix tab completion for case-sensitive identifiers (CASSANDRA-11664)
 * Avoid showing estimated key as -1 in tablestats (CASSANDRA-11587)
 * Fix possible race condition in CommitLog.recover (CASSANDRA-11743)
 * Enable client encryption in sstableloader with cli options (CASSANDRA-11708)
 * Possible memory leak in NIODataInputStream (CASSANDRA-11867)
 * Add seconds to cqlsh tracing session duration (CASSANDRA-11753)
 * Fix commit log replay after out-of-order flush completion (CASSANDRA-9669)
 * Prohibit Reversed Counter type as part of the PK (CASSANDRA-9395)
 * cqlsh: correctly handle non-ascii chars in error messages (CASSANDRA-11626)
Merged from 2.1:
 * Run CommitLog tests with different compression settings (CASSANDRA-9039)
 * cqlsh: apply current keyspace to source command (CASSANDRA-11152)
 * Clear out parent repair session if repair coordinator dies (CASSANDRA-11824)
 * Set default streaming_socket_timeout_in_ms to 24 hours (CASSANDRA-11840)
 * Do not consider local node a valid source during replace (CASSANDRA-11848)
 * Add message dropped tasks to nodetool netstats (CASSANDRA-11855)
 * Avoid holding SSTableReaders for duration of incremental repair (CASSANDRA-11739)


3.6
 * Correctly migrate schema for frozen UDTs during 2.x -> 3.x upgrades
   (does not affect any released versions) (CASSANDRA-11613)
 * Allow server startup if JMX is configured directly (CASSANDRA-11725)
 * Prevent direct memory OOM on buffer pool allocations (CASSANDRA-11710)
 * Enhanced Compaction Logging (CASSANDRA-10805)
 * Make prepared statement cache size configurable (CASSANDRA-11555)
 * Integrated JMX authentication and authorization (CASSANDRA-10091)
 * Add units to stress ouput (CASSANDRA-11352)
 * Fix PER PARTITION LIMIT for single and multi partitions queries (CASSANDRA-11603)
 * Add uncompressed chunk cache for RandomAccessReader (CASSANDRA-5863)
 * Clarify ClusteringPrefix hierarchy (CASSANDRA-11213)
 * Always perform collision check before joining ring (CASSANDRA-10134)
 * SSTableWriter output discrepancy (CASSANDRA-11646)
 * Fix potential timeout in NativeTransportService.testConcurrentDestroys (CASSANDRA-10756)
 * Support large partitions on the 3.0 sstable format (CASSANDRA-11206,11763)
 * Add support to rebuild from specific range (CASSANDRA-10406)
 * Optimize the overlapping lookup by calculating all the
   bounds in advance (CASSANDRA-11571)
 * Support json/yaml output in nodetool tablestats (CASSANDRA-5977)
 * (stress) Add datacenter option to -node options (CASSANDRA-11591)
 * Fix handling of empty slices (CASSANDRA-11513)
 * Make number of cores used by cqlsh COPY visible to testing code (CASSANDRA-11437)
 * Allow filtering on clustering columns for queries without secondary indexes (CASSANDRA-11310)
 * Refactor Restriction hierarchy (CASSANDRA-11354)
 * Eliminate allocations in R/W path (CASSANDRA-11421)
 * Update Netty to 4.0.36 (CASSANDRA-11567)
 * Fix PER PARTITION LIMIT for queries requiring post-query ordering (CASSANDRA-11556)
 * Allow instantiation of UDTs and tuples in UDFs (CASSANDRA-10818)
 * Support UDT in CQLSSTableWriter (CASSANDRA-10624)
 * Support for non-frozen user-defined types, updating
   individual fields of user-defined types (CASSANDRA-7423)
 * Make LZ4 compression level configurable (CASSANDRA-11051)
 * Allow per-partition LIMIT clause in CQL (CASSANDRA-7017)
 * Make custom filtering more extensible with UserExpression (CASSANDRA-11295)
 * Improve field-checking and error reporting in cassandra.yaml (CASSANDRA-10649)
 * Print CAS stats in nodetool proxyhistograms (CASSANDRA-11507)
 * More user friendly error when providing an invalid token to nodetool (CASSANDRA-9348)
 * Add static column support to SASI index (CASSANDRA-11183)
 * Support EQ/PREFIX queries in SASI CONTAINS mode without tokenization (CASSANDRA-11434)
 * Support LIKE operator in prepared statements (CASSANDRA-11456)
 * Add a command to see if a Materialized View has finished building (CASSANDRA-9967)
 * Log endpoint and port associated with streaming operation (CASSANDRA-8777)
 * Print sensible units for all log messages (CASSANDRA-9692)
 * Upgrade Netty to version 4.0.34 (CASSANDRA-11096)
 * Break the CQL grammar into separate Parser and Lexer (CASSANDRA-11372)
 * Compress only inter-dc traffic by default (CASSANDRA-8888)
 * Add metrics to track write amplification (CASSANDRA-11420)
 * cassandra-stress: cannot handle "value-less" tables (CASSANDRA-7739)
 * Add/drop multiple columns in one ALTER TABLE statement (CASSANDRA-10411)
 * Add require_endpoint_verification opt for internode encryption (CASSANDRA-9220)
 * Add auto import java.util for UDF code block (CASSANDRA-11392)
 * Add --hex-format option to nodetool getsstables (CASSANDRA-11337)
 * sstablemetadata should print sstable min/max token (CASSANDRA-7159)
 * Do not wrap CassandraException in TriggerExecutor (CASSANDRA-9421)
 * COPY TO should have higher double precision (CASSANDRA-11255)
 * Stress should exit with non-zero status after failure (CASSANDRA-10340)
 * Add client to cqlsh SHOW_SESSION (CASSANDRA-8958)
 * Fix nodetool tablestats keyspace level metrics (CASSANDRA-11226)
 * Store repair options in parent_repair_history (CASSANDRA-11244)
 * Print current leveling in sstableofflinerelevel (CASSANDRA-9588)
 * Change repair message for keyspaces with RF 1 (CASSANDRA-11203)
 * Remove hard-coded SSL cipher suites and protocols (CASSANDRA-10508)
 * Improve concurrency in CompactionStrategyManager (CASSANDRA-10099)
 * (cqlsh) interpret CQL type for formatting blobs (CASSANDRA-11274)
 * Refuse to start and print txn log information in case of disk
   corruption (CASSANDRA-10112)
 * Resolve some eclipse-warnings (CASSANDRA-11086)
 * (cqlsh) Show static columns in a different color (CASSANDRA-11059)
 * Allow to remove TTLs on table with default_time_to_live (CASSANDRA-11207)
Merged from 3.0:
 * Disallow creating view with a static column (CASSANDRA-11602)
 * Reduce the amount of object allocations caused by the getFunctions methods (CASSANDRA-11593)
 * Potential error replaying commitlog with smallint/tinyint/date/time types (CASSANDRA-11618)
 * Fix queries with filtering on counter columns (CASSANDRA-11629)
 * Improve tombstone printing in sstabledump (CASSANDRA-11655)
 * Fix paging for range queries where all clustering columns are specified (CASSANDRA-11669)
 * Don't require HEAP_NEW_SIZE to be set when using G1 (CASSANDRA-11600)
 * Fix sstabledump not showing cells after tombstone marker (CASSANDRA-11654)
 * Ignore all LocalStrategy keyspaces for streaming and other related
   operations (CASSANDRA-11627)
 * Ensure columnfilter covers indexed columns for thrift 2i queries (CASSANDRA-11523)
 * Only open one sstable scanner per sstable (CASSANDRA-11412)
 * Option to specify ProtocolVersion in cassandra-stress (CASSANDRA-11410)
 * ArithmeticException in avgFunctionForDecimal (CASSANDRA-11485)
 * LogAwareFileLister should only use OLD sstable files in current folder to determine disk consistency (CASSANDRA-11470)
 * Notify indexers of expired rows during compaction (CASSANDRA-11329)
 * Properly respond with ProtocolError when a v1/v2 native protocol
   header is received (CASSANDRA-11464)
 * Validate that num_tokens and initial_token are consistent with one another (CASSANDRA-10120)
Merged from 2.2:
 * Exit JVM if JMX server fails to startup (CASSANDRA-11540)
 * Produce a heap dump when exiting on OOM (CASSANDRA-9861)
 * Restore ability to filter on clustering columns when using a 2i (CASSANDRA-11510)
 * JSON datetime formatting needs timezone (CASSANDRA-11137)
 * Fix is_dense recalculation for Thrift-updated tables (CASSANDRA-11502)
 * Remove unnescessary file existence check during anticompaction (CASSANDRA-11660)
 * Add missing files to debian packages (CASSANDRA-11642)
 * Avoid calling Iterables::concat in loops during ModificationStatement::getFunctions (CASSANDRA-11621)
 * cqlsh: COPY FROM should use regular inserts for single statement batches and
   report errors correctly if workers processes crash on initialization (CASSANDRA-11474)
 * Always close cluster with connection in CqlRecordWriter (CASSANDRA-11553)
 * Allow only DISTINCT queries with partition keys restrictions (CASSANDRA-11339)
 * CqlConfigHelper no longer requires both a keystore and truststore to work (CASSANDRA-11532)
 * Make deprecated repair methods backward-compatible with previous notification service (CASSANDRA-11430)
 * IncomingStreamingConnection version check message wrong (CASSANDRA-11462)
Merged from 2.1:
 * Support mlockall on IBM POWER arch (CASSANDRA-11576)
 * Add option to disable use of severity in DynamicEndpointSnitch (CASSANDRA-11737)
 * cqlsh COPY FROM fails for null values with non-prepared statements (CASSANDRA-11631)
 * Make cython optional in pylib/setup.py (CASSANDRA-11630)
 * Change order of directory searching for cassandra.in.sh to favor local one (CASSANDRA-11628)
 * cqlsh COPY FROM fails with []{} chars in UDT/tuple fields/values (CASSANDRA-11633)
 * clqsh: COPY FROM throws TypeError with Cython extensions enabled (CASSANDRA-11574)
 * cqlsh: COPY FROM ignores NULL values in conversion (CASSANDRA-11549)
 * Validate levels when building LeveledScanner to avoid overlaps with orphaned sstables (CASSANDRA-9935)


3.5
 * StaticTokenTreeBuilder should respect posibility of duplicate tokens (CASSANDRA-11525)
 * Correctly fix potential assertion error during compaction (CASSANDRA-11353)
 * Avoid index segment stitching in RAM which lead to OOM on big SSTable files (CASSANDRA-11383)
 * Fix clustering and row filters for LIKE queries on clustering columns (CASSANDRA-11397)
Merged from 3.0:
 * Fix rare NPE on schema upgrade from 2.x to 3.x (CASSANDRA-10943)
 * Improve backoff policy for cqlsh COPY FROM (CASSANDRA-11320)
 * Improve IF NOT EXISTS check in CREATE INDEX (CASSANDRA-11131)
 * Upgrade ohc to 0.4.3
 * Enable SO_REUSEADDR for JMX RMI server sockets (CASSANDRA-11093)
 * Allocate merkletrees with the correct size (CASSANDRA-11390)
 * Support streaming pre-3.0 sstables (CASSANDRA-10990)
 * Add backpressure to compressed or encrypted commit log (CASSANDRA-10971)
 * SSTableExport supports secondary index tables (CASSANDRA-11330)
 * Fix sstabledump to include missing info in debug output (CASSANDRA-11321)
 * Establish and implement canonical bulk reading workload(s) (CASSANDRA-10331)
 * Fix paging for IN queries on tables without clustering columns (CASSANDRA-11208)
 * Remove recursive call from CompositesSearcher (CASSANDRA-11304)
 * Fix filtering on non-primary key columns for queries without index (CASSANDRA-6377)
 * Fix sstableloader fail when using materialized view (CASSANDRA-11275)
Merged from 2.2:
 * DatabaseDescriptor should log stacktrace in case of Eception during seed provider creation (CASSANDRA-11312)
 * Use canonical path for directory in SSTable descriptor (CASSANDRA-10587)
 * Add cassandra-stress keystore option (CASSANDRA-9325)
 * Dont mark sstables as repairing with sub range repairs (CASSANDRA-11451)
 * Notify when sstables change after cancelling compaction (CASSANDRA-11373)
 * cqlsh: COPY FROM should check that explicit column names are valid (CASSANDRA-11333)
 * Add -Dcassandra.start_gossip startup option (CASSANDRA-10809)
 * Fix UTF8Validator.validate() for modified UTF-8 (CASSANDRA-10748)
 * Clarify that now() function is calculated on the coordinator node in CQL documentation (CASSANDRA-10900)
 * Fix bloom filter sizing with LCS (CASSANDRA-11344)
 * (cqlsh) Fix error when result is 0 rows with EXPAND ON (CASSANDRA-11092)
 * Add missing newline at end of bin/cqlsh (CASSANDRA-11325)
 * Unresolved hostname leads to replace being ignored (CASSANDRA-11210)
 * Only log yaml config once, at startup (CASSANDRA-11217)
 * Reference leak with parallel repairs on the same table (CASSANDRA-11215)
Merged from 2.1:
 * Add a -j parameter to scrub/cleanup/upgradesstables to state how
   many threads to use (CASSANDRA-11179)
 * COPY FROM on large datasets: fix progress report and debug performance (CASSANDRA-11053)
 * InvalidateKeys should have a weak ref to key cache (CASSANDRA-11176)


3.4
 * (cqlsh) add cqlshrc option to always connect using ssl (CASSANDRA-10458)
 * Cleanup a few resource warnings (CASSANDRA-11085)
 * Allow custom tracing implementations (CASSANDRA-10392)
 * Extract LoaderOptions to be able to be used from outside (CASSANDRA-10637)
 * fix OnDiskIndexTest to properly treat empty ranges (CASSANDRA-11205)
 * fix TrackerTest to handle new notifications (CASSANDRA-11178)
 * add SASI validation for partitioner and complex columns (CASSANDRA-11169)
 * Add caching of encrypted credentials in PasswordAuthenticator (CASSANDRA-7715)
 * fix SASI memtable switching on flush (CASSANDRA-11159)
 * Remove duplicate offline compaction tracking (CASSANDRA-11148)
 * fix EQ semantics of analyzed SASI indexes (CASSANDRA-11130)
 * Support long name output for nodetool commands (CASSANDRA-7950)
 * Encrypted hints (CASSANDRA-11040)
 * SASI index options validation (CASSANDRA-11136)
 * Optimize disk seek using min/max column name meta data when the LIMIT clause is used
   (CASSANDRA-8180)
 * Add LIKE support to CQL3 (CASSANDRA-11067)
 * Generic Java UDF types (CASSANDRA-10819)
 * cqlsh: Include sub-second precision in timestamps by default (CASSANDRA-10428)
 * Set javac encoding to utf-8 (CASSANDRA-11077)
 * Integrate SASI index into Cassandra (CASSANDRA-10661)
 * Add --skip-flush option to nodetool snapshot
 * Skip values for non-queried columns (CASSANDRA-10657)
 * Add support for secondary indexes on static columns (CASSANDRA-8103)
 * CommitLogUpgradeTestMaker creates broken commit logs (CASSANDRA-11051)
 * Add metric for number of dropped mutations (CASSANDRA-10866)
 * Simplify row cache invalidation code (CASSANDRA-10396)
 * Support user-defined compaction through nodetool (CASSANDRA-10660)
 * Stripe view locks by key and table ID to reduce contention (CASSANDRA-10981)
 * Add nodetool gettimeout and settimeout commands (CASSANDRA-10953)
 * Add 3.0 metadata to sstablemetadata output (CASSANDRA-10838)
Merged from 3.0:
 * MV should only query complex columns included in the view (CASSANDRA-11069)
 * Failed aggregate creation breaks server permanently (CASSANDRA-11064)
 * Add sstabledump tool (CASSANDRA-7464)
 * Introduce backpressure for hints (CASSANDRA-10972)
 * Fix ClusteringPrefix not being able to read tombstone range boundaries (CASSANDRA-11158)
 * Prevent logging in sandboxed state (CASSANDRA-11033)
 * Disallow drop/alter operations of UDTs used by UDAs (CASSANDRA-10721)
 * Add query time validation method on Index (CASSANDRA-11043)
 * Avoid potential AssertionError in mixed version cluster (CASSANDRA-11128)
 * Properly handle hinted handoff after topology changes (CASSANDRA-5902)
 * AssertionError when listing sstable files on inconsistent disk state (CASSANDRA-11156)
 * Fix wrong rack counting and invalid conditions check for TokenAllocation
   (CASSANDRA-11139)
 * Avoid creating empty hint files (CASSANDRA-11090)
 * Fix leak detection strong reference loop using weak reference (CASSANDRA-11120)
 * Configurie BatchlogManager to stop delayed tasks on shutdown (CASSANDRA-11062)
 * Hadoop integration is incompatible with Cassandra Driver 3.0.0 (CASSANDRA-11001)
 * Add dropped_columns to the list of schema table so it gets handled
   properly (CASSANDRA-11050)
 * Fix NPE when using forceRepairRangeAsync without DC (CASSANDRA-11239)
Merged from 2.2:
 * Preserve order for preferred SSL cipher suites (CASSANDRA-11164)
 * Range.compareTo() violates the contract of Comparable (CASSANDRA-11216)
 * Avoid NPE when serializing ErrorMessage with null message (CASSANDRA-11167)
 * Replacing an aggregate with a new version doesn't reset INITCOND (CASSANDRA-10840)
 * (cqlsh) cqlsh cannot be called through symlink (CASSANDRA-11037)
 * fix ohc and java-driver pom dependencies in build.xml (CASSANDRA-10793)
 * Protect from keyspace dropped during repair (CASSANDRA-11065)
 * Handle adding fields to a UDT in SELECT JSON and toJson() (CASSANDRA-11146)
 * Better error message for cleanup (CASSANDRA-10991)
 * cqlsh pg-style-strings broken if line ends with ';' (CASSANDRA-11123)
 * Always persist upsampled index summaries (CASSANDRA-10512)
 * (cqlsh) Fix inconsistent auto-complete (CASSANDRA-10733)
 * Make SELECT JSON and toJson() threadsafe (CASSANDRA-11048)
 * Fix SELECT on tuple relations for mixed ASC/DESC clustering order (CASSANDRA-7281)
 * Use cloned TokenMetadata in size estimates to avoid race against membership check
   (CASSANDRA-10736)
 * (cqlsh) Support utf-8/cp65001 encoding on Windows (CASSANDRA-11030)
 * Fix paging on DISTINCT queries repeats result when first row in partition changes
   (CASSANDRA-10010)
 * (cqlsh) Support timezone conversion using pytz (CASSANDRA-10397)
 * cqlsh: change default encoding to UTF-8 (CASSANDRA-11124)
Merged from 2.1:
 * Checking if an unlogged batch is local is inefficient (CASSANDRA-11529)
 * Fix out-of-space error treatment in memtable flushing (CASSANDRA-11448).
 * Don't do defragmentation if reading from repaired sstables (CASSANDRA-10342)
 * Fix streaming_socket_timeout_in_ms not enforced (CASSANDRA-11286)
 * Avoid dropping message too quickly due to missing unit conversion (CASSANDRA-11302)
 * Don't remove FailureDetector history on removeEndpoint (CASSANDRA-10371)
 * Only notify if repair status changed (CASSANDRA-11172)
 * Use logback setting for 'cassandra -v' command (CASSANDRA-10767)
 * Fix sstableloader to unthrottle streaming by default (CASSANDRA-9714)
 * Fix incorrect warning in 'nodetool status' (CASSANDRA-10176)
 * Properly release sstable ref when doing offline scrub (CASSANDRA-10697)
 * Improve nodetool status performance for large cluster (CASSANDRA-7238)
 * Gossiper#isEnabled is not thread safe (CASSANDRA-11116)
 * Avoid major compaction mixing repaired and unrepaired sstables in DTCS (CASSANDRA-11113)
 * Make it clear what DTCS timestamp_resolution is used for (CASSANDRA-11041)
 * (cqlsh) Display milliseconds when datetime overflows (CASSANDRA-10625)


3.3
 * Avoid infinite loop if owned range is smaller than number of
   data dirs (CASSANDRA-11034)
 * Avoid bootstrap hanging when existing nodes have no data to stream (CASSANDRA-11010)
Merged from 3.0:
 * Remove double initialization of newly added tables (CASSANDRA-11027)
 * Filter keys searcher results by target range (CASSANDRA-11104)
 * Fix deserialization of legacy read commands (CASSANDRA-11087)
 * Fix incorrect computation of deletion time in sstable metadata (CASSANDRA-11102)
 * Avoid memory leak when collecting sstable metadata (CASSANDRA-11026)
 * Mutations do not block for completion under view lock contention (CASSANDRA-10779)
 * Invalidate legacy schema tables when unloading them (CASSANDRA-11071)
 * (cqlsh) handle INSERT and UPDATE statements with LWT conditions correctly
   (CASSANDRA-11003)
 * Fix DISTINCT queries in mixed version clusters (CASSANDRA-10762)
 * Migrate build status for indexes along with legacy schema (CASSANDRA-11046)
 * Ensure SSTables for legacy KEYS indexes can be read (CASSANDRA-11045)
 * Added support for IBM zSystems architecture (CASSANDRA-11054)
 * Update CQL documentation (CASSANDRA-10899)
 * Check the column name, not cell name, for dropped columns when reading
   legacy sstables (CASSANDRA-11018)
 * Don't attempt to index clustering values of static rows (CASSANDRA-11021)
 * Remove checksum files after replaying hints (CASSANDRA-10947)
 * Support passing base table metadata to custom 2i validation (CASSANDRA-10924)
 * Ensure stale index entries are purged during reads (CASSANDRA-11013)
 * (cqlsh) Also apply --connect-timeout to control connection
   timeout (CASSANDRA-10959)
 * Fix AssertionError when removing from list using UPDATE (CASSANDRA-10954)
 * Fix UnsupportedOperationException when reading old sstable with range
   tombstone (CASSANDRA-10743)
 * MV should use the maximum timestamp of the primary key (CASSANDRA-10910)
 * Fix potential assertion error during compaction (CASSANDRA-10944)
Merged from 2.2:
 * maxPurgeableTimestamp needs to check memtables too (CASSANDRA-9949)
 * Apply change to compaction throughput in real time (CASSANDRA-10025)
 * (cqlsh) encode input correctly when saving history
 * Fix potential NPE on ORDER BY queries with IN (CASSANDRA-10955)
 * Start L0 STCS-compactions even if there is a L0 -> L1 compaction
   going (CASSANDRA-10979)
 * Make UUID LSB unique per process (CASSANDRA-7925)
 * Avoid NPE when performing sstable tasks (scrub etc.) (CASSANDRA-10980)
 * Make sure client gets tombstone overwhelmed warning (CASSANDRA-9465)
 * Fix error streaming section more than 2GB (CASSANDRA-10961)
 * Histogram buckets exposed in jmx are sorted incorrectly (CASSANDRA-10975)
 * Enable GC logging by default (CASSANDRA-10140)
 * Optimize pending range computation (CASSANDRA-9258)
 * Skip commit log and saved cache directories in SSTable version startup check (CASSANDRA-10902)
 * drop/alter user should be case sensitive (CASSANDRA-10817)
Merged from 2.1:
 * test_bulk_round_trip_blogposts is failing occasionally (CASSANDRA-10938)
 * Fix isJoined return true only after becoming cluster member (CASANDRA-11007)
 * Fix bad gossip generation seen in long-running clusters (CASSANDRA-10969)
 * Avoid NPE when incremental repair fails (CASSANDRA-10909)
 * Unmark sstables compacting once they are done in cleanup/scrub/upgradesstables (CASSANDRA-10829)
 * Allow simultaneous bootstrapping with strict consistency when no vnodes are used (CASSANDRA-11005)
 * Log a message when major compaction does not result in a single file (CASSANDRA-10847)
 * (cqlsh) fix cqlsh_copy_tests when vnodes are disabled (CASSANDRA-10997)
 * (cqlsh) Add request timeout option to cqlsh (CASSANDRA-10686)
 * Avoid AssertionError while submitting hint with LWT (CASSANDRA-10477)
 * If CompactionMetadata is not in stats file, use index summary instead (CASSANDRA-10676)
 * Retry sending gossip syn multiple times during shadow round (CASSANDRA-8072)
 * Fix pending range calculation during moves (CASSANDRA-10887)
 * Sane default (200Mbps) for inter-DC streaming througput (CASSANDRA-8708)



3.2
 * Make sure tokens don't exist in several data directories (CASSANDRA-6696)
 * Add requireAuthorization method to IAuthorizer (CASSANDRA-10852)
 * Move static JVM options to conf/jvm.options file (CASSANDRA-10494)
 * Fix CassandraVersion to accept x.y version string (CASSANDRA-10931)
 * Add forceUserDefinedCleanup to allow more flexible cleanup (CASSANDRA-10708)
 * (cqlsh) allow setting TTL with COPY (CASSANDRA-9494)
 * Fix counting of received sstables in streaming (CASSANDRA-10949)
 * Implement hints compression (CASSANDRA-9428)
 * Fix potential assertion error when reading static columns (CASSANDRA-10903)
 * Fix EstimatedHistogram creation in nodetool tablehistograms (CASSANDRA-10859)
 * Establish bootstrap stream sessions sequentially (CASSANDRA-6992)
 * Sort compactionhistory output by timestamp (CASSANDRA-10464)
 * More efficient BTree removal (CASSANDRA-9991)
 * Make tablehistograms accept the same syntax as tablestats (CASSANDRA-10149)
 * Group pending compactions based on table (CASSANDRA-10718)
 * Add compressor name in sstablemetadata output (CASSANDRA-9879)
 * Fix type casting for counter columns (CASSANDRA-10824)
 * Prevent running Cassandra as root (CASSANDRA-8142)
 * bound maximum in-flight commit log replay mutation bytes to 64 megabytes (CASSANDRA-8639)
 * Normalize all scripts (CASSANDRA-10679)
 * Make compression ratio much more accurate (CASSANDRA-10225)
 * Optimize building of Clustering object when only one is created (CASSANDRA-10409)
 * Make index building pluggable (CASSANDRA-10681)
 * Add sstable flush observer (CASSANDRA-10678)
 * Improve NTS endpoints calculation (CASSANDRA-10200)
 * Improve performance of the folderSize function (CASSANDRA-10677)
 * Add support for type casting in selection clause (CASSANDRA-10310)
 * Added graphing option to cassandra-stress (CASSANDRA-7918)
 * Abort in-progress queries that time out (CASSANDRA-7392)
 * Add transparent data encryption core classes (CASSANDRA-9945)
Merged from 3.0:
 * Better handling of SSL connection errors inter-node (CASSANDRA-10816)
 * Avoid NoSuchElementException when executing empty batch (CASSANDRA-10711)
 * Avoid building PartitionUpdate in toString (CASSANDRA-10897)
 * Reduce heap spent when receiving many SSTables (CASSANDRA-10797)
 * Add back support for 3rd party auth providers to bulk loader (CASSANDRA-10873)
 * Eliminate the dependency on jgrapht for UDT resolution (CASSANDRA-10653)
 * (Hadoop) Close Clusters and Sessions in Hadoop Input/Output classes (CASSANDRA-10837)
 * Fix sstableloader not working with upper case keyspace name (CASSANDRA-10806)
Merged from 2.2:
 * jemalloc detection fails due to quoting issues in regexv (CASSANDRA-10946)
 * (cqlsh) show correct column names for empty result sets (CASSANDRA-9813)
 * Add new types to Stress (CASSANDRA-9556)
 * Add property to allow listening on broadcast interface (CASSANDRA-9748)
Merged from 2.1:
 * Match cassandra-loader options in COPY FROM (CASSANDRA-9303)
 * Fix binding to any address in CqlBulkRecordWriter (CASSANDRA-9309)
 * cqlsh fails to decode utf-8 characters for text typed columns (CASSANDRA-10875)
 * Log error when stream session fails (CASSANDRA-9294)
 * Fix bugs in commit log archiving startup behavior (CASSANDRA-10593)
 * (cqlsh) further optimise COPY FROM (CASSANDRA-9302)
 * Allow CREATE TABLE WITH ID (CASSANDRA-9179)
 * Make Stress compiles within eclipse (CASSANDRA-10807)
 * Cassandra Daemon should print JVM arguments (CASSANDRA-10764)
 * Allow cancellation of index summary redistribution (CASSANDRA-8805)


3.1.1
Merged from 3.0:
  * Fix upgrade data loss due to range tombstone deleting more data than then should
    (CASSANDRA-10822)


3.1
Merged from 3.0:
 * Avoid MV race during node decommission (CASSANDRA-10674)
 * Disable reloading of GossipingPropertyFileSnitch (CASSANDRA-9474)
 * Handle single-column deletions correction in materialized views
   when the column is part of the view primary key (CASSANDRA-10796)
 * Fix issue with datadir migration on upgrade (CASSANDRA-10788)
 * Fix bug with range tombstones on reverse queries and test coverage for
   AbstractBTreePartition (CASSANDRA-10059)
 * Remove 64k limit on collection elements (CASSANDRA-10374)
 * Remove unclear Indexer.indexes() method (CASSANDRA-10690)
 * Fix NPE on stream read error (CASSANDRA-10771)
 * Normalize cqlsh DESC output (CASSANDRA-10431)
 * Rejects partition range deletions when columns are specified (CASSANDRA-10739)
 * Fix error when saving cached key for old format sstable (CASSANDRA-10778)
 * Invalidate prepared statements on DROP INDEX (CASSANDRA-10758)
 * Fix SELECT statement with IN restrictions on partition key,
   ORDER BY and LIMIT (CASSANDRA-10729)
 * Improve stress performance over 1k threads (CASSANDRA-7217)
 * Wait for migration responses to complete before bootstrapping (CASSANDRA-10731)
 * Unable to create a function with argument of type Inet (CASSANDRA-10741)
 * Fix backward incompatibiliy in CqlInputFormat (CASSANDRA-10717)
 * Correctly preserve deletion info on updated rows when notifying indexers
   of single-row deletions (CASSANDRA-10694)
 * Notify indexers of partition delete during cleanup (CASSANDRA-10685)
 * Keep the file open in trySkipCache (CASSANDRA-10669)
 * Updated trigger example (CASSANDRA-10257)
Merged from 2.2:
 * Verify tables in pseudo-system keyspaces at startup (CASSANDRA-10761)
 * Fix IllegalArgumentException in DataOutputBuffer.reallocate for large buffers (CASSANDRA-10592)
 * Show CQL help in cqlsh in web browser (CASSANDRA-7225)
 * Serialize on disk the proper SSTable compression ratio (CASSANDRA-10775)
 * Reject index queries while the index is building (CASSANDRA-8505)
 * CQL.textile syntax incorrectly includes optional keyspace for aggregate SFUNC and FINALFUNC (CASSANDRA-10747)
 * Fix JSON update with prepared statements (CASSANDRA-10631)
 * Don't do anticompaction after subrange repair (CASSANDRA-10422)
 * Fix SimpleDateType type compatibility (CASSANDRA-10027)
 * (Hadoop) fix splits calculation (CASSANDRA-10640)
 * (Hadoop) ensure that Cluster instances are always closed (CASSANDRA-10058)
Merged from 2.1:
 * Fix Stress profile parsing on Windows (CASSANDRA-10808)
 * Fix incremental repair hang when replica is down (CASSANDRA-10288)
 * Optimize the way we check if a token is repaired in anticompaction (CASSANDRA-10768)
 * Add proper error handling to stream receiver (CASSANDRA-10774)
 * Warn or fail when changing cluster topology live (CASSANDRA-10243)
 * Status command in debian/ubuntu init script doesn't work (CASSANDRA-10213)
 * Some DROP ... IF EXISTS incorrectly result in exceptions on non-existing KS (CASSANDRA-10658)
 * DeletionTime.compareTo wrong in rare cases (CASSANDRA-10749)
 * Force encoding when computing statement ids (CASSANDRA-10755)
 * Properly reject counters as map keys (CASSANDRA-10760)
 * Fix the sstable-needs-cleanup check (CASSANDRA-10740)
 * (cqlsh) Print column names before COPY operation (CASSANDRA-8935)
 * Fix CompressedInputStream for proper cleanup (CASSANDRA-10012)
 * (cqlsh) Support counters in COPY commands (CASSANDRA-9043)
 * Try next replica if not possible to connect to primary replica on
   ColumnFamilyRecordReader (CASSANDRA-2388)
 * Limit window size in DTCS (CASSANDRA-10280)
 * sstableloader does not use MAX_HEAP_SIZE env parameter (CASSANDRA-10188)
 * (cqlsh) Improve COPY TO performance and error handling (CASSANDRA-9304)
 * Create compression chunk for sending file only (CASSANDRA-10680)
 * Forbid compact clustering column type changes in ALTER TABLE (CASSANDRA-8879)
 * Reject incremental repair with subrange repair (CASSANDRA-10422)
 * Add a nodetool command to refresh size_estimates (CASSANDRA-9579)
 * Invalidate cache after stream receive task is completed (CASSANDRA-10341)
 * Reject counter writes in CQLSSTableWriter (CASSANDRA-10258)
 * Remove superfluous COUNTER_MUTATION stage mapping (CASSANDRA-10605)


3.0
 * Fix AssertionError while flushing memtable due to materialized views
   incorrectly inserting empty rows (CASSANDRA-10614)
 * Store UDA initcond as CQL literal in the schema table, instead of a blob (CASSANDRA-10650)
 * Don't use -1 for the position of partition key in schema (CASSANDRA-10491)
 * Fix distinct queries in mixed version cluster (CASSANDRA-10573)
 * Skip sstable on clustering in names query (CASSANDRA-10571)
 * Remove value skipping as it breaks read-repair (CASSANDRA-10655)
 * Fix bootstrapping with MVs (CASSANDRA-10621)
 * Make sure EACH_QUORUM reads are using NTS (CASSANDRA-10584)
 * Fix MV replica filtering for non-NetworkTopologyStrategy (CASSANDRA-10634)
 * (Hadoop) fix CIF describeSplits() not handling 0 size estimates (CASSANDRA-10600)
 * Fix reading of legacy sstables (CASSANDRA-10590)
 * Use CQL type names in schema metadata tables (CASSANDRA-10365)
 * Guard batchlog replay against integer division by zero (CASSANDRA-9223)
 * Fix bug when adding a column to thrift with the same name than a primary key (CASSANDRA-10608)
 * Add client address argument to IAuthenticator::newSaslNegotiator (CASSANDRA-8068)
 * Fix implementation of LegacyLayout.LegacyBoundComparator (CASSANDRA-10602)
 * Don't use 'names query' read path for counters (CASSANDRA-10572)
 * Fix backward compatibility for counters (CASSANDRA-10470)
 * Remove memory_allocator paramter from cassandra.yaml (CASSANDRA-10581,10628)
 * Execute the metadata reload task of all registered indexes on CFS::reload (CASSANDRA-10604)
 * Fix thrift cas operations with defined columns (CASSANDRA-10576)
 * Fix PartitionUpdate.operationCount()for updates with static column operations (CASSANDRA-10606)
 * Fix thrift get() queries with defined columns (CASSANDRA-10586)
 * Fix marking of indexes as built and removed (CASSANDRA-10601)
 * Skip initialization of non-registered 2i instances, remove Index::getIndexName (CASSANDRA-10595)
 * Fix batches on multiple tables (CASSANDRA-10554)
 * Ensure compaction options are validated when updating KeyspaceMetadata (CASSANDRA-10569)
 * Flatten Iterator Transformation Hierarchy (CASSANDRA-9975)
 * Remove token generator (CASSANDRA-5261)
 * RolesCache should not be created for any authenticator that does not requireAuthentication (CASSANDRA-10562)
 * Fix LogTransaction checking only a single directory for files (CASSANDRA-10421)
 * Fix handling of range tombstones when reading old format sstables (CASSANDRA-10360)
 * Aggregate with Initial Condition fails with C* 3.0 (CASSANDRA-10367)
Merged from 2.2:
 * (cqlsh) show partial trace if incomplete after max_trace_wait (CASSANDRA-7645)
 * Use most up-to-date version of schema for system tables (CASSANDRA-10652)
 * Deprecate memory_allocator in cassandra.yaml (CASSANDRA-10581,10628)
 * Expose phi values from failure detector via JMX and tweak debug
   and trace logging (CASSANDRA-9526)
 * Fix IllegalArgumentException in DataOutputBuffer.reallocate for large buffers (CASSANDRA-10592)
Merged from 2.1:
 * Shutdown compaction in drain to prevent leak (CASSANDRA-10079)
 * (cqlsh) fix COPY using wrong variable name for time_format (CASSANDRA-10633)
 * Do not run SizeEstimatesRecorder if a node is not a member of the ring (CASSANDRA-9912)
 * Improve handling of dead nodes in gossip (CASSANDRA-10298)
 * Fix logback-tools.xml incorrectly configured for outputing to System.err
   (CASSANDRA-9937)
 * Fix streaming to catch exception so retry not fail (CASSANDRA-10557)
 * Add validation method to PerRowSecondaryIndex (CASSANDRA-10092)
 * Support encrypted and plain traffic on the same port (CASSANDRA-10559)
 * Do STCS in DTCS windows (CASSANDRA-10276)
 * Avoid repetition of JVM_OPTS in debian package (CASSANDRA-10251)
 * Fix potential NPE from handling result of SIM.highestSelectivityIndex (CASSANDRA-10550)
 * Fix paging issues with partitions containing only static columns data (CASSANDRA-10381)
 * Fix conditions on static columns (CASSANDRA-10264)
 * AssertionError: attempted to delete non-existing file CommitLog (CASSANDRA-10377)
 * Fix sorting for queries with an IN condition on partition key columns (CASSANDRA-10363)


3.0-rc2
 * Fix SELECT DISTINCT queries between 2.2.2 nodes and 3.0 nodes (CASSANDRA-10473)
 * Remove circular references in SegmentedFile (CASSANDRA-10543)
 * Ensure validation of indexed values only occurs once per-partition (CASSANDRA-10536)
 * Fix handling of static columns for range tombstones in thrift (CASSANDRA-10174)
 * Support empty ColumnFilter for backward compatility on empty IN (CASSANDRA-10471)
 * Remove Pig support (CASSANDRA-10542)
 * Fix LogFile throws Exception when assertion is disabled (CASSANDRA-10522)
 * Revert CASSANDRA-7486, make CMS default GC, move GC config to
   conf/jvm.options (CASSANDRA-10403)
 * Fix TeeingAppender causing some logs to be truncated/empty (CASSANDRA-10447)
 * Allow EACH_QUORUM for reads (CASSANDRA-9602)
 * Fix potential ClassCastException while upgrading (CASSANDRA-10468)
 * Fix NPE in MVs on update (CASSANDRA-10503)
 * Only include modified cell data in indexing deltas (CASSANDRA-10438)
 * Do not load keyspace when creating sstable writer (CASSANDRA-10443)
 * If node is not yet gossiping write all MV updates to batchlog only (CASSANDRA-10413)
 * Re-populate token metadata after commit log recovery (CASSANDRA-10293)
 * Provide additional metrics for materialized views (CASSANDRA-10323)
 * Flush system schema tables after local schema changes (CASSANDRA-10429)
Merged from 2.2:
 * Reduce contention getting instances of CompositeType (CASSANDRA-10433)
 * Fix the regression when using LIMIT with aggregates (CASSANDRA-10487)
 * Avoid NoClassDefFoundError during DataDescriptor initialization on windows (CASSANDRA-10412)
 * Preserve case of quoted Role & User names (CASSANDRA-10394)
 * cqlsh pg-style-strings broken (CASSANDRA-10484)
 * cqlsh prompt includes name of keyspace after failed `use` statement (CASSANDRA-10369)
Merged from 2.1:
 * (cqlsh) Distinguish negative and positive infinity in output (CASSANDRA-10523)
 * (cqlsh) allow custom time_format for COPY TO (CASSANDRA-8970)
 * Don't allow startup if the node's rack has changed (CASSANDRA-10242)
 * (cqlsh) show partial trace if incomplete after max_trace_wait (CASSANDRA-7645)
 * Allow LOCAL_JMX to be easily overridden (CASSANDRA-10275)
 * Mark nodes as dead even if they've already left (CASSANDRA-10205)


3.0.0-rc1
 * Fix mixed version read request compatibility for compact static tables
   (CASSANDRA-10373)
 * Fix paging of DISTINCT with static and IN (CASSANDRA-10354)
 * Allow MATERIALIZED VIEW's SELECT statement to restrict primary key
   columns (CASSANDRA-9664)
 * Move crc_check_chance out of compression options (CASSANDRA-9839)
 * Fix descending iteration past end of BTreeSearchIterator (CASSANDRA-10301)
 * Transfer hints to a different node on decommission (CASSANDRA-10198)
 * Check partition keys for CAS operations during stmt validation (CASSANDRA-10338)
 * Add custom query expressions to SELECT (CASSANDRA-10217)
 * Fix minor bugs in MV handling (CASSANDRA-10362)
 * Allow custom indexes with 0,1 or multiple target columns (CASSANDRA-10124)
 * Improve MV schema representation (CASSANDRA-9921)
 * Add flag to enable/disable coordinator batchlog for MV writes (CASSANDRA-10230)
 * Update cqlsh COPY for new internal driver serialization interface (CASSANDRA-10318)
 * Give index implementations more control over rebuild operations (CASSANDRA-10312)
 * Update index file format (CASSANDRA-10314)
 * Add "shadowable" row tombstones to deal with mv timestamp issues (CASSANDRA-10261)
 * CFS.loadNewSSTables() broken for pre-3.0 sstables
 * Cache selected index in read command to reduce lookups (CASSANDRA-10215)
 * Small optimizations of sstable index serialization (CASSANDRA-10232)
 * Support for both encrypted and unencrypted native transport connections (CASSANDRA-9590)
Merged from 2.2:
 * Configurable page size in cqlsh (CASSANDRA-9855)
 * Defer default role manager setup until all nodes are on 2.2+ (CASSANDRA-9761)
 * Handle missing RoleManager in config after upgrade to 2.2 (CASSANDRA-10209)
Merged from 2.1:
 * Bulk Loader API could not tolerate even node failure (CASSANDRA-10347)
 * Avoid misleading pushed notifications when multiple nodes
   share an rpc_address (CASSANDRA-10052)
 * Fix dropping undroppable when message queue is full (CASSANDRA-10113)
 * Fix potential ClassCastException during paging (CASSANDRA-10352)
 * Prevent ALTER TYPE from creating circular references (CASSANDRA-10339)
 * Fix cache handling of 2i and base tables (CASSANDRA-10155, 10359)
 * Fix NPE in nodetool compactionhistory (CASSANDRA-9758)
 * (Pig) support BulkOutputFormat as a URL parameter (CASSANDRA-7410)
 * BATCH statement is broken in cqlsh (CASSANDRA-10272)
 * (cqlsh) Make cqlsh PEP8 Compliant (CASSANDRA-10066)
 * (cqlsh) Fix error when starting cqlsh with --debug (CASSANDRA-10282)
 * Scrub, Cleanup and Upgrade do not unmark compacting until all operations
   have completed, regardless of the occurence of exceptions (CASSANDRA-10274)


3.0.0-beta2
 * Fix columns returned by AbstractBtreePartitions (CASSANDRA-10220)
 * Fix backward compatibility issue due to AbstractBounds serialization bug (CASSANDRA-9857)
 * Fix startup error when upgrading nodes (CASSANDRA-10136)
 * Base table PRIMARY KEY can be assumed to be NOT NULL in MV creation (CASSANDRA-10147)
 * Improve batchlog write patch (CASSANDRA-9673)
 * Re-apply MaterializedView updates on commitlog replay (CASSANDRA-10164)
 * Require AbstractType.isByteOrderComparable declaration in constructor (CASSANDRA-9901)
 * Avoid digest mismatch on upgrade to 3.0 (CASSANDRA-9554)
 * Fix Materialized View builder when adding multiple MVs (CASSANDRA-10156)
 * Choose better poolingOptions for protocol v4 in cassandra-stress (CASSANDRA-10182)
 * Fix LWW bug affecting Materialized Views (CASSANDRA-10197)
 * Ensures frozen sets and maps are always sorted (CASSANDRA-10162)
 * Don't deadlock when flushing CFS backed custom indexes (CASSANDRA-10181)
 * Fix double flushing of secondary index tables (CASSANDRA-10180)
 * Fix incorrect handling of range tombstones in thrift (CASSANDRA-10046)
 * Only use batchlog when paired materialized view replica is remote (CASSANDRA-10061)
 * Reuse TemporalRow when updating multiple MaterializedViews (CASSANDRA-10060)
 * Validate gc_grace_seconds for batchlog writes and MVs (CASSANDRA-9917)
 * Fix sstablerepairedset (CASSANDRA-10132)
Merged from 2.2:
 * Cancel transaction for sstables we wont redistribute index summary
   for (CASSANDRA-10270)
 * Retry snapshot deletion after compaction and gc on Windows (CASSANDRA-10222)
 * Fix failure to start with space in directory path on Windows (CASSANDRA-10239)
 * Fix repair hang when snapshot failed (CASSANDRA-10057)
 * Fall back to 1/4 commitlog volume for commitlog_total_space on small disks
   (CASSANDRA-10199)
Merged from 2.1:
 * Added configurable warning threshold for GC duration (CASSANDRA-8907)
 * Fix handling of streaming EOF (CASSANDRA-10206)
 * Only check KeyCache when it is enabled
 * Change streaming_socket_timeout_in_ms default to 1 hour (CASSANDRA-8611)
 * (cqlsh) update list of CQL keywords (CASSANDRA-9232)
 * Add nodetool gettraceprobability command (CASSANDRA-10234)
Merged from 2.0:
 * Fix rare race where older gossip states can be shadowed (CASSANDRA-10366)
 * Fix consolidating racks violating the RF contract (CASSANDRA-10238)
 * Disallow decommission when node is in drained state (CASSANDRA-8741)


2.2.1
 * Fix race during construction of commit log (CASSANDRA-10049)
 * Fix LeveledCompactionStrategyTest (CASSANDRA-9757)
 * Fix broken UnbufferedDataOutputStreamPlus.writeUTF (CASSANDRA-10203)
 * (cqlsh) default load-from-file encoding to utf-8 (CASSANDRA-9898)
 * Avoid returning Permission.NONE when failing to query users table (CASSANDRA-10168)
 * (cqlsh) add CLEAR command (CASSANDRA-10086)
 * Support string literals as Role names for compatibility (CASSANDRA-10135)
Merged from 2.1:
 * Only check KeyCache when it is enabled
 * Change streaming_socket_timeout_in_ms default to 1 hour (CASSANDRA-8611)
 * (cqlsh) update list of CQL keywords (CASSANDRA-9232)


3.0.0-beta1
 * Redesign secondary index API (CASSANDRA-9459, 7771, 9041)
 * Fix throwing ReadFailure instead of ReadTimeout on range queries (CASSANDRA-10125)
 * Rewrite hinted handoff (CASSANDRA-6230)
 * Fix query on static compact tables (CASSANDRA-10093)
 * Fix race during construction of commit log (CASSANDRA-10049)
 * Add option to only purge repaired tombstones (CASSANDRA-6434)
 * Change authorization handling for MVs (CASSANDRA-9927)
 * Add custom JMX enabled executor for UDF sandbox (CASSANDRA-10026)
 * Fix row deletion bug for Materialized Views (CASSANDRA-10014)
 * Support mixed-version clusters with Cassandra 2.1 and 2.2 (CASSANDRA-9704)
 * Fix multiple slices on RowSearchers (CASSANDRA-10002)
 * Fix bug in merging of collections (CASSANDRA-10001)
 * Optimize batchlog replay to avoid full scans (CASSANDRA-7237)
 * Repair improvements when using vnodes (CASSANDRA-5220)
 * Disable scripted UDFs by default (CASSANDRA-9889)
 * Bytecode inspection for Java-UDFs (CASSANDRA-9890)
 * Use byte to serialize MT hash length (CASSANDRA-9792)
 * Replace usage of Adler32 with CRC32 (CASSANDRA-8684)
 * Fix migration to new format from 2.1 SSTable (CASSANDRA-10006)
 * SequentialWriter should extend BufferedDataOutputStreamPlus (CASSANDRA-9500)
 * Use the same repairedAt timestamp within incremental repair session (CASSANDRA-9111)
Merged from 2.2:
 * Allow count(*) and count(1) to be use as normal aggregation (CASSANDRA-10114)
 * An NPE is thrown if the column name is unknown for an IN relation (CASSANDRA-10043)
 * Apply commit_failure_policy to more errors on startup (CASSANDRA-9749)
 * Fix histogram overflow exception (CASSANDRA-9973)
 * Route gossip messages over dedicated socket (CASSANDRA-9237)
 * Add checksum to saved cache files (CASSANDRA-9265)
 * Log warning when using an aggregate without partition key (CASSANDRA-9737)
Merged from 2.1:
 * (cqlsh) Allow encoding to be set through command line (CASSANDRA-10004)
 * Add new JMX methods to change local compaction strategy (CASSANDRA-9965)
 * Write hints for paxos commits (CASSANDRA-7342)
 * (cqlsh) Fix timestamps before 1970 on Windows, always
   use UTC for timestamp display (CASSANDRA-10000)
 * (cqlsh) Avoid overwriting new config file with old config
   when both exist (CASSANDRA-9777)
 * Release snapshot selfRef when doing snapshot repair (CASSANDRA-9998)
 * Cannot replace token does not exist - DN node removed as Fat Client (CASSANDRA-9871)
Merged from 2.0:
 * Don't cast expected bf size to an int (CASSANDRA-9959)
 * Make getFullyExpiredSSTables less expensive (CASSANDRA-9882)


3.0.0-alpha1
 * Implement proper sandboxing for UDFs (CASSANDRA-9402)
 * Simplify (and unify) cleanup of compaction leftovers (CASSANDRA-7066)
 * Allow extra schema definitions in cassandra-stress yaml (CASSANDRA-9850)
 * Metrics should use up to date nomenclature (CASSANDRA-9448)
 * Change CREATE/ALTER TABLE syntax for compression (CASSANDRA-8384)
 * Cleanup crc and adler code for java 8 (CASSANDRA-9650)
 * Storage engine refactor (CASSANDRA-8099, 9743, 9746, 9759, 9781, 9808, 9825,
   9848, 9705, 9859, 9867, 9874, 9828, 9801)
 * Update Guava to 18.0 (CASSANDRA-9653)
 * Bloom filter false positive ratio is not honoured (CASSANDRA-8413)
 * New option for cassandra-stress to leave a ratio of columns null (CASSANDRA-9522)
 * Change hinted_handoff_enabled yaml setting, JMX (CASSANDRA-9035)
 * Add algorithmic token allocation (CASSANDRA-7032)
 * Add nodetool command to replay batchlog (CASSANDRA-9547)
 * Make file buffer cache independent of paths being read (CASSANDRA-8897)
 * Remove deprecated legacy Hadoop code (CASSANDRA-9353)
 * Decommissioned nodes will not rejoin the cluster (CASSANDRA-8801)
 * Change gossip stabilization to use endpoit size (CASSANDRA-9401)
 * Change default garbage collector to G1 (CASSANDRA-7486)
 * Populate TokenMetadata early during startup (CASSANDRA-9317)
 * Undeprecate cache recentHitRate (CASSANDRA-6591)
 * Add support for selectively varint encoding fields (CASSANDRA-9499, 9865)
 * Materialized Views (CASSANDRA-6477)
Merged from 2.2:
 * Avoid grouping sstables for anticompaction with DTCS (CASSANDRA-9900)
 * UDF / UDA execution time in trace (CASSANDRA-9723)
 * Fix broken internode SSL (CASSANDRA-9884)
Merged from 2.1:
 * Add new JMX methods to change local compaction strategy (CASSANDRA-9965)
 * Fix handling of enable/disable autocompaction (CASSANDRA-9899)
 * Add consistency level to tracing ouput (CASSANDRA-9827)
 * Remove repair snapshot leftover on startup (CASSANDRA-7357)
 * Use random nodes for batch log when only 2 racks (CASSANDRA-8735)
 * Ensure atomicity inside thrift and stream session (CASSANDRA-7757)
 * Fix nodetool info error when the node is not joined (CASSANDRA-9031)
Merged from 2.0:
 * Log when messages are dropped due to cross_node_timeout (CASSANDRA-9793)
 * Don't track hotness when opening from snapshot for validation (CASSANDRA-9382)


2.2.0
 * Allow the selection of columns together with aggregates (CASSANDRA-9767)
 * Fix cqlsh copy methods and other windows specific issues (CASSANDRA-9795)
 * Don't wrap byte arrays in SequentialWriter (CASSANDRA-9797)
 * sum() and avg() functions missing for smallint and tinyint types (CASSANDRA-9671)
 * Revert CASSANDRA-9542 (allow native functions in UDA) (CASSANDRA-9771)
Merged from 2.1:
 * Fix MarshalException when upgrading superColumn family (CASSANDRA-9582)
 * Fix broken logging for "empty" flushes in Memtable (CASSANDRA-9837)
 * Handle corrupt files on startup (CASSANDRA-9686)
 * Fix clientutil jar and tests (CASSANDRA-9760)
 * (cqlsh) Allow the SSL protocol version to be specified through the
    config file or environment variables (CASSANDRA-9544)
Merged from 2.0:
 * Add tool to find why expired sstables are not getting dropped (CASSANDRA-10015)
 * Remove erroneous pending HH tasks from tpstats/jmx (CASSANDRA-9129)
 * Don't cast expected bf size to an int (CASSANDRA-9959)
 * checkForEndpointCollision fails for legitimate collisions (CASSANDRA-9765)
 * Complete CASSANDRA-8448 fix (CASSANDRA-9519)
 * Don't include auth credentials in debug log (CASSANDRA-9682)
 * Can't transition from write survey to normal mode (CASSANDRA-9740)
 * Scrub (recover) sstables even when -Index.db is missing (CASSANDRA-9591)
 * Fix growing pending background compaction (CASSANDRA-9662)


2.2.0-rc2
 * Re-enable memory-mapped I/O on Windows (CASSANDRA-9658)
 * Warn when an extra-large partition is compacted (CASSANDRA-9643)
 * (cqlsh) Allow setting the initial connection timeout (CASSANDRA-9601)
 * BulkLoader has --transport-factory option but does not use it (CASSANDRA-9675)
 * Allow JMX over SSL directly from nodetool (CASSANDRA-9090)
 * Update cqlsh for UDFs (CASSANDRA-7556)
 * Change Windows kernel default timer resolution (CASSANDRA-9634)
 * Deprected sstable2json and json2sstable (CASSANDRA-9618)
 * Allow native functions in user-defined aggregates (CASSANDRA-9542)
 * Don't repair system_distributed by default (CASSANDRA-9621)
 * Fix mixing min, max, and count aggregates for blob type (CASSANRA-9622)
 * Rename class for DATE type in Java driver (CASSANDRA-9563)
 * Duplicate compilation of UDFs on coordinator (CASSANDRA-9475)
 * Fix connection leak in CqlRecordWriter (CASSANDRA-9576)
 * Mlockall before opening system sstables & remove boot_without_jna option (CASSANDRA-9573)
 * Add functions to convert timeuuid to date or time, deprecate dateOf and unixTimestampOf (CASSANDRA-9229)
 * Make sure we cancel non-compacting sstables from LifecycleTransaction (CASSANDRA-9566)
 * Fix deprecated repair JMX API (CASSANDRA-9570)
 * Add logback metrics (CASSANDRA-9378)
 * Update and refactor ant test/test-compression to run the tests in parallel (CASSANDRA-9583)
 * Fix upgrading to new directory for secondary index (CASSANDRA-9687)
Merged from 2.1:
 * (cqlsh) Fix bad check for CQL compatibility when DESCRIBE'ing
   COMPACT STORAGE tables with no clustering columns
 * Eliminate strong self-reference chains in sstable ref tidiers (CASSANDRA-9656)
 * Ensure StreamSession uses canonical sstable reader instances (CASSANDRA-9700)
 * Ensure memtable book keeping is not corrupted in the event we shrink usage (CASSANDRA-9681)
 * Update internal python driver for cqlsh (CASSANDRA-9064)
 * Fix IndexOutOfBoundsException when inserting tuple with too many
   elements using the string literal notation (CASSANDRA-9559)
 * Enable describe on indices (CASSANDRA-7814)
 * Fix incorrect result for IN queries where column not found (CASSANDRA-9540)
 * ColumnFamilyStore.selectAndReference may block during compaction (CASSANDRA-9637)
 * Fix bug in cardinality check when compacting (CASSANDRA-9580)
 * Fix memory leak in Ref due to ConcurrentLinkedQueue.remove() behaviour (CASSANDRA-9549)
 * Make rebuild only run one at a time (CASSANDRA-9119)
Merged from 2.0:
 * Avoid NPE in AuthSuccess#decode (CASSANDRA-9727)
 * Add listen_address to system.local (CASSANDRA-9603)
 * Bug fixes to resultset metadata construction (CASSANDRA-9636)
 * Fix setting 'durable_writes' in ALTER KEYSPACE (CASSANDRA-9560)
 * Avoids ballot clash in Paxos (CASSANDRA-9649)
 * Improve trace messages for RR (CASSANDRA-9479)
 * Fix suboptimal secondary index selection when restricted
   clustering column is also indexed (CASSANDRA-9631)
 * (cqlsh) Add min_threshold to DTCS option autocomplete (CASSANDRA-9385)
 * Fix error message when attempting to create an index on a column
   in a COMPACT STORAGE table with clustering columns (CASSANDRA-9527)
 * 'WITH WITH' in alter keyspace statements causes NPE (CASSANDRA-9565)
 * Expose some internals of SelectStatement for inspection (CASSANDRA-9532)
 * ArrivalWindow should use primitives (CASSANDRA-9496)
 * Periodically submit background compaction tasks (CASSANDRA-9592)
 * Set HAS_MORE_PAGES flag to false when PagingState is null (CASSANDRA-9571)


2.2.0-rc1
 * Compressed commit log should measure compressed space used (CASSANDRA-9095)
 * Fix comparison bug in CassandraRoleManager#collectRoles (CASSANDRA-9551)
 * Add tinyint,smallint,time,date support for UDFs (CASSANDRA-9400)
 * Deprecates SSTableSimpleWriter and SSTableSimpleUnsortedWriter (CASSANDRA-9546)
 * Empty INITCOND treated as null in aggregate (CASSANDRA-9457)
 * Remove use of Cell in Thrift MapReduce classes (CASSANDRA-8609)
 * Integrate pre-release Java Driver 2.2-rc1, custom build (CASSANDRA-9493)
 * Clean up gossiper logic for old versions (CASSANDRA-9370)
 * Fix custom payload coding/decoding to match the spec (CASSANDRA-9515)
 * ant test-all results incomplete when parsed (CASSANDRA-9463)
 * Disallow frozen<> types in function arguments and return types for
   clarity (CASSANDRA-9411)
 * Static Analysis to warn on unsafe use of Autocloseable instances (CASSANDRA-9431)
 * Update commitlog archiving examples now that commitlog segments are
   not recycled (CASSANDRA-9350)
 * Extend Transactional API to sstable lifecycle management (CASSANDRA-8568)
 * (cqlsh) Add support for native protocol 4 (CASSANDRA-9399)
 * Ensure that UDF and UDAs are keyspace-isolated (CASSANDRA-9409)
 * Revert CASSANDRA-7807 (tracing completion client notifications) (CASSANDRA-9429)
 * Add ability to stop compaction by ID (CASSANDRA-7207)
 * Let CassandraVersion handle SNAPSHOT version (CASSANDRA-9438)
Merged from 2.1:
 * (cqlsh) Fix using COPY through SOURCE or -f (CASSANDRA-9083)
 * Fix occasional lack of `system` keyspace in schema tables (CASSANDRA-8487)
 * Use ProtocolError code instead of ServerError code for native protocol
   error responses to unsupported protocol versions (CASSANDRA-9451)
 * Default commitlog_sync_batch_window_in_ms changed to 2ms (CASSANDRA-9504)
 * Fix empty partition assertion in unsorted sstable writing tools (CASSANDRA-9071)
 * Ensure truncate without snapshot cannot produce corrupt responses (CASSANDRA-9388)
 * Consistent error message when a table mixes counter and non-counter
   columns (CASSANDRA-9492)
 * Avoid getting unreadable keys during anticompaction (CASSANDRA-9508)
 * (cqlsh) Better float precision by default (CASSANDRA-9224)
 * Improve estimated row count (CASSANDRA-9107)
 * Optimize range tombstone memory footprint (CASSANDRA-8603)
 * Use configured gcgs in anticompaction (CASSANDRA-9397)
Merged from 2.0:
 * Don't accumulate more range than necessary in RangeTombstone.Tracker (CASSANDRA-9486)
 * Add broadcast and rpc addresses to system.local (CASSANDRA-9436)
 * Always mark sstable suspect when corrupted (CASSANDRA-9478)
 * Add database users and permissions to CQL3 documentation (CASSANDRA-7558)
 * Allow JVM_OPTS to be passed to standalone tools (CASSANDRA-5969)
 * Fix bad condition in RangeTombstoneList (CASSANDRA-9485)
 * Fix potential StackOverflow when setting CrcCheckChance over JMX (CASSANDRA-9488)
 * Fix null static columns in pages after the first, paged reversed
   queries (CASSANDRA-8502)
 * Fix counting cache serialization in request metrics (CASSANDRA-9466)
 * Add option not to validate atoms during scrub (CASSANDRA-9406)


2.2.0-beta1
 * Introduce Transactional API for internal state changes (CASSANDRA-8984)
 * Add a flag in cassandra.yaml to enable UDFs (CASSANDRA-9404)
 * Better support of null for UDF (CASSANDRA-8374)
 * Use ecj instead of javassist for UDFs (CASSANDRA-8241)
 * faster async logback configuration for tests (CASSANDRA-9376)
 * Add `smallint` and `tinyint` data types (CASSANDRA-8951)
 * Avoid thrift schema creation when native driver is used in stress tool (CASSANDRA-9374)
 * Make Functions.declared thread-safe
 * Add client warnings to native protocol v4 (CASSANDRA-8930)
 * Allow roles cache to be invalidated (CASSANDRA-8967)
 * Upgrade Snappy (CASSANDRA-9063)
 * Don't start Thrift rpc by default (CASSANDRA-9319)
 * Only stream from unrepaired sstables with incremental repair (CASSANDRA-8267)
 * Aggregate UDFs allow SFUNC return type to differ from STYPE if FFUNC specified (CASSANDRA-9321)
 * Remove Thrift dependencies in bundled tools (CASSANDRA-8358)
 * Disable memory mapping of hsperfdata file for JVM statistics (CASSANDRA-9242)
 * Add pre-startup checks to detect potential incompatibilities (CASSANDRA-8049)
 * Distinguish between null and unset in protocol v4 (CASSANDRA-7304)
 * Add user/role permissions for user-defined functions (CASSANDRA-7557)
 * Allow cassandra config to be updated to restart daemon without unloading classes (CASSANDRA-9046)
 * Don't initialize compaction writer before checking if iter is empty (CASSANDRA-9117)
 * Don't execute any functions at prepare-time (CASSANDRA-9037)
 * Share file handles between all instances of a SegmentedFile (CASSANDRA-8893)
 * Make it possible to major compact LCS (CASSANDRA-7272)
 * Make FunctionExecutionException extend RequestExecutionException
   (CASSANDRA-9055)
 * Add support for SELECT JSON, INSERT JSON syntax and new toJson(), fromJson()
   functions (CASSANDRA-7970)
 * Optimise max purgeable timestamp calculation in compaction (CASSANDRA-8920)
 * Constrain internode message buffer sizes, and improve IO class hierarchy (CASSANDRA-8670)
 * New tool added to validate all sstables in a node (CASSANDRA-5791)
 * Push notification when tracing completes for an operation (CASSANDRA-7807)
 * Delay "node up" and "node added" notifications until native protocol server is started (CASSANDRA-8236)
 * Compressed Commit Log (CASSANDRA-6809)
 * Optimise IntervalTree (CASSANDRA-8988)
 * Add a key-value payload for third party usage (CASSANDRA-8553, 9212)
 * Bump metrics-reporter-config dependency for metrics 3.0 (CASSANDRA-8149)
 * Partition intra-cluster message streams by size, not type (CASSANDRA-8789)
 * Add WriteFailureException to native protocol, notify coordinator of
   write failures (CASSANDRA-8592)
 * Convert SequentialWriter to nio (CASSANDRA-8709)
 * Add role based access control (CASSANDRA-7653, 8650, 7216, 8760, 8849, 8761, 8850)
 * Record client ip address in tracing sessions (CASSANDRA-8162)
 * Indicate partition key columns in response metadata for prepared
   statements (CASSANDRA-7660)
 * Merge UUIDType and TimeUUIDType parse logic (CASSANDRA-8759)
 * Avoid memory allocation when searching index summary (CASSANDRA-8793)
 * Optimise (Time)?UUIDType Comparisons (CASSANDRA-8730)
 * Make CRC32Ex into a separate maven dependency (CASSANDRA-8836)
 * Use preloaded jemalloc w/ Unsafe (CASSANDRA-8714, 9197)
 * Avoid accessing partitioner through StorageProxy (CASSANDRA-8244, 8268)
 * Upgrade Metrics library and remove depricated metrics (CASSANDRA-5657)
 * Serializing Row cache alternative, fully off heap (CASSANDRA-7438)
 * Duplicate rows returned when in clause has repeated values (CASSANDRA-6706)
 * Make CassandraException unchecked, extend RuntimeException (CASSANDRA-8560)
 * Support direct buffer decompression for reads (CASSANDRA-8464)
 * DirectByteBuffer compatible LZ4 methods (CASSANDRA-7039)
 * Group sstables for anticompaction correctly (CASSANDRA-8578)
 * Add ReadFailureException to native protocol, respond
   immediately when replicas encounter errors while handling
   a read request (CASSANDRA-7886)
 * Switch CommitLogSegment from RandomAccessFile to nio (CASSANDRA-8308)
 * Allow mixing token and partition key restrictions (CASSANDRA-7016)
 * Support index key/value entries on map collections (CASSANDRA-8473)
 * Modernize schema tables (CASSANDRA-8261)
 * Support for user-defined aggregation functions (CASSANDRA-8053)
 * Fix NPE in SelectStatement with empty IN values (CASSANDRA-8419)
 * Refactor SelectStatement, return IN results in natural order instead
   of IN value list order and ignore duplicate values in partition key IN restrictions (CASSANDRA-7981)
 * Support UDTs, tuples, and collections in user-defined
   functions (CASSANDRA-7563)
 * Fix aggregate fn results on empty selection, result column name,
   and cqlsh parsing (CASSANDRA-8229)
 * Mark sstables as repaired after full repair (CASSANDRA-7586)
 * Extend Descriptor to include a format value and refactor reader/writer
   APIs (CASSANDRA-7443)
 * Integrate JMH for microbenchmarks (CASSANDRA-8151)
 * Keep sstable levels when bootstrapping (CASSANDRA-7460)
 * Add Sigar library and perform basic OS settings check on startup (CASSANDRA-7838)
 * Support for aggregation functions (CASSANDRA-4914)
 * Remove cassandra-cli (CASSANDRA-7920)
 * Accept dollar quoted strings in CQL (CASSANDRA-7769)
 * Make assassinate a first class command (CASSANDRA-7935)
 * Support IN clause on any partition key column (CASSANDRA-7855)
 * Support IN clause on any clustering column (CASSANDRA-4762)
 * Improve compaction logging (CASSANDRA-7818)
 * Remove YamlFileNetworkTopologySnitch (CASSANDRA-7917)
 * Do anticompaction in groups (CASSANDRA-6851)
 * Support user-defined functions (CASSANDRA-7395, 7526, 7562, 7740, 7781, 7929,
   7924, 7812, 8063, 7813, 7708)
 * Permit configurable timestamps with cassandra-stress (CASSANDRA-7416)
 * Move sstable RandomAccessReader to nio2, which allows using the
   FILE_SHARE_DELETE flag on Windows (CASSANDRA-4050)
 * Remove CQL2 (CASSANDRA-5918)
 * Optimize fetching multiple cells by name (CASSANDRA-6933)
 * Allow compilation in java 8 (CASSANDRA-7028)
 * Make incremental repair default (CASSANDRA-7250)
 * Enable code coverage thru JaCoCo (CASSANDRA-7226)
 * Switch external naming of 'column families' to 'tables' (CASSANDRA-4369)
 * Shorten SSTable path (CASSANDRA-6962)
 * Use unsafe mutations for most unit tests (CASSANDRA-6969)
 * Fix race condition during calculation of pending ranges (CASSANDRA-7390)
 * Fail on very large batch sizes (CASSANDRA-8011)
 * Improve concurrency of repair (CASSANDRA-6455, 8208, 9145)
 * Select optimal CRC32 implementation at runtime (CASSANDRA-8614)
 * Evaluate MurmurHash of Token once per query (CASSANDRA-7096)
 * Generalize progress reporting (CASSANDRA-8901)
 * Resumable bootstrap streaming (CASSANDRA-8838, CASSANDRA-8942)
 * Allow scrub for secondary index (CASSANDRA-5174)
 * Save repair data to system table (CASSANDRA-5839)
 * fix nodetool names that reference column families (CASSANDRA-8872)
 Merged from 2.1:
 * Warn on misuse of unlogged batches (CASSANDRA-9282)
 * Failure detector detects and ignores local pauses (CASSANDRA-9183)
 * Add utility class to support for rate limiting a given log statement (CASSANDRA-9029)
 * Add missing consistency levels to cassandra-stess (CASSANDRA-9361)
 * Fix commitlog getCompletedTasks to not increment (CASSANDRA-9339)
 * Fix for harmless exceptions logged as ERROR (CASSANDRA-8564)
 * Delete processed sstables in sstablesplit/sstableupgrade (CASSANDRA-8606)
 * Improve sstable exclusion from partition tombstones (CASSANDRA-9298)
 * Validate the indexed column rather than the cell's contents for 2i (CASSANDRA-9057)
 * Add support for top-k custom 2i queries (CASSANDRA-8717)
 * Fix error when dropping table during compaction (CASSANDRA-9251)
 * cassandra-stress supports validation operations over user profiles (CASSANDRA-8773)
 * Add support for rate limiting log messages (CASSANDRA-9029)
 * Log the partition key with tombstone warnings (CASSANDRA-8561)
 * Reduce runWithCompactionsDisabled poll interval to 1ms (CASSANDRA-9271)
 * Fix PITR commitlog replay (CASSANDRA-9195)
 * GCInspector logs very different times (CASSANDRA-9124)
 * Fix deleting from an empty list (CASSANDRA-9198)
 * Update tuple and collection types that use a user-defined type when that UDT
   is modified (CASSANDRA-9148, CASSANDRA-9192)
 * Use higher timeout for prepair and snapshot in repair (CASSANDRA-9261)
 * Fix anticompaction blocking ANTI_ENTROPY stage (CASSANDRA-9151)
 * Repair waits for anticompaction to finish (CASSANDRA-9097)
 * Fix streaming not holding ref when stream error (CASSANDRA-9295)
 * Fix canonical view returning early opened SSTables (CASSANDRA-9396)
Merged from 2.0:
 * (cqlsh) Add LOGIN command to switch users (CASSANDRA-7212)
 * Clone SliceQueryFilter in AbstractReadCommand implementations (CASSANDRA-8940)
 * Push correct protocol notification for DROP INDEX (CASSANDRA-9310)
 * token-generator - generated tokens too long (CASSANDRA-9300)
 * Fix counting of tombstones for TombstoneOverwhelmingException (CASSANDRA-9299)
 * Fix ReconnectableSnitch reconnecting to peers during upgrade (CASSANDRA-6702)
 * Include keyspace and table name in error log for collections over the size
   limit (CASSANDRA-9286)
 * Avoid potential overlap in LCS with single-partition sstables (CASSANDRA-9322)
 * Log warning message when a table is queried before the schema has fully
   propagated (CASSANDRA-9136)
 * Overload SecondaryIndex#indexes to accept the column definition (CASSANDRA-9314)
 * (cqlsh) Add SERIAL and LOCAL_SERIAL consistency levels (CASSANDRA-8051)
 * Fix index selection during rebuild with certain table layouts (CASSANDRA-9281)
 * Fix partition-level-delete-only workload accounting (CASSANDRA-9194)
 * Allow scrub to handle corrupted compressed chunks (CASSANDRA-9140)
 * Fix assertion error when resetlocalschema is run during repair (CASSANDRA-9249)
 * Disable single sstable tombstone compactions for DTCS by default (CASSANDRA-9234)
 * IncomingTcpConnection thread is not named (CASSANDRA-9262)
 * Close incoming connections when MessagingService is stopped (CASSANDRA-9238)
 * Fix streaming hang when retrying (CASSANDRA-9132)


2.1.5
 * Re-add deprecated cold_reads_to_omit param for backwards compat (CASSANDRA-9203)
 * Make anticompaction visible in compactionstats (CASSANDRA-9098)
 * Improve nodetool getendpoints documentation about the partition
   key parameter (CASSANDRA-6458)
 * Don't check other keyspaces for schema changes when an user-defined
   type is altered (CASSANDRA-9187)
 * Add generate-idea-files target to build.xml (CASSANDRA-9123)
 * Allow takeColumnFamilySnapshot to take a list of tables (CASSANDRA-8348)
 * Limit major sstable operations to their canonical representation (CASSANDRA-8669)
 * cqlsh: Add tests for INSERT and UPDATE tab completion (CASSANDRA-9125)
 * cqlsh: quote column names when needed in COPY FROM inserts (CASSANDRA-9080)
 * Do not load read meter for offline operations (CASSANDRA-9082)
 * cqlsh: Make CompositeType data readable (CASSANDRA-8919)
 * cqlsh: Fix display of triggers (CASSANDRA-9081)
 * Fix NullPointerException when deleting or setting an element by index on
   a null list collection (CASSANDRA-9077)
 * Buffer bloom filter serialization (CASSANDRA-9066)
 * Fix anti-compaction target bloom filter size (CASSANDRA-9060)
 * Make FROZEN and TUPLE unreserved keywords in CQL (CASSANDRA-9047)
 * Prevent AssertionError from SizeEstimatesRecorder (CASSANDRA-9034)
 * Avoid overwriting index summaries for sstables with an older format that
   does not support downsampling; rebuild summaries on startup when this
   is detected (CASSANDRA-8993)
 * Fix potential data loss in CompressedSequentialWriter (CASSANDRA-8949)
 * Make PasswordAuthenticator number of hashing rounds configurable (CASSANDRA-8085)
 * Fix AssertionError when binding nested collections in DELETE (CASSANDRA-8900)
 * Check for overlap with non-early sstables in LCS (CASSANDRA-8739)
 * Only calculate max purgable timestamp if we have to (CASSANDRA-8914)
 * (cqlsh) Greatly improve performance of COPY FROM (CASSANDRA-8225)
 * IndexSummary effectiveIndexInterval is now a guideline, not a rule (CASSANDRA-8993)
 * Use correct bounds for page cache eviction of compressed files (CASSANDRA-8746)
 * SSTableScanner enforces its bounds (CASSANDRA-8946)
 * Cleanup cell equality (CASSANDRA-8947)
 * Introduce intra-cluster message coalescing (CASSANDRA-8692)
 * DatabaseDescriptor throws NPE when rpc_interface is used (CASSANDRA-8839)
 * Don't check if an sstable is live for offline compactions (CASSANDRA-8841)
 * Don't set clientMode in SSTableLoader (CASSANDRA-8238)
 * Fix SSTableRewriter with disabled early open (CASSANDRA-8535)
 * Fix cassandra-stress so it respects the CL passed in user mode (CASSANDRA-8948)
 * Fix rare NPE in ColumnDefinition#hasIndexOption() (CASSANDRA-8786)
 * cassandra-stress reports per-operation statistics, plus misc (CASSANDRA-8769)
 * Add SimpleDate (cql date) and Time (cql time) types (CASSANDRA-7523)
 * Use long for key count in cfstats (CASSANDRA-8913)
 * Make SSTableRewriter.abort() more robust to failure (CASSANDRA-8832)
 * Remove cold_reads_to_omit from STCS (CASSANDRA-8860)
 * Make EstimatedHistogram#percentile() use ceil instead of floor (CASSANDRA-8883)
 * Fix top partitions reporting wrong cardinality (CASSANDRA-8834)
 * Fix rare NPE in KeyCacheSerializer (CASSANDRA-8067)
 * Pick sstables for validation as late as possible inc repairs (CASSANDRA-8366)
 * Fix commitlog getPendingTasks to not increment (CASSANDRA-8862)
 * Fix parallelism adjustment in range and secondary index queries
   when the first fetch does not satisfy the limit (CASSANDRA-8856)
 * Check if the filtered sstables is non-empty in STCS (CASSANDRA-8843)
 * Upgrade java-driver used for cassandra-stress (CASSANDRA-8842)
 * Fix CommitLog.forceRecycleAllSegments() memory access error (CASSANDRA-8812)
 * Improve assertions in Memory (CASSANDRA-8792)
 * Fix SSTableRewriter cleanup (CASSANDRA-8802)
 * Introduce SafeMemory for CompressionMetadata.Writer (CASSANDRA-8758)
 * 'nodetool info' prints exception against older node (CASSANDRA-8796)
 * Ensure SSTableReader.last corresponds exactly with the file end (CASSANDRA-8750)
 * Make SSTableWriter.openEarly more robust and obvious (CASSANDRA-8747)
 * Enforce SSTableReader.first/last (CASSANDRA-8744)
 * Cleanup SegmentedFile API (CASSANDRA-8749)
 * Avoid overlap with early compaction replacement (CASSANDRA-8683)
 * Safer Resource Management++ (CASSANDRA-8707)
 * Write partition size estimates into a system table (CASSANDRA-7688)
 * cqlsh: Fix keys() and full() collection indexes in DESCRIBE output
   (CASSANDRA-8154)
 * Show progress of streaming in nodetool netstats (CASSANDRA-8886)
 * IndexSummaryBuilder utilises offheap memory, and shares data between
   each IndexSummary opened from it (CASSANDRA-8757)
 * markCompacting only succeeds if the exact SSTableReader instances being
   marked are in the live set (CASSANDRA-8689)
 * cassandra-stress support for varint (CASSANDRA-8882)
 * Fix Adler32 digest for compressed sstables (CASSANDRA-8778)
 * Add nodetool statushandoff/statusbackup (CASSANDRA-8912)
 * Use stdout for progress and stats in sstableloader (CASSANDRA-8982)
 * Correctly identify 2i datadir from older versions (CASSANDRA-9116)
Merged from 2.0:
 * Ignore gossip SYNs after shutdown (CASSANDRA-9238)
 * Avoid overflow when calculating max sstable size in LCS (CASSANDRA-9235)
 * Make sstable blacklisting work with compression (CASSANDRA-9138)
 * Do not attempt to rebuild indexes if no index accepts any column (CASSANDRA-9196)
 * Don't initiate snitch reconnection for dead states (CASSANDRA-7292)
 * Fix ArrayIndexOutOfBoundsException in CQLSSTableWriter (CASSANDRA-8978)
 * Add shutdown gossip state to prevent timeouts during rolling restarts (CASSANDRA-8336)
 * Fix running with java.net.preferIPv6Addresses=true (CASSANDRA-9137)
 * Fix failed bootstrap/replace attempts being persisted in system.peers (CASSANDRA-9180)
 * Flush system.IndexInfo after marking index built (CASSANDRA-9128)
 * Fix updates to min/max_compaction_threshold through cassandra-cli
   (CASSANDRA-8102)
 * Don't include tmp files when doing offline relevel (CASSANDRA-9088)
 * Use the proper CAS WriteType when finishing a previous round during Paxos
   preparation (CASSANDRA-8672)
 * Avoid race in cancelling compactions (CASSANDRA-9070)
 * More aggressive check for expired sstables in DTCS (CASSANDRA-8359)
 * Fix ignored index_interval change in ALTER TABLE statements (CASSANDRA-7976)
 * Do more aggressive compaction in old time windows in DTCS (CASSANDRA-8360)
 * java.lang.AssertionError when reading saved cache (CASSANDRA-8740)
 * "disk full" when running cleanup (CASSANDRA-9036)
 * Lower logging level from ERROR to DEBUG when a scheduled schema pull
   cannot be completed due to a node being down (CASSANDRA-9032)
 * Fix MOVED_NODE client event (CASSANDRA-8516)
 * Allow overriding MAX_OUTSTANDING_REPLAY_COUNT (CASSANDRA-7533)
 * Fix malformed JMX ObjectName containing IPv6 addresses (CASSANDRA-9027)
 * (cqlsh) Allow increasing CSV field size limit through
   cqlshrc config option (CASSANDRA-8934)
 * Stop logging range tombstones when exceeding the threshold
   (CASSANDRA-8559)
 * Fix NullPointerException when nodetool getendpoints is run
   against invalid keyspaces or tables (CASSANDRA-8950)
 * Allow specifying the tmp dir (CASSANDRA-7712)
 * Improve compaction estimated tasks estimation (CASSANDRA-8904)
 * Fix duplicate up/down messages sent to native clients (CASSANDRA-7816)
 * Expose commit log archive status via JMX (CASSANDRA-8734)
 * Provide better exceptions for invalid replication strategy parameters
   (CASSANDRA-8909)
 * Fix regression in mixed single and multi-column relation support for
   SELECT statements (CASSANDRA-8613)
 * Add ability to limit number of native connections (CASSANDRA-8086)
 * Fix CQLSSTableWriter throwing exception and spawning threads
   (CASSANDRA-8808)
 * Fix MT mismatch between empty and GC-able data (CASSANDRA-8979)
 * Fix incorrect validation when snapshotting single table (CASSANDRA-8056)
 * Add offline tool to relevel sstables (CASSANDRA-8301)
 * Preserve stream ID for more protocol errors (CASSANDRA-8848)
 * Fix combining token() function with multi-column relations on
   clustering columns (CASSANDRA-8797)
 * Make CFS.markReferenced() resistant to bad refcounting (CASSANDRA-8829)
 * Fix StreamTransferTask abort/complete bad refcounting (CASSANDRA-8815)
 * Fix AssertionError when querying a DESC clustering ordered
   table with ASC ordering and paging (CASSANDRA-8767)
 * AssertionError: "Memory was freed" when running cleanup (CASSANDRA-8716)
 * Make it possible to set max_sstable_age to fractional days (CASSANDRA-8406)
 * Fix some multi-column relations with indexes on some clustering
   columns (CASSANDRA-8275)
 * Fix memory leak in SSTableSimple*Writer and SSTableReader.validate()
   (CASSANDRA-8748)
 * Throw OOM if allocating memory fails to return a valid pointer (CASSANDRA-8726)
 * Fix SSTableSimpleUnsortedWriter ConcurrentModificationException (CASSANDRA-8619)
 * 'nodetool info' prints exception against older node (CASSANDRA-8796)
 * Ensure SSTableSimpleUnsortedWriter.close() terminates if
   disk writer has crashed (CASSANDRA-8807)


2.1.4
 * Bind JMX to localhost unless explicitly configured otherwise (CASSANDRA-9085)


2.1.3
 * Fix HSHA/offheap_objects corruption (CASSANDRA-8719)
 * Upgrade libthrift to 0.9.2 (CASSANDRA-8685)
 * Don't use the shared ref in sstableloader (CASSANDRA-8704)
 * Purge internal prepared statements if related tables or
   keyspaces are dropped (CASSANDRA-8693)
 * (cqlsh) Handle unicode BOM at start of files (CASSANDRA-8638)
 * Stop compactions before exiting offline tools (CASSANDRA-8623)
 * Update tools/stress/README.txt to match current behaviour (CASSANDRA-7933)
 * Fix schema from Thrift conversion with empty metadata (CASSANDRA-8695)
 * Safer Resource Management (CASSANDRA-7705)
 * Make sure we compact highly overlapping cold sstables with
   STCS (CASSANDRA-8635)
 * rpc_interface and listen_interface generate NPE on startup when specified
   interface doesn't exist (CASSANDRA-8677)
 * Fix ArrayIndexOutOfBoundsException in nodetool cfhistograms (CASSANDRA-8514)
 * Switch from yammer metrics for nodetool cf/proxy histograms (CASSANDRA-8662)
 * Make sure we don't add tmplink files to the compaction
   strategy (CASSANDRA-8580)
 * (cqlsh) Handle maps with blob keys (CASSANDRA-8372)
 * (cqlsh) Handle DynamicCompositeType schemas correctly (CASSANDRA-8563)
 * Duplicate rows returned when in clause has repeated values (CASSANDRA-6706)
 * Add tooling to detect hot partitions (CASSANDRA-7974)
 * Fix cassandra-stress user-mode truncation of partition generation (CASSANDRA-8608)
 * Only stream from unrepaired sstables during inc repair (CASSANDRA-8267)
 * Don't allow starting multiple inc repairs on the same sstables (CASSANDRA-8316)
 * Invalidate prepared BATCH statements when related tables
   or keyspaces are dropped (CASSANDRA-8652)
 * Fix missing results in secondary index queries on collections
   with ALLOW FILTERING (CASSANDRA-8421)
 * Expose EstimatedHistogram metrics for range slices (CASSANDRA-8627)
 * (cqlsh) Escape clqshrc passwords properly (CASSANDRA-8618)
 * Fix NPE when passing wrong argument in ALTER TABLE statement (CASSANDRA-8355)
 * Pig: Refactor and deprecate CqlStorage (CASSANDRA-8599)
 * Don't reuse the same cleanup strategy for all sstables (CASSANDRA-8537)
 * Fix case-sensitivity of index name on CREATE and DROP INDEX
   statements (CASSANDRA-8365)
 * Better detection/logging for corruption in compressed sstables (CASSANDRA-8192)
 * Use the correct repairedAt value when closing writer (CASSANDRA-8570)
 * (cqlsh) Handle a schema mismatch being detected on startup (CASSANDRA-8512)
 * Properly calculate expected write size during compaction (CASSANDRA-8532)
 * Invalidate affected prepared statements when a table's columns
   are altered (CASSANDRA-7910)
 * Stress - user defined writes should populate sequentally (CASSANDRA-8524)
 * Fix regression in SSTableRewriter causing some rows to become unreadable
   during compaction (CASSANDRA-8429)
 * Run major compactions for repaired/unrepaired in parallel (CASSANDRA-8510)
 * (cqlsh) Fix compression options in DESCRIBE TABLE output when compression
   is disabled (CASSANDRA-8288)
 * (cqlsh) Fix DESCRIBE output after keyspaces are altered (CASSANDRA-7623)
 * Make sure we set lastCompactedKey correctly (CASSANDRA-8463)
 * (cqlsh) Fix output of CONSISTENCY command (CASSANDRA-8507)
 * (cqlsh) Fixed the handling of LIST statements (CASSANDRA-8370)
 * Make sstablescrub check leveled manifest again (CASSANDRA-8432)
 * Check first/last keys in sstable when giving out positions (CASSANDRA-8458)
 * Disable mmap on Windows (CASSANDRA-6993)
 * Add missing ConsistencyLevels to cassandra-stress (CASSANDRA-8253)
 * Add auth support to cassandra-stress (CASSANDRA-7985)
 * Fix ArrayIndexOutOfBoundsException when generating error message
   for some CQL syntax errors (CASSANDRA-8455)
 * Scale memtable slab allocation logarithmically (CASSANDRA-7882)
 * cassandra-stress simultaneous inserts over same seed (CASSANDRA-7964)
 * Reduce cassandra-stress sampling memory requirements (CASSANDRA-7926)
 * Ensure memtable flush cannot expire commit log entries from its future (CASSANDRA-8383)
 * Make read "defrag" async to reclaim memtables (CASSANDRA-8459)
 * Remove tmplink files for offline compactions (CASSANDRA-8321)
 * Reduce maxHintsInProgress (CASSANDRA-8415)
 * BTree updates may call provided update function twice (CASSANDRA-8018)
 * Release sstable references after anticompaction (CASSANDRA-8386)
 * Handle abort() in SSTableRewriter properly (CASSANDRA-8320)
 * Centralize shared executors (CASSANDRA-8055)
 * Fix filtering for CONTAINS (KEY) relations on frozen collection
   clustering columns when the query is restricted to a single
   partition (CASSANDRA-8203)
 * Do more aggressive entire-sstable TTL expiry checks (CASSANDRA-8243)
 * Add more log info if readMeter is null (CASSANDRA-8238)
 * add check of the system wall clock time at startup (CASSANDRA-8305)
 * Support for frozen collections (CASSANDRA-7859)
 * Fix overflow on histogram computation (CASSANDRA-8028)
 * Have paxos reuse the timestamp generation of normal queries (CASSANDRA-7801)
 * Fix incremental repair not remove parent session on remote (CASSANDRA-8291)
 * Improve JBOD disk utilization (CASSANDRA-7386)
 * Log failed host when preparing incremental repair (CASSANDRA-8228)
 * Force config client mode in CQLSSTableWriter (CASSANDRA-8281)
 * Fix sstableupgrade throws exception (CASSANDRA-8688)
 * Fix hang when repairing empty keyspace (CASSANDRA-8694)
Merged from 2.0:
 * Fix IllegalArgumentException in dynamic snitch (CASSANDRA-8448)
 * Add support for UPDATE ... IF EXISTS (CASSANDRA-8610)
 * Fix reversal of list prepends (CASSANDRA-8733)
 * Prevent non-zero default_time_to_live on tables with counters
   (CASSANDRA-8678)
 * Fix SSTableSimpleUnsortedWriter ConcurrentModificationException
   (CASSANDRA-8619)
 * Round up time deltas lower than 1ms in BulkLoader (CASSANDRA-8645)
 * Add batch remove iterator to ABSC (CASSANDRA-8414, 8666)
 * Round up time deltas lower than 1ms in BulkLoader (CASSANDRA-8645)
 * Fix isClientMode check in Keyspace (CASSANDRA-8687)
 * Use more efficient slice size for querying internal secondary
   index tables (CASSANDRA-8550)
 * Fix potentially returning deleted rows with range tombstone (CASSANDRA-8558)
 * Check for available disk space before starting a compaction (CASSANDRA-8562)
 * Fix DISTINCT queries with LIMITs or paging when some partitions
   contain only tombstones (CASSANDRA-8490)
 * Introduce background cache refreshing to permissions cache
   (CASSANDRA-8194)
 * Fix race condition in StreamTransferTask that could lead to
   infinite loops and premature sstable deletion (CASSANDRA-7704)
 * Add an extra version check to MigrationTask (CASSANDRA-8462)
 * Ensure SSTableWriter cleans up properly after failure (CASSANDRA-8499)
 * Increase bf true positive count on key cache hit (CASSANDRA-8525)
 * Move MeteredFlusher to its own thread (CASSANDRA-8485)
 * Fix non-distinct results in DISTNCT queries on static columns when
   paging is enabled (CASSANDRA-8087)
 * Move all hints related tasks to hints internal executor (CASSANDRA-8285)
 * Fix paging for multi-partition IN queries (CASSANDRA-8408)
 * Fix MOVED_NODE topology event never being emitted when a node
   moves its token (CASSANDRA-8373)
 * Fix validation of indexes in COMPACT tables (CASSANDRA-8156)
 * Avoid StackOverflowError when a large list of IN values
   is used for a clustering column (CASSANDRA-8410)
 * Fix NPE when writetime() or ttl() calls are wrapped by
   another function call (CASSANDRA-8451)
 * Fix NPE after dropping a keyspace (CASSANDRA-8332)
 * Fix error message on read repair timeouts (CASSANDRA-7947)
 * Default DTCS base_time_seconds changed to 60 (CASSANDRA-8417)
 * Refuse Paxos operation with more than one pending endpoint (CASSANDRA-8346, 8640)
 * Throw correct exception when trying to bind a keyspace or table
   name (CASSANDRA-6952)
 * Make HHOM.compact synchronized (CASSANDRA-8416)
 * cancel latency-sampling task when CF is dropped (CASSANDRA-8401)
 * don't block SocketThread for MessagingService (CASSANDRA-8188)
 * Increase quarantine delay on replacement (CASSANDRA-8260)
 * Expose off-heap memory usage stats (CASSANDRA-7897)
 * Ignore Paxos commits for truncated tables (CASSANDRA-7538)
 * Validate size of indexed column values (CASSANDRA-8280)
 * Make LCS split compaction results over all data directories (CASSANDRA-8329)
 * Fix some failing queries that use multi-column relations
   on COMPACT STORAGE tables (CASSANDRA-8264)
 * Fix InvalidRequestException with ORDER BY (CASSANDRA-8286)
 * Disable SSLv3 for POODLE (CASSANDRA-8265)
 * Fix millisecond timestamps in Tracing (CASSANDRA-8297)
 * Include keyspace name in error message when there are insufficient
   live nodes to stream from (CASSANDRA-8221)
 * Avoid overlap in L1 when L0 contains many nonoverlapping
   sstables (CASSANDRA-8211)
 * Improve PropertyFileSnitch logging (CASSANDRA-8183)
 * Add DC-aware sequential repair (CASSANDRA-8193)
 * Use live sstables in snapshot repair if possible (CASSANDRA-8312)
 * Fix hints serialized size calculation (CASSANDRA-8587)


2.1.2
 * (cqlsh) parse_for_table_meta errors out on queries with undefined
   grammars (CASSANDRA-8262)
 * (cqlsh) Fix SELECT ... TOKEN() function broken in C* 2.1.1 (CASSANDRA-8258)
 * Fix Cassandra crash when running on JDK8 update 40 (CASSANDRA-8209)
 * Optimize partitioner tokens (CASSANDRA-8230)
 * Improve compaction of repaired/unrepaired sstables (CASSANDRA-8004)
 * Make cache serializers pluggable (CASSANDRA-8096)
 * Fix issues with CONTAINS (KEY) queries on secondary indexes
   (CASSANDRA-8147)
 * Fix read-rate tracking of sstables for some queries (CASSANDRA-8239)
 * Fix default timestamp in QueryOptions (CASSANDRA-8246)
 * Set socket timeout when reading remote version (CASSANDRA-8188)
 * Refactor how we track live size (CASSANDRA-7852)
 * Make sure unfinished compaction files are removed (CASSANDRA-8124)
 * Fix shutdown when run as Windows service (CASSANDRA-8136)
 * Fix DESCRIBE TABLE with custom indexes (CASSANDRA-8031)
 * Fix race in RecoveryManagerTest (CASSANDRA-8176)
 * Avoid IllegalArgumentException while sorting sstables in
   IndexSummaryManager (CASSANDRA-8182)
 * Shutdown JVM on file descriptor exhaustion (CASSANDRA-7579)
 * Add 'die' policy for commit log and disk failure (CASSANDRA-7927)
 * Fix installing as service on Windows (CASSANDRA-8115)
 * Fix CREATE TABLE for CQL2 (CASSANDRA-8144)
 * Avoid boxing in ColumnStats min/max trackers (CASSANDRA-8109)
Merged from 2.0:
 * Correctly handle non-text column names in cql3 (CASSANDRA-8178)
 * Fix deletion for indexes on primary key columns (CASSANDRA-8206)
 * Add 'nodetool statusgossip' (CASSANDRA-8125)
 * Improve client notification that nodes are ready for requests (CASSANDRA-7510)
 * Handle negative timestamp in writetime method (CASSANDRA-8139)
 * Pig: Remove errant LIMIT clause in CqlNativeStorage (CASSANDRA-8166)
 * Throw ConfigurationException when hsha is used with the default
   rpc_max_threads setting of 'unlimited' (CASSANDRA-8116)
 * Allow concurrent writing of the same table in the same JVM using
   CQLSSTableWriter (CASSANDRA-7463)
 * Fix totalDiskSpaceUsed calculation (CASSANDRA-8205)


2.1.1
 * Fix spin loop in AtomicSortedColumns (CASSANDRA-7546)
 * Dont notify when replacing tmplink files (CASSANDRA-8157)
 * Fix validation with multiple CONTAINS clause (CASSANDRA-8131)
 * Fix validation of collections in TriggerExecutor (CASSANDRA-8146)
 * Fix IllegalArgumentException when a list of IN values containing tuples
   is passed as a single arg to a prepared statement with the v1 or v2
   protocol (CASSANDRA-8062)
 * Fix ClassCastException in DISTINCT query on static columns with
   query paging (CASSANDRA-8108)
 * Fix NPE on null nested UDT inside a set (CASSANDRA-8105)
 * Fix exception when querying secondary index on set items or map keys
   when some clustering columns are specified (CASSANDRA-8073)
 * Send proper error response when there is an error during native
   protocol message decode (CASSANDRA-8118)
 * Gossip should ignore generation numbers too far in the future (CASSANDRA-8113)
 * Fix NPE when creating a table with frozen sets, lists (CASSANDRA-8104)
 * Fix high memory use due to tracking reads on incrementally opened sstable
   readers (CASSANDRA-8066)
 * Fix EXECUTE request with skipMetadata=false returning no metadata
   (CASSANDRA-8054)
 * Allow concurrent use of CQLBulkOutputFormat (CASSANDRA-7776)
 * Shutdown JVM on OOM (CASSANDRA-7507)
 * Upgrade netty version and enable epoll event loop (CASSANDRA-7761)
 * Don't duplicate sstables smaller than split size when using
   the sstablesplitter tool (CASSANDRA-7616)
 * Avoid re-parsing already prepared statements (CASSANDRA-7923)
 * Fix some Thrift slice deletions and updates of COMPACT STORAGE
   tables with some clustering columns omitted (CASSANDRA-7990)
 * Fix filtering for CONTAINS on sets (CASSANDRA-8033)
 * Properly track added size (CASSANDRA-7239)
 * Allow compilation in java 8 (CASSANDRA-7208)
 * Fix Assertion error on RangeTombstoneList diff (CASSANDRA-8013)
 * Release references to overlapping sstables during compaction (CASSANDRA-7819)
 * Send notification when opening compaction results early (CASSANDRA-8034)
 * Make native server start block until properly bound (CASSANDRA-7885)
 * (cqlsh) Fix IPv6 support (CASSANDRA-7988)
 * Ignore fat clients when checking for endpoint collision (CASSANDRA-7939)
 * Make sstablerepairedset take a list of files (CASSANDRA-7995)
 * (cqlsh) Tab completeion for indexes on map keys (CASSANDRA-7972)
 * (cqlsh) Fix UDT field selection in select clause (CASSANDRA-7891)
 * Fix resource leak in event of corrupt sstable
 * (cqlsh) Add command line option for cqlshrc file path (CASSANDRA-7131)
 * Provide visibility into prepared statements churn (CASSANDRA-7921, CASSANDRA-7930)
 * Invalidate prepared statements when their keyspace or table is
   dropped (CASSANDRA-7566)
 * cassandra-stress: fix support for NetworkTopologyStrategy (CASSANDRA-7945)
 * Fix saving caches when a table is dropped (CASSANDRA-7784)
 * Add better error checking of new stress profile (CASSANDRA-7716)
 * Use ThreadLocalRandom and remove FBUtilities.threadLocalRandom (CASSANDRA-7934)
 * Prevent operator mistakes due to simultaneous bootstrap (CASSANDRA-7069)
 * cassandra-stress supports whitelist mode for node config (CASSANDRA-7658)
 * GCInspector more closely tracks GC; cassandra-stress and nodetool report it (CASSANDRA-7916)
 * nodetool won't output bogus ownership info without a keyspace (CASSANDRA-7173)
 * Add human readable option to nodetool commands (CASSANDRA-5433)
 * Don't try to set repairedAt on old sstables (CASSANDRA-7913)
 * Add metrics for tracking PreparedStatement use (CASSANDRA-7719)
 * (cqlsh) tab-completion for triggers (CASSANDRA-7824)
 * (cqlsh) Support for query paging (CASSANDRA-7514)
 * (cqlsh) Show progress of COPY operations (CASSANDRA-7789)
 * Add syntax to remove multiple elements from a map (CASSANDRA-6599)
 * Support non-equals conditions in lightweight transactions (CASSANDRA-6839)
 * Add IF [NOT] EXISTS to create/drop triggers (CASSANDRA-7606)
 * (cqlsh) Display the current logged-in user (CASSANDRA-7785)
 * (cqlsh) Don't ignore CTRL-C during COPY FROM execution (CASSANDRA-7815)
 * (cqlsh) Order UDTs according to cross-type dependencies in DESCRIBE
   output (CASSANDRA-7659)
 * (cqlsh) Fix handling of CAS statement results (CASSANDRA-7671)
 * (cqlsh) COPY TO/FROM improvements (CASSANDRA-7405)
 * Support list index operations with conditions (CASSANDRA-7499)
 * Add max live/tombstoned cells to nodetool cfstats output (CASSANDRA-7731)
 * Validate IPv6 wildcard addresses properly (CASSANDRA-7680)
 * (cqlsh) Error when tracing query (CASSANDRA-7613)
 * Avoid IOOBE when building SyntaxError message snippet (CASSANDRA-7569)
 * SSTableExport uses correct validator to create string representation of partition
   keys (CASSANDRA-7498)
 * Avoid NPEs when receiving type changes for an unknown keyspace (CASSANDRA-7689)
 * Add support for custom 2i validation (CASSANDRA-7575)
 * Pig support for hadoop CqlInputFormat (CASSANDRA-6454)
 * Add duration mode to cassandra-stress (CASSANDRA-7468)
 * Add listen_interface and rpc_interface options (CASSANDRA-7417)
 * Improve schema merge performance (CASSANDRA-7444)
 * Adjust MT depth based on # of partition validating (CASSANDRA-5263)
 * Optimise NativeCell comparisons (CASSANDRA-6755)
 * Configurable client timeout for cqlsh (CASSANDRA-7516)
 * Include snippet of CQL query near syntax error in messages (CASSANDRA-7111)
 * Make repair -pr work with -local (CASSANDRA-7450)
 * Fix error in sstableloader with -cph > 1 (CASSANDRA-8007)
 * Fix snapshot repair error on indexed tables (CASSANDRA-8020)
 * Do not exit nodetool repair when receiving JMX NOTIF_LOST (CASSANDRA-7909)
 * Stream to private IP when available (CASSANDRA-8084)
Merged from 2.0:
 * Reject conditions on DELETE unless full PK is given (CASSANDRA-6430)
 * Properly reject the token function DELETE (CASSANDRA-7747)
 * Force batchlog replay before decommissioning a node (CASSANDRA-7446)
 * Fix hint replay with many accumulated expired hints (CASSANDRA-6998)
 * Fix duplicate results in DISTINCT queries on static columns with query
   paging (CASSANDRA-8108)
 * Add DateTieredCompactionStrategy (CASSANDRA-6602)
 * Properly validate ascii and utf8 string literals in CQL queries (CASSANDRA-8101)
 * (cqlsh) Fix autocompletion for alter keyspace (CASSANDRA-8021)
 * Create backup directories for commitlog archiving during startup (CASSANDRA-8111)
 * Reduce totalBlockFor() for LOCAL_* consistency levels (CASSANDRA-8058)
 * Fix merging schemas with re-dropped keyspaces (CASSANDRA-7256)
 * Fix counters in supercolumns during live upgrades from 1.2 (CASSANDRA-7188)
 * Notify DT subscribers when a column family is truncated (CASSANDRA-8088)
 * Add sanity check of $JAVA on startup (CASSANDRA-7676)
 * Schedule fat client schema pull on join (CASSANDRA-7993)
 * Don't reset nodes' versions when closing IncomingTcpConnections
   (CASSANDRA-7734)
 * Record the real messaging version in all cases in OutboundTcpConnection
   (CASSANDRA-8057)
 * SSL does not work in cassandra-cli (CASSANDRA-7899)
 * Fix potential exception when using ReversedType in DynamicCompositeType
   (CASSANDRA-7898)
 * Better validation of collection values (CASSANDRA-7833)
 * Track min/max timestamps correctly (CASSANDRA-7969)
 * Fix possible overflow while sorting CL segments for replay (CASSANDRA-7992)
 * Increase nodetool Xmx (CASSANDRA-7956)
 * Archive any commitlog segments present at startup (CASSANDRA-6904)
 * CrcCheckChance should adjust based on live CFMetadata not
   sstable metadata (CASSANDRA-7978)
 * token() should only accept columns in the partitioning
   key order (CASSANDRA-6075)
 * Add method to invalidate permission cache via JMX (CASSANDRA-7977)
 * Allow propagating multiple gossip states atomically (CASSANDRA-6125)
 * Log exceptions related to unclean native protocol client disconnects
   at DEBUG or INFO (CASSANDRA-7849)
 * Allow permissions cache to be set via JMX (CASSANDRA-7698)
 * Include schema_triggers CF in readable system resources (CASSANDRA-7967)
 * Fix RowIndexEntry to report correct serializedSize (CASSANDRA-7948)
 * Make CQLSSTableWriter sync within partitions (CASSANDRA-7360)
 * Potentially use non-local replicas in CqlConfigHelper (CASSANDRA-7906)
 * Explicitly disallow mixing multi-column and single-column
   relations on clustering columns (CASSANDRA-7711)
 * Better error message when condition is set on PK column (CASSANDRA-7804)
 * Don't send schema change responses and events for no-op DDL
   statements (CASSANDRA-7600)
 * (Hadoop) fix cluster initialisation for a split fetching (CASSANDRA-7774)
 * Throw InvalidRequestException when queries contain relations on entire
   collection columns (CASSANDRA-7506)
 * (cqlsh) enable CTRL-R history search with libedit (CASSANDRA-7577)
 * (Hadoop) allow ACFRW to limit nodes to local DC (CASSANDRA-7252)
 * (cqlsh) cqlsh should automatically disable tracing when selecting
   from system_traces (CASSANDRA-7641)
 * (Hadoop) Add CqlOutputFormat (CASSANDRA-6927)
 * Don't depend on cassandra config for nodetool ring (CASSANDRA-7508)
 * (cqlsh) Fix failing cqlsh formatting tests (CASSANDRA-7703)
 * Fix IncompatibleClassChangeError from hadoop2 (CASSANDRA-7229)
 * Add 'nodetool sethintedhandoffthrottlekb' (CASSANDRA-7635)
 * (cqlsh) Add tab-completion for CREATE/DROP USER IF [NOT] EXISTS (CASSANDRA-7611)
 * Catch errors when the JVM pulls the rug out from GCInspector (CASSANDRA-5345)
 * cqlsh fails when version number parts are not int (CASSANDRA-7524)
 * Fix NPE when table dropped during streaming (CASSANDRA-7946)
 * Fix wrong progress when streaming uncompressed (CASSANDRA-7878)
 * Fix possible infinite loop in creating repair range (CASSANDRA-7983)
 * Fix unit in nodetool for streaming throughput (CASSANDRA-7375)
Merged from 1.2:
 * Don't index tombstones (CASSANDRA-7828)
 * Improve PasswordAuthenticator default super user setup (CASSANDRA-7788)


2.1.0
 * (cqlsh) Removed "ALTER TYPE <name> RENAME TO <name>" from tab-completion
   (CASSANDRA-7895)
 * Fixed IllegalStateException in anticompaction (CASSANDRA-7892)
 * cqlsh: DESCRIBE support for frozen UDTs, tuples (CASSANDRA-7863)
 * Avoid exposing internal classes over JMX (CASSANDRA-7879)
 * Add null check for keys when freezing collection (CASSANDRA-7869)
 * Improve stress workload realism (CASSANDRA-7519)
Merged from 2.0:
 * Configure system.paxos with LeveledCompactionStrategy (CASSANDRA-7753)
 * Fix ALTER clustering column type from DateType to TimestampType when
   using DESC clustering order (CASSANRDA-7797)
 * Throw EOFException if we run out of chunks in compressed datafile
   (CASSANDRA-7664)
 * Fix PRSI handling of CQL3 row markers for row cleanup (CASSANDRA-7787)
 * Fix dropping collection when it's the last regular column (CASSANDRA-7744)
 * Make StreamReceiveTask thread safe and gc friendly (CASSANDRA-7795)
 * Validate empty cell names from counter updates (CASSANDRA-7798)
Merged from 1.2:
 * Don't allow compacted sstables to be marked as compacting (CASSANDRA-7145)
 * Track expired tombstones (CASSANDRA-7810)


2.1.0-rc7
 * Add frozen keyword and require UDT to be frozen (CASSANDRA-7857)
 * Track added sstable size correctly (CASSANDRA-7239)
 * (cqlsh) Fix case insensitivity (CASSANDRA-7834)
 * Fix failure to stream ranges when moving (CASSANDRA-7836)
 * Correctly remove tmplink files (CASSANDRA-7803)
 * (cqlsh) Fix column name formatting for functions, CAS operations,
   and UDT field selections (CASSANDRA-7806)
 * (cqlsh) Fix COPY FROM handling of null/empty primary key
   values (CASSANDRA-7792)
 * Fix ordering of static cells (CASSANDRA-7763)
Merged from 2.0:
 * Forbid re-adding dropped counter columns (CASSANDRA-7831)
 * Fix CFMetaData#isThriftCompatible() for PK-only tables (CASSANDRA-7832)
 * Always reject inequality on the partition key without token()
   (CASSANDRA-7722)
 * Always send Paxos commit to all replicas (CASSANDRA-7479)
 * Make disruptor_thrift_server invocation pool configurable (CASSANDRA-7594)
 * Make repair no-op when RF=1 (CASSANDRA-7864)


2.1.0-rc6
 * Fix OOM issue from netty caching over time (CASSANDRA-7743)
 * json2sstable couldn't import JSON for CQL table (CASSANDRA-7477)
 * Invalidate all caches on table drop (CASSANDRA-7561)
 * Skip strict endpoint selection for ranges if RF == nodes (CASSANRA-7765)
 * Fix Thrift range filtering without 2ary index lookups (CASSANDRA-7741)
 * Add tracing entries about concurrent range requests (CASSANDRA-7599)
 * (cqlsh) Fix DESCRIBE for NTS keyspaces (CASSANDRA-7729)
 * Remove netty buffer ref-counting (CASSANDRA-7735)
 * Pass mutated cf to index updater for use by PRSI (CASSANDRA-7742)
 * Include stress yaml example in release and deb (CASSANDRA-7717)
 * workaround for netty issue causing corrupted data off the wire (CASSANDRA-7695)
 * cqlsh DESC CLUSTER fails retrieving ring information (CASSANDRA-7687)
 * Fix binding null values inside UDT (CASSANDRA-7685)
 * Fix UDT field selection with empty fields (CASSANDRA-7670)
 * Bogus deserialization of static cells from sstable (CASSANDRA-7684)
 * Fix NPE on compaction leftover cleanup for dropped table (CASSANDRA-7770)
Merged from 2.0:
 * Fix race condition in StreamTransferTask that could lead to
   infinite loops and premature sstable deletion (CASSANDRA-7704)
 * (cqlsh) Wait up to 10 sec for a tracing session (CASSANDRA-7222)
 * Fix NPE in FileCacheService.sizeInBytes (CASSANDRA-7756)
 * Remove duplicates from StorageService.getJoiningNodes (CASSANDRA-7478)
 * Clone token map outside of hot gossip loops (CASSANDRA-7758)
 * Fix MS expiring map timeout for Paxos messages (CASSANDRA-7752)
 * Do not flush on truncate if durable_writes is false (CASSANDRA-7750)
 * Give CRR a default input_cql Statement (CASSANDRA-7226)
 * Better error message when adding a collection with the same name
   than a previously dropped one (CASSANDRA-6276)
 * Fix validation when adding static columns (CASSANDRA-7730)
 * (Thrift) fix range deletion of supercolumns (CASSANDRA-7733)
 * Fix potential AssertionError in RangeTombstoneList (CASSANDRA-7700)
 * Validate arguments of blobAs* functions (CASSANDRA-7707)
 * Fix potential AssertionError with 2ndary indexes (CASSANDRA-6612)
 * Avoid logging CompactionInterrupted at ERROR (CASSANDRA-7694)
 * Minor leak in sstable2jon (CASSANDRA-7709)
 * Add cassandra.auto_bootstrap system property (CASSANDRA-7650)
 * Update java driver (for hadoop) (CASSANDRA-7618)
 * Remove CqlPagingRecordReader/CqlPagingInputFormat (CASSANDRA-7570)
 * Support connecting to ipv6 jmx with nodetool (CASSANDRA-7669)


2.1.0-rc5
 * Reject counters inside user types (CASSANDRA-7672)
 * Switch to notification-based GCInspector (CASSANDRA-7638)
 * (cqlsh) Handle nulls in UDTs and tuples correctly (CASSANDRA-7656)
 * Don't use strict consistency when replacing (CASSANDRA-7568)
 * Fix min/max cell name collection on 2.0 SSTables with range
   tombstones (CASSANDRA-7593)
 * Tolerate min/max cell names of different lengths (CASSANDRA-7651)
 * Filter cached results correctly (CASSANDRA-7636)
 * Fix tracing on the new SEPExecutor (CASSANDRA-7644)
 * Remove shuffle and taketoken (CASSANDRA-7601)
 * Clean up Windows batch scripts (CASSANDRA-7619)
 * Fix native protocol drop user type notification (CASSANDRA-7571)
 * Give read access to system.schema_usertypes to all authenticated users
   (CASSANDRA-7578)
 * (cqlsh) Fix cqlsh display when zero rows are returned (CASSANDRA-7580)
 * Get java version correctly when JAVA_TOOL_OPTIONS is set (CASSANDRA-7572)
 * Fix NPE when dropping index from non-existent keyspace, AssertionError when
   dropping non-existent index with IF EXISTS (CASSANDRA-7590)
 * Fix sstablelevelresetter hang (CASSANDRA-7614)
 * (cqlsh) Fix deserialization of blobs (CASSANDRA-7603)
 * Use "keyspace updated" schema change message for UDT changes in v1 and
   v2 protocols (CASSANDRA-7617)
 * Fix tracing of range slices and secondary index lookups that are local
   to the coordinator (CASSANDRA-7599)
 * Set -Dcassandra.storagedir for all tool shell scripts (CASSANDRA-7587)
 * Don't swap max/min col names when mutating sstable metadata (CASSANDRA-7596)
 * (cqlsh) Correctly handle paged result sets (CASSANDRA-7625)
 * (cqlsh) Improve waiting for a trace to complete (CASSANDRA-7626)
 * Fix tracing of concurrent range slices and 2ary index queries (CASSANDRA-7626)
 * Fix scrub against collection type (CASSANDRA-7665)
Merged from 2.0:
 * Set gc_grace_seconds to seven days for system schema tables (CASSANDRA-7668)
 * SimpleSeedProvider no longer caches seeds forever (CASSANDRA-7663)
 * Always flush on truncate (CASSANDRA-7511)
 * Fix ReversedType(DateType) mapping to native protocol (CASSANDRA-7576)
 * Always merge ranges owned by a single node (CASSANDRA-6930)
 * Track max/min timestamps for range tombstones (CASSANDRA-7647)
 * Fix NPE when listing saved caches dir (CASSANDRA-7632)


2.1.0-rc4
 * Fix word count hadoop example (CASSANDRA-7200)
 * Updated memtable_cleanup_threshold and memtable_flush_writers defaults
   (CASSANDRA-7551)
 * (Windows) fix startup when WMI memory query fails (CASSANDRA-7505)
 * Anti-compaction proceeds if any part of the repair failed (CASSANDRA-7521)
 * Add missing table name to DROP INDEX responses and notifications (CASSANDRA-7539)
 * Bump CQL version to 3.2.0 and update CQL documentation (CASSANDRA-7527)
 * Fix configuration error message when running nodetool ring (CASSANDRA-7508)
 * Support conditional updates, tuple type, and the v3 protocol in cqlsh (CASSANDRA-7509)
 * Handle queries on multiple secondary index types (CASSANDRA-7525)
 * Fix cqlsh authentication with v3 native protocol (CASSANDRA-7564)
 * Fix NPE when unknown prepared statement ID is used (CASSANDRA-7454)
Merged from 2.0:
 * (Windows) force range-based repair to non-sequential mode (CASSANDRA-7541)
 * Fix range merging when DES scores are zero (CASSANDRA-7535)
 * Warn when SSL certificates have expired (CASSANDRA-7528)
 * Fix error when doing reversed queries with static columns (CASSANDRA-7490)
Merged from 1.2:
 * Set correct stream ID on responses when non-Exception Throwables
   are thrown while handling native protocol messages (CASSANDRA-7470)


2.1.0-rc3
 * Consider expiry when reconciling otherwise equal cells (CASSANDRA-7403)
 * Introduce CQL support for stress tool (CASSANDRA-6146)
 * Fix ClassCastException processing expired messages (CASSANDRA-7496)
 * Fix prepared marker for collections inside UDT (CASSANDRA-7472)
 * Remove left-over populate_io_cache_on_flush and replicate_on_write
   uses (CASSANDRA-7493)
 * (Windows) handle spaces in path names (CASSANDRA-7451)
 * Ensure writes have completed after dropping a table, before recycling
   commit log segments (CASSANDRA-7437)
 * Remove left-over rows_per_partition_to_cache (CASSANDRA-7493)
 * Fix error when CONTAINS is used with a bind marker (CASSANDRA-7502)
 * Properly reject unknown UDT field (CASSANDRA-7484)
Merged from 2.0:
 * Fix CC#collectTimeOrderedData() tombstone optimisations (CASSANDRA-7394)
 * Support DISTINCT for static columns and fix behaviour when DISTINC is
   not use (CASSANDRA-7305).
 * Workaround JVM NPE on JMX bind failure (CASSANDRA-7254)
 * Fix race in FileCacheService RemovalListener (CASSANDRA-7278)
 * Fix inconsistent use of consistencyForCommit that allowed LOCAL_QUORUM
   operations to incorrect become full QUORUM (CASSANDRA-7345)
 * Properly handle unrecognized opcodes and flags (CASSANDRA-7440)
 * (Hadoop) close CqlRecordWriter clients when finished (CASSANDRA-7459)
 * Commit disk failure policy (CASSANDRA-7429)
 * Make sure high level sstables get compacted (CASSANDRA-7414)
 * Fix AssertionError when using empty clustering columns and static columns
   (CASSANDRA-7455)
 * Add option to disable STCS in L0 (CASSANDRA-6621)
 * Upgrade to snappy-java 1.0.5.2 (CASSANDRA-7476)


2.1.0-rc2
 * Fix heap size calculation for CompoundSparseCellName and
   CompoundSparseCellName.WithCollection (CASSANDRA-7421)
 * Allow counter mutations in UNLOGGED batches (CASSANDRA-7351)
 * Modify reconcile logic to always pick a tombstone over a counter cell
   (CASSANDRA-7346)
 * Avoid incremental compaction on Windows (CASSANDRA-7365)
 * Fix exception when querying a composite-keyed table with a collection index
   (CASSANDRA-7372)
 * Use node's host id in place of counter ids (CASSANDRA-7366)
 * Fix error when doing reversed queries with static columns (CASSANDRA-7490)
 * Backport CASSANDRA-6747 (CASSANDRA-7560)
 * Track max/min timestamps for range tombstones (CASSANDRA-7647)
 * Fix NPE when listing saved caches dir (CASSANDRA-7632)
 * Fix sstableloader unable to connect encrypted node (CASSANDRA-7585)
Merged from 1.2:
 * Clone token map outside of hot gossip loops (CASSANDRA-7758)
 * Add stop method to EmbeddedCassandraService (CASSANDRA-7595)
 * Support connecting to ipv6 jmx with nodetool (CASSANDRA-7669)
 * Set gc_grace_seconds to seven days for system schema tables (CASSANDRA-7668)
 * SimpleSeedProvider no longer caches seeds forever (CASSANDRA-7663)
 * Set correct stream ID on responses when non-Exception Throwables
   are thrown while handling native protocol messages (CASSANDRA-7470)
 * Fix row size miscalculation in LazilyCompactedRow (CASSANDRA-7543)
 * Fix race in background compaction check (CASSANDRA-7745)
 * Don't clear out range tombstones during compaction (CASSANDRA-7808)


2.1.0-rc1
 * Revert flush directory (CASSANDRA-6357)
 * More efficient executor service for fast operations (CASSANDRA-4718)
 * Move less common tools into a new cassandra-tools package (CASSANDRA-7160)
 * Support more concurrent requests in native protocol (CASSANDRA-7231)
 * Add tab-completion to debian nodetool packaging (CASSANDRA-6421)
 * Change concurrent_compactors defaults (CASSANDRA-7139)
 * Add PowerShell Windows launch scripts (CASSANDRA-7001)
 * Make commitlog archive+restore more robust (CASSANDRA-6974)
 * Fix marking commitlogsegments clean (CASSANDRA-6959)
 * Add snapshot "manifest" describing files included (CASSANDRA-6326)
 * Parallel streaming for sstableloader (CASSANDRA-3668)
 * Fix bugs in supercolumns handling (CASSANDRA-7138)
 * Fix ClassClassException on composite dense tables (CASSANDRA-7112)
 * Cleanup and optimize collation and slice iterators (CASSANDRA-7107)
 * Upgrade NBHM lib (CASSANDRA-7128)
 * Optimize netty server (CASSANDRA-6861)
 * Fix repair hang when given CF does not exist (CASSANDRA-7189)
 * Allow c* to be shutdown in an embedded mode (CASSANDRA-5635)
 * Add server side batching to native transport (CASSANDRA-5663)
 * Make batchlog replay asynchronous (CASSANDRA-6134)
 * remove unused classes (CASSANDRA-7197)
 * Limit user types to the keyspace they are defined in (CASSANDRA-6643)
 * Add validate method to CollectionType (CASSANDRA-7208)
 * New serialization format for UDT values (CASSANDRA-7209, CASSANDRA-7261)
 * Fix nodetool netstats (CASSANDRA-7270)
 * Fix potential ClassCastException in HintedHandoffManager (CASSANDRA-7284)
 * Use prepared statements internally (CASSANDRA-6975)
 * Fix broken paging state with prepared statement (CASSANDRA-7120)
 * Fix IllegalArgumentException in CqlStorage (CASSANDRA-7287)
 * Allow nulls/non-existant fields in UDT (CASSANDRA-7206)
 * Add Thrift MultiSliceRequest (CASSANDRA-6757, CASSANDRA-7027)
 * Handle overlapping MultiSlices (CASSANDRA-7279)
 * Fix DataOutputTest on Windows (CASSANDRA-7265)
 * Embedded sets in user defined data-types are not updating (CASSANDRA-7267)
 * Add tuple type to CQL/native protocol (CASSANDRA-7248)
 * Fix CqlPagingRecordReader on tables with few rows (CASSANDRA-7322)
Merged from 2.0:
 * Copy compaction options to make sure they are reloaded (CASSANDRA-7290)
 * Add option to do more aggressive tombstone compactions (CASSANDRA-6563)
 * Don't try to compact already-compacting files in HHOM (CASSANDRA-7288)
 * Always reallocate buffers in HSHA (CASSANDRA-6285)
 * (Hadoop) support authentication in CqlRecordReader (CASSANDRA-7221)
 * (Hadoop) Close java driver Cluster in CQLRR.close (CASSANDRA-7228)
 * Warn when 'USING TIMESTAMP' is used on a CAS BATCH (CASSANDRA-7067)
 * return all cpu values from BackgroundActivityMonitor.readAndCompute (CASSANDRA-7183)
 * Correctly delete scheduled range xfers (CASSANDRA-7143)
 * return all cpu values from BackgroundActivityMonitor.readAndCompute (CASSANDRA-7183)
 * reduce garbage creation in calculatePendingRanges (CASSANDRA-7191)
 * fix c* launch issues on Russian os's due to output of linux 'free' cmd (CASSANDRA-6162)
 * Fix disabling autocompaction (CASSANDRA-7187)
 * Fix potential NumberFormatException when deserializing IntegerType (CASSANDRA-7088)
 * cqlsh can't tab-complete disabling compaction (CASSANDRA-7185)
 * cqlsh: Accept and execute CQL statement(s) from command-line parameter (CASSANDRA-7172)
 * Fix IllegalStateException in CqlPagingRecordReader (CASSANDRA-7198)
 * Fix the InvertedIndex trigger example (CASSANDRA-7211)
 * Add --resolve-ip option to 'nodetool ring' (CASSANDRA-7210)
 * reduce garbage on codec flag deserialization (CASSANDRA-7244)
 * Fix duplicated error messages on directory creation error at startup (CASSANDRA-5818)
 * Proper null handle for IF with map element access (CASSANDRA-7155)
 * Improve compaction visibility (CASSANDRA-7242)
 * Correctly delete scheduled range xfers (CASSANDRA-7143)
 * Make batchlog replica selection rack-aware (CASSANDRA-6551)
 * Fix CFMetaData#getColumnDefinitionFromColumnName() (CASSANDRA-7074)
 * Fix writetime/ttl functions for static columns (CASSANDRA-7081)
 * Suggest CTRL-C or semicolon after three blank lines in cqlsh (CASSANDRA-7142)
 * Fix 2ndary index queries with DESC clustering order (CASSANDRA-6950)
 * Invalid key cache entries on DROP (CASSANDRA-6525)
 * Fix flapping RecoveryManagerTest (CASSANDRA-7084)
 * Add missing iso8601 patterns for date strings (CASSANDRA-6973)
 * Support selecting multiple rows in a partition using IN (CASSANDRA-6875)
 * Add authentication support to shuffle (CASSANDRA-6484)
 * Swap local and global default read repair chances (CASSANDRA-7320)
 * Add conditional CREATE/DROP USER support (CASSANDRA-7264)
 * Cqlsh counts non-empty lines for "Blank lines" warning (CASSANDRA-7325)
Merged from 1.2:
 * Add Cloudstack snitch (CASSANDRA-7147)
 * Update system.peers correctly when relocating tokens (CASSANDRA-7126)
 * Add Google Compute Engine snitch (CASSANDRA-7132)
 * remove duplicate query for local tokens (CASSANDRA-7182)
 * exit CQLSH with error status code if script fails (CASSANDRA-6344)
 * Fix bug with some IN queries missig results (CASSANDRA-7105)
 * Fix availability validation for LOCAL_ONE CL (CASSANDRA-7319)
 * Hint streaming can cause decommission to fail (CASSANDRA-7219)


2.1.0-beta2
 * Increase default CL space to 8GB (CASSANDRA-7031)
 * Add range tombstones to read repair digests (CASSANDRA-6863)
 * Fix BTree.clear for large updates (CASSANDRA-6943)
 * Fail write instead of logging a warning when unable to append to CL
   (CASSANDRA-6764)
 * Eliminate possibility of CL segment appearing twice in active list
   (CASSANDRA-6557)
 * Apply DONTNEED fadvise to commitlog segments (CASSANDRA-6759)
 * Switch CRC component to Adler and include it for compressed sstables
   (CASSANDRA-4165)
 * Allow cassandra-stress to set compaction strategy options (CASSANDRA-6451)
 * Add broadcast_rpc_address option to cassandra.yaml (CASSANDRA-5899)
 * Auto reload GossipingPropertyFileSnitch config (CASSANDRA-5897)
 * Fix overflow of memtable_total_space_in_mb (CASSANDRA-6573)
 * Fix ABTC NPE and apply update function correctly (CASSANDRA-6692)
 * Allow nodetool to use a file or prompt for password (CASSANDRA-6660)
 * Fix AIOOBE when concurrently accessing ABSC (CASSANDRA-6742)
 * Fix assertion error in ALTER TYPE RENAME (CASSANDRA-6705)
 * Scrub should not always clear out repaired status (CASSANDRA-5351)
 * Improve handling of range tombstone for wide partitions (CASSANDRA-6446)
 * Fix ClassCastException for compact table with composites (CASSANDRA-6738)
 * Fix potentially repairing with wrong nodes (CASSANDRA-6808)
 * Change caching option syntax (CASSANDRA-6745)
 * Fix stress to do proper counter reads (CASSANDRA-6835)
 * Fix help message for stress counter_write (CASSANDRA-6824)
 * Fix stress smart Thrift client to pick servers correctly (CASSANDRA-6848)
 * Add logging levels (minimal, normal or verbose) to stress tool (CASSANDRA-6849)
 * Fix race condition in Batch CLE (CASSANDRA-6860)
 * Improve cleanup/scrub/upgradesstables failure handling (CASSANDRA-6774)
 * ByteBuffer write() methods for serializing sstables (CASSANDRA-6781)
 * Proper compare function for CollectionType (CASSANDRA-6783)
 * Update native server to Netty 4 (CASSANDRA-6236)
 * Fix off-by-one error in stress (CASSANDRA-6883)
 * Make OpOrder AutoCloseable (CASSANDRA-6901)
 * Remove sync repair JMX interface (CASSANDRA-6900)
 * Add multiple memory allocation options for memtables (CASSANDRA-6689, 6694)
 * Remove adjusted op rate from stress output (CASSANDRA-6921)
 * Add optimized CF.hasColumns() implementations (CASSANDRA-6941)
 * Serialize batchlog mutations with the version of the target node
   (CASSANDRA-6931)
 * Optimize CounterColumn#reconcile() (CASSANDRA-6953)
 * Properly remove 1.2 sstable support in 2.1 (CASSANDRA-6869)
 * Lock counter cells, not partitions (CASSANDRA-6880)
 * Track presence of legacy counter shards in sstables (CASSANDRA-6888)
 * Ensure safe resource cleanup when replacing sstables (CASSANDRA-6912)
 * Add failure handler to async callback (CASSANDRA-6747)
 * Fix AE when closing SSTable without releasing reference (CASSANDRA-7000)
 * Clean up IndexInfo on keyspace/table drops (CASSANDRA-6924)
 * Only snapshot relative SSTables when sequential repair (CASSANDRA-7024)
 * Require nodetool rebuild_index to specify index names (CASSANDRA-7038)
 * fix cassandra stress errors on reads with native protocol (CASSANDRA-7033)
 * Use OpOrder to guard sstable references for reads (CASSANDRA-6919)
 * Preemptive opening of compaction result (CASSANDRA-6916)
 * Multi-threaded scrub/cleanup/upgradesstables (CASSANDRA-5547)
 * Optimize cellname comparison (CASSANDRA-6934)
 * Native protocol v3 (CASSANDRA-6855)
 * Optimize Cell liveness checks and clean up Cell (CASSANDRA-7119)
 * Support consistent range movements (CASSANDRA-2434)
 * Display min timestamp in sstablemetadata viewer (CASSANDRA-6767)
Merged from 2.0:
 * Avoid race-prone second "scrub" of system keyspace (CASSANDRA-6797)
 * Pool CqlRecordWriter clients by inetaddress rather than Range
   (CASSANDRA-6665)
 * Fix compaction_history timestamps (CASSANDRA-6784)
 * Compare scores of full replica ordering in DES (CASSANDRA-6683)
 * fix CME in SessionInfo updateProgress affecting netstats (CASSANDRA-6577)
 * Allow repairing between specific replicas (CASSANDRA-6440)
 * Allow per-dc enabling of hints (CASSANDRA-6157)
 * Add compatibility for Hadoop 0.2.x (CASSANDRA-5201)
 * Fix EstimatedHistogram races (CASSANDRA-6682)
 * Failure detector correctly converts initial value to nanos (CASSANDRA-6658)
 * Add nodetool taketoken to relocate vnodes (CASSANDRA-4445)
 * Expose bulk loading progress over JMX (CASSANDRA-4757)
 * Correctly handle null with IF conditions and TTL (CASSANDRA-6623)
 * Account for range/row tombstones in tombstone drop
   time histogram (CASSANDRA-6522)
 * Stop CommitLogSegment.close() from calling sync() (CASSANDRA-6652)
 * Make commitlog failure handling configurable (CASSANDRA-6364)
 * Avoid overlaps in LCS (CASSANDRA-6688)
 * Improve support for paginating over composites (CASSANDRA-4851)
 * Fix count(*) queries in a mixed cluster (CASSANDRA-6707)
 * Improve repair tasks(snapshot, differencing) concurrency (CASSANDRA-6566)
 * Fix replaying pre-2.0 commit logs (CASSANDRA-6714)
 * Add static columns to CQL3 (CASSANDRA-6561)
 * Optimize single partition batch statements (CASSANDRA-6737)
 * Disallow post-query re-ordering when paging (CASSANDRA-6722)
 * Fix potential paging bug with deleted columns (CASSANDRA-6748)
 * Fix NPE on BulkLoader caused by losing StreamEvent (CASSANDRA-6636)
 * Fix truncating compression metadata (CASSANDRA-6791)
 * Add CMSClassUnloadingEnabled JVM option (CASSANDRA-6541)
 * Catch memtable flush exceptions during shutdown (CASSANDRA-6735)
 * Fix upgradesstables NPE for non-CF-based indexes (CASSANDRA-6645)
 * Fix UPDATE updating PRIMARY KEY columns implicitly (CASSANDRA-6782)
 * Fix IllegalArgumentException when updating from 1.2 with SuperColumns
   (CASSANDRA-6733)
 * FBUtilities.singleton() should use the CF comparator (CASSANDRA-6778)
 * Fix CQLSStableWriter.addRow(Map<String, Object>) (CASSANDRA-6526)
 * Fix HSHA server introducing corrupt data (CASSANDRA-6285)
 * Fix CAS conditions for COMPACT STORAGE tables (CASSANDRA-6813)
 * Starting threads in OutboundTcpConnectionPool constructor causes race conditions (CASSANDRA-7177)
 * Allow overriding cassandra-rackdc.properties file (CASSANDRA-7072)
 * Set JMX RMI port to 7199 (CASSANDRA-7087)
 * Use LOCAL_QUORUM for data reads at LOCAL_SERIAL (CASSANDRA-6939)
 * Log a warning for large batches (CASSANDRA-6487)
 * Put nodes in hibernate when join_ring is false (CASSANDRA-6961)
 * Avoid early loading of non-system keyspaces before compaction-leftovers
   cleanup at startup (CASSANDRA-6913)
 * Restrict Windows to parallel repairs (CASSANDRA-6907)
 * (Hadoop) Allow manually specifying start/end tokens in CFIF (CASSANDRA-6436)
 * Fix NPE in MeteredFlusher (CASSANDRA-6820)
 * Fix race processing range scan responses (CASSANDRA-6820)
 * Allow deleting snapshots from dropped keyspaces (CASSANDRA-6821)
 * Add uuid() function (CASSANDRA-6473)
 * Omit tombstones from schema digests (CASSANDRA-6862)
 * Include correct consistencyLevel in LWT timeout (CASSANDRA-6884)
 * Lower chances for losing new SSTables during nodetool refresh and
   ColumnFamilyStore.loadNewSSTables (CASSANDRA-6514)
 * Add support for DELETE ... IF EXISTS to CQL3 (CASSANDRA-5708)
 * Update hadoop_cql3_word_count example (CASSANDRA-6793)
 * Fix handling of RejectedExecution in sync Thrift server (CASSANDRA-6788)
 * Log more information when exceeding tombstone_warn_threshold (CASSANDRA-6865)
 * Fix truncate to not abort due to unreachable fat clients (CASSANDRA-6864)
 * Fix schema concurrency exceptions (CASSANDRA-6841)
 * Fix leaking validator FH in StreamWriter (CASSANDRA-6832)
 * Fix saving triggers to schema (CASSANDRA-6789)
 * Fix trigger mutations when base mutation list is immutable (CASSANDRA-6790)
 * Fix accounting in FileCacheService to allow re-using RAR (CASSANDRA-6838)
 * Fix static counter columns (CASSANDRA-6827)
 * Restore expiring->deleted (cell) compaction optimization (CASSANDRA-6844)
 * Fix CompactionManager.needsCleanup (CASSANDRA-6845)
 * Correctly compare BooleanType values other than 0 and 1 (CASSANDRA-6779)
 * Read message id as string from earlier versions (CASSANDRA-6840)
 * Properly use the Paxos consistency for (non-protocol) batch (CASSANDRA-6837)
 * Add paranoid disk failure option (CASSANDRA-6646)
 * Improve PerRowSecondaryIndex performance (CASSANDRA-6876)
 * Extend triggers to support CAS updates (CASSANDRA-6882)
 * Static columns with IF NOT EXISTS don't always work as expected (CASSANDRA-6873)
 * Fix paging with SELECT DISTINCT (CASSANDRA-6857)
 * Fix UnsupportedOperationException on CAS timeout (CASSANDRA-6923)
 * Improve MeteredFlusher handling of MF-unaffected column families
   (CASSANDRA-6867)
 * Add CqlRecordReader using native pagination (CASSANDRA-6311)
 * Add QueryHandler interface (CASSANDRA-6659)
 * Track liveRatio per-memtable, not per-CF (CASSANDRA-6945)
 * Make sure upgradesstables keeps sstable level (CASSANDRA-6958)
 * Fix LIMIT with static columns (CASSANDRA-6956)
 * Fix clash with CQL column name in thrift validation (CASSANDRA-6892)
 * Fix error with super columns in mixed 1.2-2.0 clusters (CASSANDRA-6966)
 * Fix bad skip of sstables on slice query with composite start/finish (CASSANDRA-6825)
 * Fix unintended update with conditional statement (CASSANDRA-6893)
 * Fix map element access in IF (CASSANDRA-6914)
 * Avoid costly range calculations for range queries on system keyspaces
   (CASSANDRA-6906)
 * Fix SSTable not released if stream session fails (CASSANDRA-6818)
 * Avoid build failure due to ANTLR timeout (CASSANDRA-6991)
 * Queries on compact tables can return more rows that requested (CASSANDRA-7052)
 * USING TIMESTAMP for batches does not work (CASSANDRA-7053)
 * Fix performance regression from CASSANDRA-5614 (CASSANDRA-6949)
 * Ensure that batchlog and hint timeouts do not produce hints (CASSANDRA-7058)
 * Merge groupable mutations in TriggerExecutor#execute() (CASSANDRA-7047)
 * Plug holes in resource release when wiring up StreamSession (CASSANDRA-7073)
 * Re-add parameter columns to tracing session (CASSANDRA-6942)
 * Preserves CQL metadata when updating table from thrift (CASSANDRA-6831)
Merged from 1.2:
 * Fix nodetool display with vnodes (CASSANDRA-7082)
 * Add UNLOGGED, COUNTER options to BATCH documentation (CASSANDRA-6816)
 * add extra SSL cipher suites (CASSANDRA-6613)
 * fix nodetool getsstables for blob PK (CASSANDRA-6803)
 * Fix BatchlogManager#deleteBatch() use of millisecond timestamps
   (CASSANDRA-6822)
 * Continue assassinating even if the endpoint vanishes (CASSANDRA-6787)
 * Schedule schema pulls on change (CASSANDRA-6971)
 * Non-droppable verbs shouldn't be dropped from OTC (CASSANDRA-6980)
 * Shutdown batchlog executor in SS#drain() (CASSANDRA-7025)
 * Fix batchlog to account for CF truncation records (CASSANDRA-6999)
 * Fix CQLSH parsing of functions and BLOB literals (CASSANDRA-7018)
 * Properly load trustore in the native protocol (CASSANDRA-6847)
 * Always clean up references in SerializingCache (CASSANDRA-6994)
 * Don't shut MessagingService down when replacing a node (CASSANDRA-6476)
 * fix npe when doing -Dcassandra.fd_initial_value_ms (CASSANDRA-6751)


2.1.0-beta1
 * Add flush directory distinct from compaction directories (CASSANDRA-6357)
 * Require JNA by default (CASSANDRA-6575)
 * add listsnapshots command to nodetool (CASSANDRA-5742)
 * Introduce AtomicBTreeColumns (CASSANDRA-6271, 6692)
 * Multithreaded commitlog (CASSANDRA-3578)
 * allocate fixed index summary memory pool and resample cold index summaries
   to use less memory (CASSANDRA-5519)
 * Removed multithreaded compaction (CASSANDRA-6142)
 * Parallelize fetching rows for low-cardinality indexes (CASSANDRA-1337)
 * change logging from log4j to logback (CASSANDRA-5883)
 * switch to LZ4 compression for internode communication (CASSANDRA-5887)
 * Stop using Thrift-generated Index* classes internally (CASSANDRA-5971)
 * Remove 1.2 network compatibility code (CASSANDRA-5960)
 * Remove leveled json manifest migration code (CASSANDRA-5996)
 * Remove CFDefinition (CASSANDRA-6253)
 * Use AtomicIntegerFieldUpdater in RefCountedMemory (CASSANDRA-6278)
 * User-defined types for CQL3 (CASSANDRA-5590)
 * Use of o.a.c.metrics in nodetool (CASSANDRA-5871, 6406)
 * Batch read from OTC's queue and cleanup (CASSANDRA-1632)
 * Secondary index support for collections (CASSANDRA-4511, 6383)
 * SSTable metadata(Stats.db) format change (CASSANDRA-6356)
 * Push composites support in the storage engine
   (CASSANDRA-5417, CASSANDRA-6520)
 * Add snapshot space used to cfstats (CASSANDRA-6231)
 * Add cardinality estimator for key count estimation (CASSANDRA-5906)
 * CF id is changed to be non-deterministic. Data dir/key cache are created
   uniquely for CF id (CASSANDRA-5202)
 * New counters implementation (CASSANDRA-6504)
 * Replace UnsortedColumns, EmptyColumns, TreeMapBackedSortedColumns with new
   ArrayBackedSortedColumns (CASSANDRA-6630, CASSANDRA-6662, CASSANDRA-6690)
 * Add option to use row cache with a given amount of rows (CASSANDRA-5357)
 * Avoid repairing already repaired data (CASSANDRA-5351)
 * Reject counter updates with USING TTL/TIMESTAMP (CASSANDRA-6649)
 * Replace index_interval with min/max_index_interval (CASSANDRA-6379)
 * Lift limitation that order by columns must be selected for IN queries (CASSANDRA-4911)


2.0.5
 * Reduce garbage generated by bloom filter lookups (CASSANDRA-6609)
 * Add ks.cf names to tombstone logging (CASSANDRA-6597)
 * Use LOCAL_QUORUM for LWT operations at LOCAL_SERIAL (CASSANDRA-6495)
 * Wait for gossip to settle before accepting client connections (CASSANDRA-4288)
 * Delete unfinished compaction incrementally (CASSANDRA-6086)
 * Allow specifying custom secondary index options in CQL3 (CASSANDRA-6480)
 * Improve replica pinning for cache efficiency in DES (CASSANDRA-6485)
 * Fix LOCAL_SERIAL from thrift (CASSANDRA-6584)
 * Don't special case received counts in CAS timeout exceptions (CASSANDRA-6595)
 * Add support for 2.1 global counter shards (CASSANDRA-6505)
 * Fix NPE when streaming connection is not yet established (CASSANDRA-6210)
 * Avoid rare duplicate read repair triggering (CASSANDRA-6606)
 * Fix paging discardFirst (CASSANDRA-6555)
 * Fix ArrayIndexOutOfBoundsException in 2ndary index query (CASSANDRA-6470)
 * Release sstables upon rebuilding 2i (CASSANDRA-6635)
 * Add AbstractCompactionStrategy.startup() method (CASSANDRA-6637)
 * SSTableScanner may skip rows during cleanup (CASSANDRA-6638)
 * sstables from stalled repair sessions can resurrect deleted data (CASSANDRA-6503)
 * Switch stress to use ITransportFactory (CASSANDRA-6641)
 * Fix IllegalArgumentException during prepare (CASSANDRA-6592)
 * Fix possible loss of 2ndary index entries during compaction (CASSANDRA-6517)
 * Fix direct Memory on architectures that do not support unaligned long access
   (CASSANDRA-6628)
 * Let scrub optionally skip broken counter partitions (CASSANDRA-5930)
Merged from 1.2:
 * fsync compression metadata (CASSANDRA-6531)
 * Validate CF existence on execution for prepared statement (CASSANDRA-6535)
 * Add ability to throttle batchlog replay (CASSANDRA-6550)
 * Fix executing LOCAL_QUORUM with SimpleStrategy (CASSANDRA-6545)
 * Avoid StackOverflow when using large IN queries (CASSANDRA-6567)
 * Nodetool upgradesstables includes secondary indexes (CASSANDRA-6598)
 * Paginate batchlog replay (CASSANDRA-6569)
 * skip blocking on streaming during drain (CASSANDRA-6603)
 * Improve error message when schema doesn't match loaded sstable (CASSANDRA-6262)
 * Add properties to adjust FD initial value and max interval (CASSANDRA-4375)
 * Fix preparing with batch and delete from collection (CASSANDRA-6607)
 * Fix ABSC reverse iterator's remove() method (CASSANDRA-6629)
 * Handle host ID conflicts properly (CASSANDRA-6615)
 * Move handling of migration event source to solve bootstrap race. (CASSANDRA-6648)
 * Make sure compaction throughput value doesn't overflow with int math (CASSANDRA-6647)


2.0.4
 * Allow removing snapshots of no-longer-existing CFs (CASSANDRA-6418)
 * add StorageService.stopDaemon() (CASSANDRA-4268)
 * add IRE for invalid CF supplied to get_count (CASSANDRA-5701)
 * add client encryption support to sstableloader (CASSANDRA-6378)
 * Fix accept() loop for SSL sockets post-shutdown (CASSANDRA-6468)
 * Fix size-tiered compaction in LCS L0 (CASSANDRA-6496)
 * Fix assertion failure in filterColdSSTables (CASSANDRA-6483)
 * Fix row tombstones in larger-than-memory compactions (CASSANDRA-6008)
 * Fix cleanup ClassCastException (CASSANDRA-6462)
 * Reduce gossip memory use by interning VersionedValue strings (CASSANDRA-6410)
 * Allow specifying datacenters to participate in a repair (CASSANDRA-6218)
 * Fix divide-by-zero in PCI (CASSANDRA-6403)
 * Fix setting last compacted key in the wrong level for LCS (CASSANDRA-6284)
 * Add millisecond precision formats to the timestamp parser (CASSANDRA-6395)
 * Expose a total memtable size metric for a CF (CASSANDRA-6391)
 * cqlsh: handle symlinks properly (CASSANDRA-6425)
 * Fix potential infinite loop when paging query with IN (CASSANDRA-6464)
 * Fix assertion error in AbstractQueryPager.discardFirst (CASSANDRA-6447)
 * Fix streaming older SSTable yields unnecessary tombstones (CASSANDRA-6527)
Merged from 1.2:
 * Improved error message on bad properties in DDL queries (CASSANDRA-6453)
 * Randomize batchlog candidates selection (CASSANDRA-6481)
 * Fix thundering herd on endpoint cache invalidation (CASSANDRA-6345, 6485)
 * Improve batchlog write performance with vnodes (CASSANDRA-6488)
 * cqlsh: quote single quotes in strings inside collections (CASSANDRA-6172)
 * Improve gossip performance for typical messages (CASSANDRA-6409)
 * Throw IRE if a prepared statement has more markers than supported
   (CASSANDRA-5598)
 * Expose Thread metrics for the native protocol server (CASSANDRA-6234)
 * Change snapshot response message verb to INTERNAL to avoid dropping it
   (CASSANDRA-6415)
 * Warn when collection read has > 65K elements (CASSANDRA-5428)
 * Fix cache persistence when both row and key cache are enabled
   (CASSANDRA-6413)
 * (Hadoop) add describe_local_ring (CASSANDRA-6268)
 * Fix handling of concurrent directory creation failure (CASSANDRA-6459)
 * Allow executing CREATE statements multiple times (CASSANDRA-6471)
 * Don't send confusing info with timeouts (CASSANDRA-6491)
 * Don't resubmit counter mutation runnables internally (CASSANDRA-6427)
 * Don't drop local mutations without a hint (CASSANDRA-6510)
 * Don't allow null max_hint_window_in_ms (CASSANDRA-6419)
 * Validate SliceRange start and finish lengths (CASSANDRA-6521)


2.0.3
 * Fix FD leak on slice read path (CASSANDRA-6275)
 * Cancel read meter task when closing SSTR (CASSANDRA-6358)
 * free off-heap IndexSummary during bulk (CASSANDRA-6359)
 * Recover from IOException in accept() thread (CASSANDRA-6349)
 * Improve Gossip tolerance of abnormally slow tasks (CASSANDRA-6338)
 * Fix trying to hint timed out counter writes (CASSANDRA-6322)
 * Allow restoring specific columnfamilies from archived CL (CASSANDRA-4809)
 * Avoid flushing compaction_history after each operation (CASSANDRA-6287)
 * Fix repair assertion error when tombstones expire (CASSANDRA-6277)
 * Skip loading corrupt key cache (CASSANDRA-6260)
 * Fixes for compacting larger-than-memory rows (CASSANDRA-6274)
 * Compact hottest sstables first and optionally omit coldest from
   compaction entirely (CASSANDRA-6109)
 * Fix modifying column_metadata from thrift (CASSANDRA-6182)
 * cqlsh: fix LIST USERS output (CASSANDRA-6242)
 * Add IRequestSink interface (CASSANDRA-6248)
 * Update memtable size while flushing (CASSANDRA-6249)
 * Provide hooks around CQL2/CQL3 statement execution (CASSANDRA-6252)
 * Require Permission.SELECT for CAS updates (CASSANDRA-6247)
 * New CQL-aware SSTableWriter (CASSANDRA-5894)
 * Reject CAS operation when the protocol v1 is used (CASSANDRA-6270)
 * Correctly throw error when frame too large (CASSANDRA-5981)
 * Fix serialization bug in PagedRange with 2ndary indexes (CASSANDRA-6299)
 * Fix CQL3 table validation in Thrift (CASSANDRA-6140)
 * Fix bug missing results with IN clauses (CASSANDRA-6327)
 * Fix paging with reversed slices (CASSANDRA-6343)
 * Set minTimestamp correctly to be able to drop expired sstables (CASSANDRA-6337)
 * Support NaN and Infinity as float literals (CASSANDRA-6003)
 * Remove RF from nodetool ring output (CASSANDRA-6289)
 * Fix attempting to flush empty rows (CASSANDRA-6374)
 * Fix potential out of bounds exception when paging (CASSANDRA-6333)
Merged from 1.2:
 * Optimize FD phi calculation (CASSANDRA-6386)
 * Improve initial FD phi estimate when starting up (CASSANDRA-6385)
 * Don't list CQL3 table in CLI describe even if named explicitely
   (CASSANDRA-5750)
 * Invalidate row cache when dropping CF (CASSANDRA-6351)
 * add non-jamm path for cached statements (CASSANDRA-6293)
 * add windows bat files for shell commands (CASSANDRA-6145)
 * Require logging in for Thrift CQL2/3 statement preparation (CASSANDRA-6254)
 * restrict max_num_tokens to 1536 (CASSANDRA-6267)
 * Nodetool gets default JMX port from cassandra-env.sh (CASSANDRA-6273)
 * make calculatePendingRanges asynchronous (CASSANDRA-6244)
 * Remove blocking flushes in gossip thread (CASSANDRA-6297)
 * Fix potential socket leak in connectionpool creation (CASSANDRA-6308)
 * Allow LOCAL_ONE/LOCAL_QUORUM to work with SimpleStrategy (CASSANDRA-6238)
 * cqlsh: handle 'null' as session duration (CASSANDRA-6317)
 * Fix json2sstable handling of range tombstones (CASSANDRA-6316)
 * Fix missing one row in reverse query (CASSANDRA-6330)
 * Fix reading expired row value from row cache (CASSANDRA-6325)
 * Fix AssertionError when doing set element deletion (CASSANDRA-6341)
 * Make CL code for the native protocol match the one in C* 2.0
   (CASSANDRA-6347)
 * Disallow altering CQL3 table from thrift (CASSANDRA-6370)
 * Fix size computation of prepared statement (CASSANDRA-6369)


2.0.2
 * Update FailureDetector to use nanontime (CASSANDRA-4925)
 * Fix FileCacheService regressions (CASSANDRA-6149)
 * Never return WriteTimeout for CL.ANY (CASSANDRA-6132)
 * Fix race conditions in bulk loader (CASSANDRA-6129)
 * Add configurable metrics reporting (CASSANDRA-4430)
 * drop queries exceeding a configurable number of tombstones (CASSANDRA-6117)
 * Track and persist sstable read activity (CASSANDRA-5515)
 * Fixes for speculative retry (CASSANDRA-5932, CASSANDRA-6194)
 * Improve memory usage of metadata min/max column names (CASSANDRA-6077)
 * Fix thrift validation refusing row markers on CQL3 tables (CASSANDRA-6081)
 * Fix insertion of collections with CAS (CASSANDRA-6069)
 * Correctly send metadata on SELECT COUNT (CASSANDRA-6080)
 * Track clients' remote addresses in ClientState (CASSANDRA-6070)
 * Create snapshot dir if it does not exist when migrating
   leveled manifest (CASSANDRA-6093)
 * make sequential nodetool repair the default (CASSANDRA-5950)
 * Add more hooks for compaction strategy implementations (CASSANDRA-6111)
 * Fix potential NPE on composite 2ndary indexes (CASSANDRA-6098)
 * Delete can potentially be skipped in batch (CASSANDRA-6115)
 * Allow alter keyspace on system_traces (CASSANDRA-6016)
 * Disallow empty column names in cql (CASSANDRA-6136)
 * Use Java7 file-handling APIs and fix file moving on Windows (CASSANDRA-5383)
 * Save compaction history to system keyspace (CASSANDRA-5078)
 * Fix NPE if StorageService.getOperationMode() is executed before full startup (CASSANDRA-6166)
 * CQL3: support pre-epoch longs for TimestampType (CASSANDRA-6212)
 * Add reloadtriggers command to nodetool (CASSANDRA-4949)
 * cqlsh: ignore empty 'value alias' in DESCRIBE (CASSANDRA-6139)
 * Fix sstable loader (CASSANDRA-6205)
 * Reject bootstrapping if the node already exists in gossip (CASSANDRA-5571)
 * Fix NPE while loading paxos state (CASSANDRA-6211)
 * cqlsh: add SHOW SESSION <tracing-session> command (CASSANDRA-6228)
Merged from 1.2:
 * (Hadoop) Require CFRR batchSize to be at least 2 (CASSANDRA-6114)
 * Add a warning for small LCS sstable size (CASSANDRA-6191)
 * Add ability to list specific KS/CF combinations in nodetool cfstats (CASSANDRA-4191)
 * Mark CF clean if a mutation raced the drop and got it marked dirty (CASSANDRA-5946)
 * Add a LOCAL_ONE consistency level (CASSANDRA-6202)
 * Limit CQL prepared statement cache by size instead of count (CASSANDRA-6107)
 * Tracing should log write failure rather than raw exceptions (CASSANDRA-6133)
 * lock access to TM.endpointToHostIdMap (CASSANDRA-6103)
 * Allow estimated memtable size to exceed slab allocator size (CASSANDRA-6078)
 * Start MeteredFlusher earlier to prevent OOM during CL replay (CASSANDRA-6087)
 * Avoid sending Truncate command to fat clients (CASSANDRA-6088)
 * Allow where clause conditions to be in parenthesis (CASSANDRA-6037)
 * Do not open non-ssl storage port if encryption option is all (CASSANDRA-3916)
 * Move batchlog replay to its own executor (CASSANDRA-6079)
 * Add tombstone debug threshold and histogram (CASSANDRA-6042, 6057)
 * Enable tcp keepalive on incoming connections (CASSANDRA-4053)
 * Fix fat client schema pull NPE (CASSANDRA-6089)
 * Fix memtable flushing for indexed tables (CASSANDRA-6112)
 * Fix skipping columns with multiple slices (CASSANDRA-6119)
 * Expose connected thrift + native client counts (CASSANDRA-5084)
 * Optimize auth setup (CASSANDRA-6122)
 * Trace index selection (CASSANDRA-6001)
 * Update sstablesPerReadHistogram to use biased sampling (CASSANDRA-6164)
 * Log UnknownColumnfamilyException when closing socket (CASSANDRA-5725)
 * Properly error out on CREATE INDEX for counters table (CASSANDRA-6160)
 * Handle JMX notification failure for repair (CASSANDRA-6097)
 * (Hadoop) Fetch no more than 128 splits in parallel (CASSANDRA-6169)
 * stress: add username/password authentication support (CASSANDRA-6068)
 * Fix indexed queries with row cache enabled on parent table (CASSANDRA-5732)
 * Fix compaction race during columnfamily drop (CASSANDRA-5957)
 * Fix validation of empty column names for compact tables (CASSANDRA-6152)
 * Skip replaying mutations that pass CRC but fail to deserialize (CASSANDRA-6183)
 * Rework token replacement to use replace_address (CASSANDRA-5916)
 * Fix altering column types (CASSANDRA-6185)
 * cqlsh: fix CREATE/ALTER WITH completion (CASSANDRA-6196)
 * add windows bat files for shell commands (CASSANDRA-6145)
 * Fix potential stack overflow during range tombstones insertion (CASSANDRA-6181)
 * (Hadoop) Make LOCAL_ONE the default consistency level (CASSANDRA-6214)


2.0.1
 * Fix bug that could allow reading deleted data temporarily (CASSANDRA-6025)
 * Improve memory use defaults (CASSANDRA-6059)
 * Make ThriftServer more easlly extensible (CASSANDRA-6058)
 * Remove Hadoop dependency from ITransportFactory (CASSANDRA-6062)
 * add file_cache_size_in_mb setting (CASSANDRA-5661)
 * Improve error message when yaml contains invalid properties (CASSANDRA-5958)
 * Improve leveled compaction's ability to find non-overlapping L0 compactions
   to work on concurrently (CASSANDRA-5921)
 * Notify indexer of columns shadowed by range tombstones (CASSANDRA-5614)
 * Log Merkle tree stats (CASSANDRA-2698)
 * Switch from crc32 to adler32 for compressed sstable checksums (CASSANDRA-5862)
 * Improve offheap memcpy performance (CASSANDRA-5884)
 * Use a range aware scanner for cleanup (CASSANDRA-2524)
 * Cleanup doesn't need to inspect sstables that contain only local data
   (CASSANDRA-5722)
 * Add ability for CQL3 to list partition keys (CASSANDRA-4536)
 * Improve native protocol serialization (CASSANDRA-5664)
 * Upgrade Thrift to 0.9.1 (CASSANDRA-5923)
 * Require superuser status for adding triggers (CASSANDRA-5963)
 * Make standalone scrubber handle old and new style leveled manifest
   (CASSANDRA-6005)
 * Fix paxos bugs (CASSANDRA-6012, 6013, 6023)
 * Fix paged ranges with multiple replicas (CASSANDRA-6004)
 * Fix potential AssertionError during tracing (CASSANDRA-6041)
 * Fix NPE in sstablesplit (CASSANDRA-6027)
 * Migrate pre-2.0 key/value/column aliases to system.schema_columns
   (CASSANDRA-6009)
 * Paging filter empty rows too agressively (CASSANDRA-6040)
 * Support variadic parameters for IN clauses (CASSANDRA-4210)
 * cqlsh: return the result of CAS writes (CASSANDRA-5796)
 * Fix validation of IN clauses with 2ndary indexes (CASSANDRA-6050)
 * Support named bind variables in CQL (CASSANDRA-6033)
Merged from 1.2:
 * Allow cache-keys-to-save to be set at runtime (CASSANDRA-5980)
 * Avoid second-guessing out-of-space state (CASSANDRA-5605)
 * Tuning knobs for dealing with large blobs and many CFs (CASSANDRA-5982)
 * (Hadoop) Fix CQLRW for thrift tables (CASSANDRA-6002)
 * Fix possible divide-by-zero in HHOM (CASSANDRA-5990)
 * Allow local batchlog writes for CL.ANY (CASSANDRA-5967)
 * Upgrade metrics-core to version 2.2.0 (CASSANDRA-5947)
 * Fix CqlRecordWriter with composite keys (CASSANDRA-5949)
 * Add snitch, schema version, cluster, partitioner to JMX (CASSANDRA-5881)
 * Allow disabling SlabAllocator (CASSANDRA-5935)
 * Make user-defined compaction JMX blocking (CASSANDRA-4952)
 * Fix streaming does not transfer wrapped range (CASSANDRA-5948)
 * Fix loading index summary containing empty key (CASSANDRA-5965)
 * Correctly handle limits in CompositesSearcher (CASSANDRA-5975)
 * Pig: handle CQL collections (CASSANDRA-5867)
 * Pass the updated cf to the PRSI index() method (CASSANDRA-5999)
 * Allow empty CQL3 batches (as no-op) (CASSANDRA-5994)
 * Support null in CQL3 functions (CASSANDRA-5910)
 * Replace the deprecated MapMaker with CacheLoader (CASSANDRA-6007)
 * Add SSTableDeletingNotification to DataTracker (CASSANDRA-6010)
 * Fix snapshots in use get deleted during snapshot repair (CASSANDRA-6011)
 * Move hints and exception count to o.a.c.metrics (CASSANDRA-6017)
 * Fix memory leak in snapshot repair (CASSANDRA-6047)
 * Fix sstable2sjon for CQL3 tables (CASSANDRA-5852)


2.0.0
 * Fix thrift validation when inserting into CQL3 tables (CASSANDRA-5138)
 * Fix periodic memtable flushing behavior with clean memtables (CASSANDRA-5931)
 * Fix dateOf() function for pre-2.0 timestamp columns (CASSANDRA-5928)
 * Fix SSTable unintentionally loads BF when opened for batch (CASSANDRA-5938)
 * Add stream session progress to JMX (CASSANDRA-4757)
 * Fix NPE during CAS operation (CASSANDRA-5925)
Merged from 1.2:
 * Fix getBloomFilterDiskSpaceUsed for AlwaysPresentFilter (CASSANDRA-5900)
 * Don't announce schema version until we've loaded the changes locally
   (CASSANDRA-5904)
 * Fix to support off heap bloom filters size greater than 2 GB (CASSANDRA-5903)
 * Properly handle parsing huge map and set literals (CASSANDRA-5893)


2.0.0-rc2
 * enable vnodes by default (CASSANDRA-5869)
 * fix CAS contention timeout (CASSANDRA-5830)
 * fix HsHa to respect max frame size (CASSANDRA-4573)
 * Fix (some) 2i on composite components omissions (CASSANDRA-5851)
 * cqlsh: add DESCRIBE FULL SCHEMA variant (CASSANDRA-5880)
Merged from 1.2:
 * Correctly validate sparse composite cells in scrub (CASSANDRA-5855)
 * Add KeyCacheHitRate metric to CF metrics (CASSANDRA-5868)
 * cqlsh: add support for multiline comments (CASSANDRA-5798)
 * Handle CQL3 SELECT duplicate IN restrictions on clustering columns
   (CASSANDRA-5856)


2.0.0-rc1
 * improve DecimalSerializer performance (CASSANDRA-5837)
 * fix potential spurious wakeup in AsyncOneResponse (CASSANDRA-5690)
 * fix schema-related trigger issues (CASSANDRA-5774)
 * Better validation when accessing CQL3 table from thrift (CASSANDRA-5138)
 * Fix assertion error during repair (CASSANDRA-5801)
 * Fix range tombstone bug (CASSANDRA-5805)
 * DC-local CAS (CASSANDRA-5797)
 * Add a native_protocol_version column to the system.local table (CASSANRDA-5819)
 * Use index_interval from cassandra.yaml when upgraded (CASSANDRA-5822)
 * Fix buffer underflow on socket close (CASSANDRA-5792)
Merged from 1.2:
 * Fix reading DeletionTime from 1.1-format sstables (CASSANDRA-5814)
 * cqlsh: add collections support to COPY (CASSANDRA-5698)
 * retry important messages for any IOException (CASSANDRA-5804)
 * Allow empty IN relations in SELECT/UPDATE/DELETE statements (CASSANDRA-5626)
 * cqlsh: fix crashing on Windows due to libedit detection (CASSANDRA-5812)
 * fix bulk-loading compressed sstables (CASSANDRA-5820)
 * (Hadoop) fix quoting in CqlPagingRecordReader and CqlRecordWriter
   (CASSANDRA-5824)
 * update default LCS sstable size to 160MB (CASSANDRA-5727)
 * Allow compacting 2Is via nodetool (CASSANDRA-5670)
 * Hex-encode non-String keys in OPP (CASSANDRA-5793)
 * nodetool history logging (CASSANDRA-5823)
 * (Hadoop) fix support for Thrift tables in CqlPagingRecordReader
   (CASSANDRA-5752)
 * add "all time blocked" to StatusLogger output (CASSANDRA-5825)
 * Future-proof inter-major-version schema migrations (CASSANDRA-5845)
 * (Hadoop) add CqlPagingRecordReader support for ReversedType in Thrift table
   (CASSANDRA-5718)
 * Add -no-snapshot option to scrub (CASSANDRA-5891)
 * Fix to support off heap bloom filters size greater than 2 GB (CASSANDRA-5903)
 * Properly handle parsing huge map and set literals (CASSANDRA-5893)
 * Fix LCS L0 compaction may overlap in L1 (CASSANDRA-5907)
 * New sstablesplit tool to split large sstables offline (CASSANDRA-4766)
 * Fix potential deadlock in native protocol server (CASSANDRA-5926)
 * Disallow incompatible type change in CQL3 (CASSANDRA-5882)
Merged from 1.1:
 * Correctly validate sparse composite cells in scrub (CASSANDRA-5855)


2.0.0-beta2
 * Replace countPendingHints with Hints Created metric (CASSANDRA-5746)
 * Allow nodetool with no args, and with help to run without a server (CASSANDRA-5734)
 * Cleanup AbstractType/TypeSerializer classes (CASSANDRA-5744)
 * Remove unimplemented cli option schema-mwt (CASSANDRA-5754)
 * Support range tombstones in thrift (CASSANDRA-5435)
 * Normalize table-manipulating CQL3 statements' class names (CASSANDRA-5759)
 * cqlsh: add missing table options to DESCRIBE output (CASSANDRA-5749)
 * Fix assertion error during repair (CASSANDRA-5757)
 * Fix bulkloader (CASSANDRA-5542)
 * Add LZ4 compression to the native protocol (CASSANDRA-5765)
 * Fix bugs in the native protocol v2 (CASSANDRA-5770)
 * CAS on 'primary key only' table (CASSANDRA-5715)
 * Support streaming SSTables of old versions (CASSANDRA-5772)
 * Always respect protocol version in native protocol (CASSANDRA-5778)
 * Fix ConcurrentModificationException during streaming (CASSANDRA-5782)
 * Update deletion timestamp in Commit#updatesWithPaxosTime (CASSANDRA-5787)
 * Thrift cas() method crashes if input columns are not sorted (CASSANDRA-5786)
 * Order columns names correctly when querying for CAS (CASSANDRA-5788)
 * Fix streaming retry (CASSANDRA-5775)
Merged from 1.2:
 * if no seeds can be a reached a node won't start in a ring by itself (CASSANDRA-5768)
 * add cassandra.unsafesystem property (CASSANDRA-5704)
 * (Hadoop) quote identifiers in CqlPagingRecordReader (CASSANDRA-5763)
 * Add replace_node functionality for vnodes (CASSANDRA-5337)
 * Add timeout events to query traces (CASSANDRA-5520)
 * Fix serialization of the LEFT gossip value (CASSANDRA-5696)
 * Pig: support for cql3 tables (CASSANDRA-5234)
 * Fix skipping range tombstones with reverse queries (CASSANDRA-5712)
 * Expire entries out of ThriftSessionManager (CASSANDRA-5719)
 * Don't keep ancestor information in memory (CASSANDRA-5342)
 * Expose native protocol server status in nodetool info (CASSANDRA-5735)
 * Fix pathetic performance of range tombstones (CASSANDRA-5677)
 * Fix querying with an empty (impossible) range (CASSANDRA-5573)
 * cqlsh: handle CUSTOM 2i in DESCRIBE output (CASSANDRA-5760)
 * Fix minor bug in Range.intersects(Bound) (CASSANDRA-5771)
 * cqlsh: handle disabled compression in DESCRIBE output (CASSANDRA-5766)
 * Ensure all UP events are notified on the native protocol (CASSANDRA-5769)
 * Fix formatting of sstable2json with multiple -k arguments (CASSANDRA-5781)
 * Don't rely on row marker for queries in general to hide lost markers
   after TTL expires (CASSANDRA-5762)
 * Sort nodetool help output (CASSANDRA-5776)
 * Fix column expiring during 2 phases compaction (CASSANDRA-5799)
 * now() is being rejected in INSERTs when inside collections (CASSANDRA-5795)


2.0.0-beta1
 * Add support for indexing clustered columns (CASSANDRA-5125)
 * Removed on-heap row cache (CASSANDRA-5348)
 * use nanotime consistently for node-local timeouts (CASSANDRA-5581)
 * Avoid unnecessary second pass on name-based queries (CASSANDRA-5577)
 * Experimental triggers (CASSANDRA-1311)
 * JEMalloc support for off-heap allocation (CASSANDRA-3997)
 * Single-pass compaction (CASSANDRA-4180)
 * Removed token range bisection (CASSANDRA-5518)
 * Removed compatibility with pre-1.2.5 sstables and network messages
   (CASSANDRA-5511)
 * removed PBSPredictor (CASSANDRA-5455)
 * CAS support (CASSANDRA-5062, 5441, 5442, 5443, 5619, 5667)
 * Leveled compaction performs size-tiered compactions in L0
   (CASSANDRA-5371, 5439)
 * Add yaml network topology snitch for mixed ec2/other envs (CASSANDRA-5339)
 * Log when a node is down longer than the hint window (CASSANDRA-4554)
 * Optimize tombstone creation for ExpiringColumns (CASSANDRA-4917)
 * Improve LeveledScanner work estimation (CASSANDRA-5250, 5407)
 * Replace compaction lock with runWithCompactionsDisabled (CASSANDRA-3430)
 * Change Message IDs to ints (CASSANDRA-5307)
 * Move sstable level information into the Stats component, removing the
   need for a separate Manifest file (CASSANDRA-4872)
 * avoid serializing to byte[] on commitlog append (CASSANDRA-5199)
 * make index_interval configurable per columnfamily (CASSANDRA-3961, CASSANDRA-5650)
 * add default_time_to_live (CASSANDRA-3974)
 * add memtable_flush_period_in_ms (CASSANDRA-4237)
 * replace supercolumns internally by composites (CASSANDRA-3237, 5123)
 * upgrade thrift to 0.9.0 (CASSANDRA-3719)
 * drop unnecessary keyspace parameter from user-defined compaction API
   (CASSANDRA-5139)
 * more robust solution to incomplete compactions + counters (CASSANDRA-5151)
 * Change order of directory searching for c*.in.sh (CASSANDRA-3983)
 * Add tool to reset SSTable compaction level for LCS (CASSANDRA-5271)
 * Allow custom configuration loader (CASSANDRA-5045)
 * Remove memory emergency pressure valve logic (CASSANDRA-3534)
 * Reduce request latency with eager retry (CASSANDRA-4705)
 * cqlsh: Remove ASSUME command (CASSANDRA-5331)
 * Rebuild BF when loading sstables if bloom_filter_fp_chance
   has changed since compaction (CASSANDRA-5015)
 * remove row-level bloom filters (CASSANDRA-4885)
 * Change Kernel Page Cache skipping into row preheating (disabled by default)
   (CASSANDRA-4937)
 * Improve repair by deciding on a gcBefore before sending
   out TreeRequests (CASSANDRA-4932)
 * Add an official way to disable compactions (CASSANDRA-5074)
 * Reenable ALTER TABLE DROP with new semantics (CASSANDRA-3919)
 * Add binary protocol versioning (CASSANDRA-5436)
 * Swap THshaServer for TThreadedSelectorServer (CASSANDRA-5530)
 * Add alias support to SELECT statement (CASSANDRA-5075)
 * Don't create empty RowMutations in CommitLogReplayer (CASSANDRA-5541)
 * Use range tombstones when dropping cfs/columns from schema (CASSANDRA-5579)
 * cqlsh: drop CQL2/CQL3-beta support (CASSANDRA-5585)
 * Track max/min column names in sstables to be able to optimize slice
   queries (CASSANDRA-5514, CASSANDRA-5595, CASSANDRA-5600)
 * Binary protocol: allow batching already prepared statements (CASSANDRA-4693)
 * Allow preparing timestamp, ttl and limit in CQL3 queries (CASSANDRA-4450)
 * Support native link w/o JNA in Java7 (CASSANDRA-3734)
 * Use SASL authentication in binary protocol v2 (CASSANDRA-5545)
 * Replace Thrift HsHa with LMAX Disruptor based implementation (CASSANDRA-5582)
 * cqlsh: Add row count to SELECT output (CASSANDRA-5636)
 * Include a timestamp with all read commands to determine column expiration
   (CASSANDRA-5149)
 * Streaming 2.0 (CASSANDRA-5286, 5699)
 * Conditional create/drop ks/table/index statements in CQL3 (CASSANDRA-2737)
 * more pre-table creation property validation (CASSANDRA-5693)
 * Redesign repair messages (CASSANDRA-5426)
 * Fix ALTER RENAME post-5125 (CASSANDRA-5702)
 * Disallow renaming a 2ndary indexed column (CASSANDRA-5705)
 * Rename Table to Keyspace (CASSANDRA-5613)
 * Ensure changing column_index_size_in_kb on different nodes don't corrupt the
   sstable (CASSANDRA-5454)
 * Move resultset type information into prepare, not execute (CASSANDRA-5649)
 * Auto paging in binary protocol (CASSANDRA-4415, 5714)
 * Don't tie client side use of AbstractType to JDBC (CASSANDRA-4495)
 * Adds new TimestampType to replace DateType (CASSANDRA-5723, CASSANDRA-5729)
Merged from 1.2:
 * make starting native protocol server idempotent (CASSANDRA-5728)
 * Fix loading key cache when a saved entry is no longer valid (CASSANDRA-5706)
 * Fix serialization of the LEFT gossip value (CASSANDRA-5696)
 * cqlsh: Don't show 'null' in place of empty values (CASSANDRA-5675)
 * Race condition in detecting version on a mixed 1.1/1.2 cluster
   (CASSANDRA-5692)
 * Fix skipping range tombstones with reverse queries (CASSANDRA-5712)
 * Expire entries out of ThriftSessionManager (CASSANRDA-5719)
 * Don't keep ancestor information in memory (CASSANDRA-5342)
 * cqlsh: fix handling of semicolons inside BATCH queries (CASSANDRA-5697)


1.2.6
 * Fix tracing when operation completes before all responses arrive
   (CASSANDRA-5668)
 * Fix cross-DC mutation forwarding (CASSANDRA-5632)
 * Reduce SSTableLoader memory usage (CASSANDRA-5555)
 * Scale hinted_handoff_throttle_in_kb to cluster size (CASSANDRA-5272)
 * (Hadoop) Add CQL3 input/output formats (CASSANDRA-4421, 5622)
 * (Hadoop) Fix InputKeyRange in CFIF (CASSANDRA-5536)
 * Fix dealing with ridiculously large max sstable sizes in LCS (CASSANDRA-5589)
 * Ignore pre-truncate hints (CASSANDRA-4655)
 * Move System.exit on OOM into a separate thread (CASSANDRA-5273)
 * Write row markers when serializing schema (CASSANDRA-5572)
 * Check only SSTables for the requested range when streaming (CASSANDRA-5569)
 * Improve batchlog replay behavior and hint ttl handling (CASSANDRA-5314)
 * Exclude localTimestamp from validation for tombstones (CASSANDRA-5398)
 * cqlsh: add custom prompt support (CASSANDRA-5539)
 * Reuse prepared statements in hot auth queries (CASSANDRA-5594)
 * cqlsh: add vertical output option (see EXPAND) (CASSANDRA-5597)
 * Add a rate limit option to stress (CASSANDRA-5004)
 * have BulkLoader ignore snapshots directories (CASSANDRA-5587)
 * fix SnitchProperties logging context (CASSANDRA-5602)
 * Expose whether jna is enabled and memory is locked via JMX (CASSANDRA-5508)
 * cqlsh: fix COPY FROM with ReversedType (CASSANDRA-5610)
 * Allow creating CUSTOM indexes on collections (CASSANDRA-5615)
 * Evaluate now() function at execution time (CASSANDRA-5616)
 * Expose detailed read repair metrics (CASSANDRA-5618)
 * Correct blob literal + ReversedType parsing (CASSANDRA-5629)
 * Allow GPFS to prefer the internal IP like EC2MRS (CASSANDRA-5630)
 * fix help text for -tspw cassandra-cli (CASSANDRA-5643)
 * don't throw away initial causes exceptions for internode encryption issues
   (CASSANDRA-5644)
 * Fix message spelling errors for cql select statements (CASSANDRA-5647)
 * Suppress custom exceptions thru jmx (CASSANDRA-5652)
 * Update CREATE CUSTOM INDEX syntax (CASSANDRA-5639)
 * Fix PermissionDetails.equals() method (CASSANDRA-5655)
 * Never allow partition key ranges in CQL3 without token() (CASSANDRA-5666)
 * Gossiper incorrectly drops AppState for an upgrading node (CASSANDRA-5660)
 * Connection thrashing during multi-region ec2 during upgrade, due to
   messaging version (CASSANDRA-5669)
 * Avoid over reconnecting in EC2MRS (CASSANDRA-5678)
 * Fix ReadResponseSerializer.serializedSize() for digest reads (CASSANDRA-5476)
 * allow sstable2json on 2i CFs (CASSANDRA-5694)
Merged from 1.1:
 * Remove buggy thrift max message length option (CASSANDRA-5529)
 * Fix NPE in Pig's widerow mode (CASSANDRA-5488)
 * Add split size parameter to Pig and disable split combination (CASSANDRA-5544)


1.2.5
 * make BytesToken.toString only return hex bytes (CASSANDRA-5566)
 * Ensure that submitBackground enqueues at least one task (CASSANDRA-5554)
 * fix 2i updates with identical values and timestamps (CASSANDRA-5540)
 * fix compaction throttling bursty-ness (CASSANDRA-4316)
 * reduce memory consumption of IndexSummary (CASSANDRA-5506)
 * remove per-row column name bloom filters (CASSANDRA-5492)
 * Include fatal errors in trace events (CASSANDRA-5447)
 * Ensure that PerRowSecondaryIndex is notified of row-level deletes
   (CASSANDRA-5445)
 * Allow empty blob literals in CQL3 (CASSANDRA-5452)
 * Fix streaming RangeTombstones at column index boundary (CASSANDRA-5418)
 * Fix preparing statements when current keyspace is not set (CASSANDRA-5468)
 * Fix SemanticVersion.isSupportedBy minor/patch handling (CASSANDRA-5496)
 * Don't provide oldCfId for post-1.1 system cfs (CASSANDRA-5490)
 * Fix primary range ignores replication strategy (CASSANDRA-5424)
 * Fix shutdown of binary protocol server (CASSANDRA-5507)
 * Fix repair -snapshot not working (CASSANDRA-5512)
 * Set isRunning flag later in binary protocol server (CASSANDRA-5467)
 * Fix use of CQL3 functions with descending clustering order (CASSANDRA-5472)
 * Disallow renaming columns one at a time for thrift table in CQL3
   (CASSANDRA-5531)
 * cqlsh: add CLUSTERING ORDER BY support to DESCRIBE (CASSANDRA-5528)
 * Add custom secondary index support to CQL3 (CASSANDRA-5484)
 * Fix repair hanging silently on unexpected error (CASSANDRA-5229)
 * Fix Ec2Snitch regression introduced by CASSANDRA-5171 (CASSANDRA-5432)
 * Add nodetool enablebackup/disablebackup (CASSANDRA-5556)
 * cqlsh: fix DESCRIBE after case insensitive USE (CASSANDRA-5567)
Merged from 1.1
 * Add retry mechanism to OTC for non-droppable_verbs (CASSANDRA-5393)
 * Use allocator information to improve memtable memory usage estimate
   (CASSANDRA-5497)
 * Fix trying to load deleted row into row cache on startup (CASSANDRA-4463)
 * fsync leveled manifest to avoid corruption (CASSANDRA-5535)
 * Fix Bound intersection computation (CASSANDRA-5551)
 * sstablescrub now respects max memory size in cassandra.in.sh (CASSANDRA-5562)


1.2.4
 * Ensure that PerRowSecondaryIndex updates see the most recent values
   (CASSANDRA-5397)
 * avoid duplicate index entries ind PrecompactedRow and
   ParallelCompactionIterable (CASSANDRA-5395)
 * remove the index entry on oldColumn when new column is a tombstone
   (CASSANDRA-5395)
 * Change default stream throughput from 400 to 200 mbps (CASSANDRA-5036)
 * Gossiper logs DOWN for symmetry with UP (CASSANDRA-5187)
 * Fix mixing prepared statements between keyspaces (CASSANDRA-5352)
 * Fix consistency level during bootstrap - strike 3 (CASSANDRA-5354)
 * Fix transposed arguments in AlreadyExistsException (CASSANDRA-5362)
 * Improve asynchronous hint delivery (CASSANDRA-5179)
 * Fix Guava dependency version (12.0 -> 13.0.1) for Maven (CASSANDRA-5364)
 * Validate that provided CQL3 collection value are < 64K (CASSANDRA-5355)
 * Make upgradeSSTable skip current version sstables by default (CASSANDRA-5366)
 * Optimize min/max timestamp collection (CASSANDRA-5373)
 * Invalid streamId in cql binary protocol when using invalid CL
   (CASSANDRA-5164)
 * Fix validation for IN where clauses with collections (CASSANDRA-5376)
 * Copy resultSet on count query to avoid ConcurrentModificationException
   (CASSANDRA-5382)
 * Correctly typecheck in CQL3 even with ReversedType (CASSANDRA-5386)
 * Fix streaming compressed files when using encryption (CASSANDRA-5391)
 * cassandra-all 1.2.0 pom missing netty dependency (CASSANDRA-5392)
 * Fix writetime/ttl functions on null values (CASSANDRA-5341)
 * Fix NPE during cql3 select with token() (CASSANDRA-5404)
 * IndexHelper.skipBloomFilters won't skip non-SHA filters (CASSANDRA-5385)
 * cqlsh: Print maps ordered by key, sort sets (CASSANDRA-5413)
 * Add null syntax support in CQL3 for inserts (CASSANDRA-3783)
 * Allow unauthenticated set_keyspace() calls (CASSANDRA-5423)
 * Fix potential incremental backups race (CASSANDRA-5410)
 * Fix prepared BATCH statements with batch-level timestamps (CASSANDRA-5415)
 * Allow overriding superuser setup delay (CASSANDRA-5430)
 * cassandra-shuffle with JMX usernames and passwords (CASSANDRA-5431)
Merged from 1.1:
 * cli: Quote ks and cf names in schema output when needed (CASSANDRA-5052)
 * Fix bad default for min/max timestamp in SSTableMetadata (CASSANDRA-5372)
 * Fix cf name extraction from manifest in Directories.migrateFile()
   (CASSANDRA-5242)
 * Support pluggable internode authentication (CASSANDRA-5401)


1.2.3
 * add check for sstable overlap within a level on startup (CASSANDRA-5327)
 * replace ipv6 colons in jmx object names (CASSANDRA-5298, 5328)
 * Avoid allocating SSTableBoundedScanner during repair when the range does
   not intersect the sstable (CASSANDRA-5249)
 * Don't lowercase property map keys (this breaks NTS) (CASSANDRA-5292)
 * Fix composite comparator with super columns (CASSANDRA-5287)
 * Fix insufficient validation of UPDATE queries against counter cfs
   (CASSANDRA-5300)
 * Fix PropertyFileSnitch default DC/Rack behavior (CASSANDRA-5285)
 * Handle null values when executing prepared statement (CASSANDRA-5081)
 * Add netty to pom dependencies (CASSANDRA-5181)
 * Include type arguments in Thrift CQLPreparedResult (CASSANDRA-5311)
 * Fix compaction not removing columns when bf_fp_ratio is 1 (CASSANDRA-5182)
 * cli: Warn about missing CQL3 tables in schema descriptions (CASSANDRA-5309)
 * Re-enable unknown option in replication/compaction strategies option for
   backward compatibility (CASSANDRA-4795)
 * Add binary protocol support to stress (CASSANDRA-4993)
 * cqlsh: Fix COPY FROM value quoting and null handling (CASSANDRA-5305)
 * Fix repair -pr for vnodes (CASSANDRA-5329)
 * Relax CL for auth queries for non-default users (CASSANDRA-5310)
 * Fix AssertionError during repair (CASSANDRA-5245)
 * Don't announce migrations to pre-1.2 nodes (CASSANDRA-5334)
Merged from 1.1:
 * Update offline scrub for 1.0 -> 1.1 directory structure (CASSANDRA-5195)
 * add tmp flag to Descriptor hashcode (CASSANDRA-4021)
 * fix logging of "Found table data in data directories" when only system tables
   are present (CASSANDRA-5289)
 * cli: Add JMX authentication support (CASSANDRA-5080)
 * nodetool: ability to repair specific range (CASSANDRA-5280)
 * Fix possible assertion triggered in SliceFromReadCommand (CASSANDRA-5284)
 * cqlsh: Add inet type support on Windows (ipv4-only) (CASSANDRA-4801)
 * Fix race when initializing ColumnFamilyStore (CASSANDRA-5350)
 * Add UseTLAB JVM flag (CASSANDRA-5361)


1.2.2
 * fix potential for multiple concurrent compactions of the same sstables
   (CASSANDRA-5256)
 * avoid no-op caching of byte[] on commitlog append (CASSANDRA-5199)
 * fix symlinks under data dir not working (CASSANDRA-5185)
 * fix bug in compact storage metadata handling (CASSANDRA-5189)
 * Validate login for USE queries (CASSANDRA-5207)
 * cli: remove default username and password (CASSANDRA-5208)
 * configure populate_io_cache_on_flush per-CF (CASSANDRA-4694)
 * allow configuration of internode socket buffer (CASSANDRA-3378)
 * Make sstable directory picking blacklist-aware again (CASSANDRA-5193)
 * Correctly expire gossip states for edge cases (CASSANDRA-5216)
 * Improve handling of directory creation failures (CASSANDRA-5196)
 * Expose secondary indicies to the rest of nodetool (CASSANDRA-4464)
 * Binary protocol: avoid sending notification for 0.0.0.0 (CASSANDRA-5227)
 * add UseCondCardMark XX jvm settings on jdk 1.7 (CASSANDRA-4366)
 * CQL3 refactor to allow conversion function (CASSANDRA-5226)
 * Fix drop of sstables in some circumstance (CASSANDRA-5232)
 * Implement caching of authorization results (CASSANDRA-4295)
 * Add support for LZ4 compression (CASSANDRA-5038)
 * Fix missing columns in wide rows queries (CASSANDRA-5225)
 * Simplify auth setup and make system_auth ks alterable (CASSANDRA-5112)
 * Stop compactions from hanging during bootstrap (CASSANDRA-5244)
 * fix compressed streaming sending extra chunk (CASSANDRA-5105)
 * Add CQL3-based implementations of IAuthenticator and IAuthorizer
   (CASSANDRA-4898)
 * Fix timestamp-based tomstone removal logic (CASSANDRA-5248)
 * cli: Add JMX authentication support (CASSANDRA-5080)
 * Fix forceFlush behavior (CASSANDRA-5241)
 * cqlsh: Add username autocompletion (CASSANDRA-5231)
 * Fix CQL3 composite partition key error (CASSANDRA-5240)
 * Allow IN clause on last clustering key (CASSANDRA-5230)
Merged from 1.1:
 * fix start key/end token validation for wide row iteration (CASSANDRA-5168)
 * add ConfigHelper support for Thrift frame and max message sizes (CASSANDRA-5188)
 * fix nodetool repair not fail on node down (CASSANDRA-5203)
 * always collect tombstone hints (CASSANDRA-5068)
 * Fix error when sourcing file in cqlsh (CASSANDRA-5235)


1.2.1
 * stream undelivered hints on decommission (CASSANDRA-5128)
 * GossipingPropertyFileSnitch loads saved dc/rack info if needed (CASSANDRA-5133)
 * drain should flush system CFs too (CASSANDRA-4446)
 * add inter_dc_tcp_nodelay setting (CASSANDRA-5148)
 * re-allow wrapping ranges for start_token/end_token range pairitspwng (CASSANDRA-5106)
 * fix validation compaction of empty rows (CASSANDRA-5136)
 * nodetool methods to enable/disable hint storage/delivery (CASSANDRA-4750)
 * disallow bloom filter false positive chance of 0 (CASSANDRA-5013)
 * add threadpool size adjustment methods to JMXEnabledThreadPoolExecutor and
   CompactionManagerMBean (CASSANDRA-5044)
 * fix hinting for dropped local writes (CASSANDRA-4753)
 * off-heap cache doesn't need mutable column container (CASSANDRA-5057)
 * apply disk_failure_policy to bad disks on initial directory creation
   (CASSANDRA-4847)
 * Optimize name-based queries to use ArrayBackedSortedColumns (CASSANDRA-5043)
 * Fall back to old manifest if most recent is unparseable (CASSANDRA-5041)
 * pool [Compressed]RandomAccessReader objects on the partitioned read path
   (CASSANDRA-4942)
 * Add debug logging to list filenames processed by Directories.migrateFile
   method (CASSANDRA-4939)
 * Expose black-listed directories via JMX (CASSANDRA-4848)
 * Log compaction merge counts (CASSANDRA-4894)
 * Minimize byte array allocation by AbstractData{Input,Output} (CASSANDRA-5090)
 * Add SSL support for the binary protocol (CASSANDRA-5031)
 * Allow non-schema system ks modification for shuffle to work (CASSANDRA-5097)
 * cqlsh: Add default limit to SELECT statements (CASSANDRA-4972)
 * cqlsh: fix DESCRIBE for 1.1 cfs in CQL3 (CASSANDRA-5101)
 * Correctly gossip with nodes >= 1.1.7 (CASSANDRA-5102)
 * Ensure CL guarantees on digest mismatch (CASSANDRA-5113)
 * Validate correctly selects on composite partition key (CASSANDRA-5122)
 * Fix exception when adding collection (CASSANDRA-5117)
 * Handle states for non-vnode clusters correctly (CASSANDRA-5127)
 * Refuse unrecognized replication and compaction strategy options (CASSANDRA-4795)
 * Pick the correct value validator in sstable2json for cql3 tables (CASSANDRA-5134)
 * Validate login for describe_keyspace, describe_keyspaces and set_keyspace
   (CASSANDRA-5144)
 * Fix inserting empty maps (CASSANDRA-5141)
 * Don't remove tokens from System table for node we know (CASSANDRA-5121)
 * fix streaming progress report for compresed files (CASSANDRA-5130)
 * Coverage analysis for low-CL queries (CASSANDRA-4858)
 * Stop interpreting dates as valid timeUUID value (CASSANDRA-4936)
 * Adds E notation for floating point numbers (CASSANDRA-4927)
 * Detect (and warn) unintentional use of the cql2 thrift methods when cql3 was
   intended (CASSANDRA-5172)
 * cli: Quote ks and cf names in schema output when needed (CASSANDRA-5052)
 * Fix cf name extraction from manifest in Directories.migrateFile() (CASSANDRA-5242)
 * Replace mistaken usage of commons-logging with slf4j (CASSANDRA-5464)
 * Ensure Jackson dependency matches lib (CASSANDRA-5126)
 * Expose droppable tombstone ratio stats over JMX (CASSANDRA-5159)
Merged from 1.1:
 * Simplify CompressedRandomAccessReader to work around JDK FD bug (CASSANDRA-5088)
 * Improve handling a changing target throttle rate mid-compaction (CASSANDRA-5087)
 * Pig: correctly decode row keys in widerow mode (CASSANDRA-5098)
 * nodetool repair command now prints progress (CASSANDRA-4767)
 * fix user defined compaction to run against 1.1 data directory (CASSANDRA-5118)
 * Fix CQL3 BATCH authorization caching (CASSANDRA-5145)
 * fix get_count returns incorrect value with TTL (CASSANDRA-5099)
 * better handling for mid-compaction failure (CASSANDRA-5137)
 * convert default marshallers list to map for better readability (CASSANDRA-5109)
 * fix ConcurrentModificationException in getBootstrapSource (CASSANDRA-5170)
 * fix sstable maxtimestamp for row deletes and pre-1.1.1 sstables (CASSANDRA-5153)
 * Fix thread growth on node removal (CASSANDRA-5175)
 * Make Ec2Region's datacenter name configurable (CASSANDRA-5155)


1.2.0
 * Disallow counters in collections (CASSANDRA-5082)
 * cqlsh: add unit tests (CASSANDRA-3920)
 * fix default bloom_filter_fp_chance for LeveledCompactionStrategy (CASSANDRA-5093)
Merged from 1.1:
 * add validation for get_range_slices with start_key and end_token (CASSANDRA-5089)


1.2.0-rc2
 * fix nodetool ownership display with vnodes (CASSANDRA-5065)
 * cqlsh: add DESCRIBE KEYSPACES command (CASSANDRA-5060)
 * Fix potential infinite loop when reloading CFS (CASSANDRA-5064)
 * Fix SimpleAuthorizer example (CASSANDRA-5072)
 * cqlsh: force CL.ONE for tracing and system.schema* queries (CASSANDRA-5070)
 * Includes cassandra-shuffle in the debian package (CASSANDRA-5058)
Merged from 1.1:
 * fix multithreaded compaction deadlock (CASSANDRA-4492)
 * fix temporarily missing schema after upgrade from pre-1.1.5 (CASSANDRA-5061)
 * Fix ALTER TABLE overriding compression options with defaults
   (CASSANDRA-4996, 5066)
 * fix specifying and altering crc_check_chance (CASSANDRA-5053)
 * fix Murmur3Partitioner ownership% calculation (CASSANDRA-5076)
 * Don't expire columns sooner than they should in 2ndary indexes (CASSANDRA-5079)


1.2-rc1
 * rename rpc_timeout settings to request_timeout (CASSANDRA-5027)
 * add BF with 0.1 FP to LCS by default (CASSANDRA-5029)
 * Fix preparing insert queries (CASSANDRA-5016)
 * Fix preparing queries with counter increment (CASSANDRA-5022)
 * Fix preparing updates with collections (CASSANDRA-5017)
 * Don't generate UUID based on other node address (CASSANDRA-5002)
 * Fix message when trying to alter a clustering key type (CASSANDRA-5012)
 * Update IAuthenticator to match the new IAuthorizer (CASSANDRA-5003)
 * Fix inserting only a key in CQL3 (CASSANDRA-5040)
 * Fix CQL3 token() function when used with strings (CASSANDRA-5050)
Merged from 1.1:
 * reduce log spam from invalid counter shards (CASSANDRA-5026)
 * Improve schema propagation performance (CASSANDRA-5025)
 * Fix for IndexHelper.IndexFor throws OOB Exception (CASSANDRA-5030)
 * cqlsh: make it possible to describe thrift CFs (CASSANDRA-4827)
 * cqlsh: fix timestamp formatting on some platforms (CASSANDRA-5046)


1.2-beta3
 * make consistency level configurable in cqlsh (CASSANDRA-4829)
 * fix cqlsh rendering of blob fields (CASSANDRA-4970)
 * fix cqlsh DESCRIBE command (CASSANDRA-4913)
 * save truncation position in system table (CASSANDRA-4906)
 * Move CompressionMetadata off-heap (CASSANDRA-4937)
 * allow CLI to GET cql3 columnfamily data (CASSANDRA-4924)
 * Fix rare race condition in getExpireTimeForEndpoint (CASSANDRA-4402)
 * acquire references to overlapping sstables during compaction so bloom filter
   doesn't get free'd prematurely (CASSANDRA-4934)
 * Don't share slice query filter in CQL3 SelectStatement (CASSANDRA-4928)
 * Separate tracing from Log4J (CASSANDRA-4861)
 * Exclude gcable tombstones from merkle-tree computation (CASSANDRA-4905)
 * Better printing of AbstractBounds for tracing (CASSANDRA-4931)
 * Optimize mostRecentTombstone check in CC.collectAllData (CASSANDRA-4883)
 * Change stream session ID to UUID to avoid collision from same node (CASSANDRA-4813)
 * Use Stats.db when bulk loading if present (CASSANDRA-4957)
 * Skip repair on system_trace and keyspaces with RF=1 (CASSANDRA-4956)
 * (cql3) Remove arbitrary SELECT limit (CASSANDRA-4918)
 * Correctly handle prepared operation on collections (CASSANDRA-4945)
 * Fix CQL3 LIMIT (CASSANDRA-4877)
 * Fix Stress for CQL3 (CASSANDRA-4979)
 * Remove cassandra specific exceptions from JMX interface (CASSANDRA-4893)
 * (CQL3) Force using ALLOW FILTERING on potentially inefficient queries (CASSANDRA-4915)
 * (cql3) Fix adding column when the table has collections (CASSANDRA-4982)
 * (cql3) Fix allowing collections with compact storage (CASSANDRA-4990)
 * (cql3) Refuse ttl/writetime function on collections (CASSANDRA-4992)
 * Replace IAuthority with new IAuthorizer (CASSANDRA-4874)
 * clqsh: fix KEY pseudocolumn escaping when describing Thrift tables
   in CQL3 mode (CASSANDRA-4955)
 * add basic authentication support for Pig CassandraStorage (CASSANDRA-3042)
 * fix CQL2 ALTER TABLE compaction_strategy_class altering (CASSANDRA-4965)
Merged from 1.1:
 * Fall back to old describe_splits if d_s_ex is not available (CASSANDRA-4803)
 * Improve error reporting when streaming ranges fail (CASSANDRA-5009)
 * Fix cqlsh timestamp formatting of timezone info (CASSANDRA-4746)
 * Fix assertion failure with leveled compaction (CASSANDRA-4799)
 * Check for null end_token in get_range_slice (CASSANDRA-4804)
 * Remove all remnants of removed nodes (CASSANDRA-4840)
 * Add aut-reloading of the log4j file in debian package (CASSANDRA-4855)
 * Fix estimated row cache entry size (CASSANDRA-4860)
 * reset getRangeSlice filter after finishing a row for get_paged_slice
   (CASSANDRA-4919)
 * expunge row cache post-truncate (CASSANDRA-4940)
 * Allow static CF definition with compact storage (CASSANDRA-4910)
 * Fix endless loop/compaction of schema_* CFs due to broken timestamps (CASSANDRA-4880)
 * Fix 'wrong class type' assertion in CounterColumn (CASSANDRA-4976)


1.2-beta2
 * fp rate of 1.0 disables BF entirely; LCS defaults to 1.0 (CASSANDRA-4876)
 * off-heap bloom filters for row keys (CASSANDRA_4865)
 * add extension point for sstable components (CASSANDRA-4049)
 * improve tracing output (CASSANDRA-4852, 4862)
 * make TRACE verb droppable (CASSANDRA-4672)
 * fix BulkLoader recognition of CQL3 columnfamilies (CASSANDRA-4755)
 * Sort commitlog segments for replay by id instead of mtime (CASSANDRA-4793)
 * Make hint delivery asynchronous (CASSANDRA-4761)
 * Pluggable Thrift transport factories for CLI and cqlsh (CASSANDRA-4609, 4610)
 * cassandra-cli: allow Double value type to be inserted to a column (CASSANDRA-4661)
 * Add ability to use custom TServerFactory implementations (CASSANDRA-4608)
 * optimize batchlog flushing to skip successful batches (CASSANDRA-4667)
 * include metadata for system keyspace itself in schema tables (CASSANDRA-4416)
 * add check to PropertyFileSnitch to verify presence of location for
   local node (CASSANDRA-4728)
 * add PBSPredictor consistency modeler (CASSANDRA-4261)
 * remove vestiges of Thrift unframed mode (CASSANDRA-4729)
 * optimize single-row PK lookups (CASSANDRA-4710)
 * adjust blockFor calculation to account for pending ranges due to node
   movement (CASSANDRA-833)
 * Change CQL version to 3.0.0 and stop accepting 3.0.0-beta1 (CASSANDRA-4649)
 * (CQL3) Make prepared statement global instead of per connection
   (CASSANDRA-4449)
 * Fix scrubbing of CQL3 created tables (CASSANDRA-4685)
 * (CQL3) Fix validation when using counter and regular columns in the same
   table (CASSANDRA-4706)
 * Fix bug starting Cassandra with simple authentication (CASSANDRA-4648)
 * Add support for batchlog in CQL3 (CASSANDRA-4545, 4738)
 * Add support for multiple column family outputs in CFOF (CASSANDRA-4208)
 * Support repairing only the local DC nodes (CASSANDRA-4747)
 * Use rpc_address for binary protocol and change default port (CASSANDRA-4751)
 * Fix use of collections in prepared statements (CASSANDRA-4739)
 * Store more information into peers table (CASSANDRA-4351, 4814)
 * Configurable bucket size for size tiered compaction (CASSANDRA-4704)
 * Run leveled compaction in parallel (CASSANDRA-4310)
 * Fix potential NPE during CFS reload (CASSANDRA-4786)
 * Composite indexes may miss results (CASSANDRA-4796)
 * Move consistency level to the protocol level (CASSANDRA-4734, 4824)
 * Fix Subcolumn slice ends not respected (CASSANDRA-4826)
 * Fix Assertion error in cql3 select (CASSANDRA-4783)
 * Fix list prepend logic (CQL3) (CASSANDRA-4835)
 * Add booleans as literals in CQL3 (CASSANDRA-4776)
 * Allow renaming PK columns in CQL3 (CASSANDRA-4822)
 * Fix binary protocol NEW_NODE event (CASSANDRA-4679)
 * Fix potential infinite loop in tombstone compaction (CASSANDRA-4781)
 * Remove system tables accounting from schema (CASSANDRA-4850)
 * (cql3) Force provided columns in clustering key order in
   'CLUSTERING ORDER BY' (CASSANDRA-4881)
 * Fix composite index bug (CASSANDRA-4884)
 * Fix short read protection for CQL3 (CASSANDRA-4882)
 * Add tracing support to the binary protocol (CASSANDRA-4699)
 * (cql3) Don't allow prepared marker inside collections (CASSANDRA-4890)
 * Re-allow order by on non-selected columns (CASSANDRA-4645)
 * Bug when composite index is created in a table having collections (CASSANDRA-4909)
 * log index scan subject in CompositesSearcher (CASSANDRA-4904)
Merged from 1.1:
 * add get[Row|Key]CacheEntries to CacheServiceMBean (CASSANDRA-4859)
 * fix get_paged_slice to wrap to next row correctly (CASSANDRA-4816)
 * fix indexing empty column values (CASSANDRA-4832)
 * allow JdbcDate to compose null Date objects (CASSANDRA-4830)
 * fix possible stackoverflow when compacting 1000s of sstables
   (CASSANDRA-4765)
 * fix wrong leveled compaction progress calculation (CASSANDRA-4807)
 * add a close() method to CRAR to prevent leaking file descriptors (CASSANDRA-4820)
 * fix potential infinite loop in get_count (CASSANDRA-4833)
 * fix compositeType.{get/from}String methods (CASSANDRA-4842)
 * (CQL) fix CREATE COLUMNFAMILY permissions check (CASSANDRA-4864)
 * Fix DynamicCompositeType same type comparison (CASSANDRA-4711)
 * Fix duplicate SSTable reference when stream session failed (CASSANDRA-3306)
 * Allow static CF definition with compact storage (CASSANDRA-4910)
 * Fix endless loop/compaction of schema_* CFs due to broken timestamps (CASSANDRA-4880)
 * Fix 'wrong class type' assertion in CounterColumn (CASSANDRA-4976)


1.2-beta1
 * add atomic_batch_mutate (CASSANDRA-4542, -4635)
 * increase default max_hint_window_in_ms to 3h (CASSANDRA-4632)
 * include message initiation time to replicas so they can more
   accurately drop timed-out requests (CASSANDRA-2858)
 * fix clientutil.jar dependencies (CASSANDRA-4566)
 * optimize WriteResponse (CASSANDRA-4548)
 * new metrics (CASSANDRA-4009)
 * redesign KEYS indexes to avoid read-before-write (CASSANDRA-2897)
 * debug tracing (CASSANDRA-1123)
 * parallelize row cache loading (CASSANDRA-4282)
 * Make compaction, flush JBOD-aware (CASSANDRA-4292)
 * run local range scans on the read stage (CASSANDRA-3687)
 * clean up ioexceptions (CASSANDRA-2116)
 * add disk_failure_policy (CASSANDRA-2118)
 * Introduce new json format with row level deletion (CASSANDRA-4054)
 * remove redundant "name" column from schema_keyspaces (CASSANDRA-4433)
 * improve "nodetool ring" handling of multi-dc clusters (CASSANDRA-3047)
 * update NTS calculateNaturalEndpoints to be O(N log N) (CASSANDRA-3881)
 * split up rpc timeout by operation type (CASSANDRA-2819)
 * rewrite key cache save/load to use only sequential i/o (CASSANDRA-3762)
 * update MS protocol with a version handshake + broadcast address id
   (CASSANDRA-4311)
 * multithreaded hint replay (CASSANDRA-4189)
 * add inter-node message compression (CASSANDRA-3127)
 * remove COPP (CASSANDRA-2479)
 * Track tombstone expiration and compact when tombstone content is
   higher than a configurable threshold, default 20% (CASSANDRA-3442, 4234)
 * update MurmurHash to version 3 (CASSANDRA-2975)
 * (CLI) track elapsed time for `delete' operation (CASSANDRA-4060)
 * (CLI) jline version is bumped to 1.0 to properly  support
   'delete' key function (CASSANDRA-4132)
 * Save IndexSummary into new SSTable 'Summary' component (CASSANDRA-2392, 4289)
 * Add support for range tombstones (CASSANDRA-3708)
 * Improve MessagingService efficiency (CASSANDRA-3617)
 * Avoid ID conflicts from concurrent schema changes (CASSANDRA-3794)
 * Set thrift HSHA server thread limit to unlimited by default (CASSANDRA-4277)
 * Avoids double serialization of CF id in RowMutation messages
   (CASSANDRA-4293)
 * stream compressed sstables directly with java nio (CASSANDRA-4297)
 * Support multiple ranges in SliceQueryFilter (CASSANDRA-3885)
 * Add column metadata to system column families (CASSANDRA-4018)
 * (cql3) Always use composite types by default (CASSANDRA-4329)
 * (cql3) Add support for set, map and list (CASSANDRA-3647)
 * Validate date type correctly (CASSANDRA-4441)
 * (cql3) Allow definitions with only a PK (CASSANDRA-4361)
 * (cql3) Add support for row key composites (CASSANDRA-4179)
 * improve DynamicEndpointSnitch by using reservoir sampling (CASSANDRA-4038)
 * (cql3) Add support for 2ndary indexes (CASSANDRA-3680)
 * (cql3) fix defining more than one PK to be invalid (CASSANDRA-4477)
 * remove schema agreement checking from all external APIs (Thrift, CQL and CQL3) (CASSANDRA-4487)
 * add Murmur3Partitioner and make it default for new installations (CASSANDRA-3772, 4621)
 * (cql3) update pseudo-map syntax to use map syntax (CASSANDRA-4497)
 * Finer grained exceptions hierarchy and provides error code with exceptions (CASSANDRA-3979)
 * Adds events push to binary protocol (CASSANDRA-4480)
 * Rewrite nodetool help (CASSANDRA-2293)
 * Make CQL3 the default for CQL (CASSANDRA-4640)
 * update stress tool to be able to use CQL3 (CASSANDRA-4406)
 * Accept all thrift update on CQL3 cf but don't expose their metadata (CASSANDRA-4377)
 * Replace Throttle with Guava's RateLimiter for HintedHandOff (CASSANDRA-4541)
 * fix counter add/get using CQL2 and CQL3 in stress tool (CASSANDRA-4633)
 * Add sstable count per level to cfstats (CASSANDRA-4537)
 * (cql3) Add ALTER KEYSPACE statement (CASSANDRA-4611)
 * (cql3) Allow defining default consistency levels (CASSANDRA-4448)
 * (cql3) Fix queries using LIMIT missing results (CASSANDRA-4579)
 * fix cross-version gossip messaging (CASSANDRA-4576)
 * added inet data type (CASSANDRA-4627)


1.1.6
 * Wait for writes on synchronous read digest mismatch (CASSANDRA-4792)
 * fix commitlog replay for nanotime-infected sstables (CASSANDRA-4782)
 * preflight check ttl for maximum of 20 years (CASSANDRA-4771)
 * (Pig) fix widerow input with single column rows (CASSANDRA-4789)
 * Fix HH to compact with correct gcBefore, which avoids wiping out
   undelivered hints (CASSANDRA-4772)
 * LCS will merge up to 32 L0 sstables as intended (CASSANDRA-4778)
 * NTS will default unconfigured DC replicas to zero (CASSANDRA-4675)
 * use default consistency level in counter validation if none is
   explicitly provide (CASSANDRA-4700)
 * Improve IAuthority interface by introducing fine-grained
   access permissions and grant/revoke commands (CASSANDRA-4490, 4644)
 * fix assumption error in CLI when updating/describing keyspace
   (CASSANDRA-4322)
 * Adds offline sstablescrub to debian packaging (CASSANDRA-4642)
 * Automatic fixing of overlapping leveled sstables (CASSANDRA-4644)
 * fix error when using ORDER BY with extended selections (CASSANDRA-4689)
 * (CQL3) Fix validation for IN queries for non-PK cols (CASSANDRA-4709)
 * fix re-created keyspace disappering after 1.1.5 upgrade
   (CASSANDRA-4698, 4752)
 * (CLI) display elapsed time in 2 fraction digits (CASSANDRA-3460)
 * add authentication support to sstableloader (CASSANDRA-4712)
 * Fix CQL3 'is reversed' logic (CASSANDRA-4716, 4759)
 * (CQL3) Don't return ReversedType in result set metadata (CASSANDRA-4717)
 * Backport adding AlterKeyspace statement (CASSANDRA-4611)
 * (CQL3) Correcty accept upper-case data types (CASSANDRA-4770)
 * Add binary protocol events for schema changes (CASSANDRA-4684)
Merged from 1.0:
 * Switch from NBHM to CHM in MessagingService's callback map, which
   prevents OOM in long-running instances (CASSANDRA-4708)


1.1.5
 * add SecondaryIndex.reload API (CASSANDRA-4581)
 * use millis + atomicint for commitlog segment creation instead of
   nanotime, which has issues under some hypervisors (CASSANDRA-4601)
 * fix FD leak in slice queries (CASSANDRA-4571)
 * avoid recursion in leveled compaction (CASSANDRA-4587)
 * increase stack size under Java7 to 180K
 * Log(info) schema changes (CASSANDRA-4547)
 * Change nodetool setcachecapcity to manipulate global caches (CASSANDRA-4563)
 * (cql3) fix setting compaction strategy (CASSANDRA-4597)
 * fix broken system.schema_* timestamps on system startup (CASSANDRA-4561)
 * fix wrong skip of cache saving (CASSANDRA-4533)
 * Avoid NPE when lost+found is in data dir (CASSANDRA-4572)
 * Respect five-minute flush moratorium after initial CL replay (CASSANDRA-4474)
 * Adds ntp as recommended in debian packaging (CASSANDRA-4606)
 * Configurable transport in CF Record{Reader|Writer} (CASSANDRA-4558)
 * (cql3) fix potential NPE with both equal and unequal restriction (CASSANDRA-4532)
 * (cql3) improves ORDER BY validation (CASSANDRA-4624)
 * Fix potential deadlock during counter writes (CASSANDRA-4578)
 * Fix cql error with ORDER BY when using IN (CASSANDRA-4612)
Merged from 1.0:
 * increase Xss to 160k to accomodate latest 1.6 JVMs (CASSANDRA-4602)
 * fix toString of hint destination tokens (CASSANDRA-4568)
 * Fix multiple values for CurrentLocal NodeID (CASSANDRA-4626)


1.1.4
 * fix offline scrub to catch >= out of order rows (CASSANDRA-4411)
 * fix cassandra-env.sh on RHEL and other non-dash-based systems
   (CASSANDRA-4494)
Merged from 1.0:
 * (Hadoop) fix setting key length for old-style mapred api (CASSANDRA-4534)
 * (Hadoop) fix iterating through a resultset consisting entirely
   of tombstoned rows (CASSANDRA-4466)


1.1.3
 * (cqlsh) add COPY TO (CASSANDRA-4434)
 * munmap commitlog segments before rename (CASSANDRA-4337)
 * (JMX) rename getRangeKeySample to sampleKeyRange to avoid returning
   multi-MB results as an attribute (CASSANDRA-4452)
 * flush based on data size, not throughput; overwritten columns no
   longer artificially inflate liveRatio (CASSANDRA-4399)
 * update default commitlog segment size to 32MB and total commitlog
   size to 32/1024 MB for 32/64 bit JVMs, respectively (CASSANDRA-4422)
 * avoid using global partitioner to estimate ranges in index sstables
   (CASSANDRA-4403)
 * restore pre-CASSANDRA-3862 approach to removing expired tombstones
   from row cache during compaction (CASSANDRA-4364)
 * (stress) support for CQL prepared statements (CASSANDRA-3633)
 * Correctly catch exception when Snappy cannot be loaded (CASSANDRA-4400)
 * (cql3) Support ORDER BY when IN condition is given in WHERE clause (CASSANDRA-4327)
 * (cql3) delete "component_index" column on DROP TABLE call (CASSANDRA-4420)
 * change nanoTime() to currentTimeInMillis() in schema related code (CASSANDRA-4432)
 * add a token generation tool (CASSANDRA-3709)
 * Fix LCS bug with sstable containing only 1 row (CASSANDRA-4411)
 * fix "Can't Modify Index Name" problem on CF update (CASSANDRA-4439)
 * Fix assertion error in getOverlappingSSTables during repair (CASSANDRA-4456)
 * fix nodetool's setcompactionthreshold command (CASSANDRA-4455)
 * Ensure compacted files are never used, to avoid counter overcount (CASSANDRA-4436)
Merged from 1.0:
 * Push the validation of secondary index values to the SecondaryIndexManager (CASSANDRA-4240)
 * allow dropping columns shadowed by not-yet-expired supercolumn or row
   tombstones in PrecompactedRow (CASSANDRA-4396)


1.1.2
 * Fix cleanup not deleting index entries (CASSANDRA-4379)
 * Use correct partitioner when saving + loading caches (CASSANDRA-4331)
 * Check schema before trying to export sstable (CASSANDRA-2760)
 * Raise a meaningful exception instead of NPE when PFS encounters
   an unconfigured node + no default (CASSANDRA-4349)
 * fix bug in sstable blacklisting with LCS (CASSANDRA-4343)
 * LCS no longer promotes tiny sstables out of L0 (CASSANDRA-4341)
 * skip tombstones during hint replay (CASSANDRA-4320)
 * fix NPE in compactionstats (CASSANDRA-4318)
 * enforce 1m min keycache for auto (CASSANDRA-4306)
 * Have DeletedColumn.isMFD always return true (CASSANDRA-4307)
 * (cql3) exeption message for ORDER BY constraints said primary filter can be
    an IN clause, which is misleading (CASSANDRA-4319)
 * (cql3) Reject (not yet supported) creation of 2ndardy indexes on tables with
   composite primary keys (CASSANDRA-4328)
 * Set JVM stack size to 160k for java 7 (CASSANDRA-4275)
 * cqlsh: add COPY command to load data from CSV flat files (CASSANDRA-4012)
 * CFMetaData.fromThrift to throw ConfigurationException upon error (CASSANDRA-4353)
 * Use CF comparator to sort indexed columns in SecondaryIndexManager
   (CASSANDRA-4365)
 * add strategy_options to the KSMetaData.toString() output (CASSANDRA-4248)
 * (cql3) fix range queries containing unqueried results (CASSANDRA-4372)
 * (cql3) allow updating column_alias types (CASSANDRA-4041)
 * (cql3) Fix deletion bug (CASSANDRA-4193)
 * Fix computation of overlapping sstable for leveled compaction (CASSANDRA-4321)
 * Improve scrub and allow to run it offline (CASSANDRA-4321)
 * Fix assertionError in StorageService.bulkLoad (CASSANDRA-4368)
 * (cqlsh) add option to authenticate to a keyspace at startup (CASSANDRA-4108)
 * (cqlsh) fix ASSUME functionality (CASSANDRA-4352)
 * Fix ColumnFamilyRecordReader to not return progress > 100% (CASSANDRA-3942)
Merged from 1.0:
 * Set gc_grace on index CF to 0 (CASSANDRA-4314)


1.1.1
 * add populate_io_cache_on_flush option (CASSANDRA-2635)
 * allow larger cache capacities than 2GB (CASSANDRA-4150)
 * add getsstables command to nodetool (CASSANDRA-4199)
 * apply parent CF compaction settings to secondary index CFs (CASSANDRA-4280)
 * preserve commitlog size cap when recycling segments at startup
   (CASSANDRA-4201)
 * (Hadoop) fix split generation regression (CASSANDRA-4259)
 * ignore min/max compactions settings in LCS, while preserving
   behavior that min=max=0 disables autocompaction (CASSANDRA-4233)
 * log number of rows read from saved cache (CASSANDRA-4249)
 * calculate exact size required for cleanup operations (CASSANDRA-1404)
 * avoid blocking additional writes during flush when the commitlog
   gets behind temporarily (CASSANDRA-1991)
 * enable caching on index CFs based on data CF cache setting (CASSANDRA-4197)
 * warn on invalid replication strategy creation options (CASSANDRA-4046)
 * remove [Freeable]Memory finalizers (CASSANDRA-4222)
 * include tombstone size in ColumnFamily.size, which can prevent OOM
   during sudden mass delete operations by yielding a nonzero liveRatio
   (CASSANDRA-3741)
 * Open 1 sstableScanner per level for leveled compaction (CASSANDRA-4142)
 * Optimize reads when row deletion timestamps allow us to restrict
   the set of sstables we check (CASSANDRA-4116)
 * add support for commitlog archiving and point-in-time recovery
   (CASSANDRA-3690)
 * avoid generating redundant compaction tasks during streaming
   (CASSANDRA-4174)
 * add -cf option to nodetool snapshot, and takeColumnFamilySnapshot to
   StorageService mbean (CASSANDRA-556)
 * optimize cleanup to drop entire sstables where possible (CASSANDRA-4079)
 * optimize truncate when autosnapshot is disabled (CASSANDRA-4153)
 * update caches to use byte[] keys to reduce memory overhead (CASSANDRA-3966)
 * add column limit to cli (CASSANDRA-3012, 4098)
 * clean up and optimize DataOutputBuffer, used by CQL compression and
   CompositeType (CASSANDRA-4072)
 * optimize commitlog checksumming (CASSANDRA-3610)
 * identify and blacklist corrupted SSTables from future compactions
   (CASSANDRA-2261)
 * Move CfDef and KsDef validation out of thrift (CASSANDRA-4037)
 * Expose API to repair a user provided range (CASSANDRA-3912)
 * Add way to force the cassandra-cli to refresh its schema (CASSANDRA-4052)
 * Avoid having replicate on write tasks stacking up at CL.ONE (CASSANDRA-2889)
 * (cql3) Backwards compatibility for composite comparators in non-cql3-aware
   clients (CASSANDRA-4093)
 * (cql3) Fix order by for reversed queries (CASSANDRA-4160)
 * (cql3) Add ReversedType support (CASSANDRA-4004)
 * (cql3) Add timeuuid type (CASSANDRA-4194)
 * (cql3) Minor fixes (CASSANDRA-4185)
 * (cql3) Fix prepared statement in BATCH (CASSANDRA-4202)
 * (cql3) Reduce the list of reserved keywords (CASSANDRA-4186)
 * (cql3) Move max/min compaction thresholds to compaction strategy options
   (CASSANDRA-4187)
 * Fix exception during move when localhost is the only source (CASSANDRA-4200)
 * (cql3) Allow paging through non-ordered partitioner results (CASSANDRA-3771)
 * (cql3) Fix drop index (CASSANDRA-4192)
 * (cql3) Don't return range ghosts anymore (CASSANDRA-3982)
 * fix re-creating Keyspaces/ColumnFamilies with the same name as dropped
   ones (CASSANDRA-4219)
 * fix SecondaryIndex LeveledManifest save upon snapshot (CASSANDRA-4230)
 * fix missing arrayOffset in FBUtilities.hash (CASSANDRA-4250)
 * (cql3) Add name of parameters in CqlResultSet (CASSANDRA-4242)
 * (cql3) Correctly validate order by queries (CASSANDRA-4246)
 * rename stress to cassandra-stress for saner packaging (CASSANDRA-4256)
 * Fix exception on colum metadata with non-string comparator (CASSANDRA-4269)
 * Check for unknown/invalid compression options (CASSANDRA-4266)
 * (cql3) Adds simple access to column timestamp and ttl (CASSANDRA-4217)
 * (cql3) Fix range queries with secondary indexes (CASSANDRA-4257)
 * Better error messages from improper input in cli (CASSANDRA-3865)
 * Try to stop all compaction upon Keyspace or ColumnFamily drop (CASSANDRA-4221)
 * (cql3) Allow keyspace properties to contain hyphens (CASSANDRA-4278)
 * (cql3) Correctly validate keyspace access in create table (CASSANDRA-4296)
 * Avoid deadlock in migration stage (CASSANDRA-3882)
 * Take supercolumn names and deletion info into account in memtable throughput
   (CASSANDRA-4264)
 * Add back backward compatibility for old style replication factor (CASSANDRA-4294)
 * Preserve compatibility with pre-1.1 index queries (CASSANDRA-4262)
Merged from 1.0:
 * Fix super columns bug where cache is not updated (CASSANDRA-4190)
 * fix maxTimestamp to include row tombstones (CASSANDRA-4116)
 * (CLI) properly handle quotes in create/update keyspace commands (CASSANDRA-4129)
 * Avoids possible deadlock during bootstrap (CASSANDRA-4159)
 * fix stress tool that hangs forever on timeout or error (CASSANDRA-4128)
 * stress tool to return appropriate exit code on failure (CASSANDRA-4188)
 * fix compaction NPE when out of disk space and assertions disabled
   (CASSANDRA-3985)
 * synchronize LCS getEstimatedTasks to avoid CME (CASSANDRA-4255)
 * ensure unique streaming session id's (CASSANDRA-4223)
 * kick off background compaction when min/max thresholds change
   (CASSANDRA-4279)
 * improve ability of STCS.getBuckets to deal with 100s of 1000s of
   sstables, such as when convertinb back from LCS (CASSANDRA-4287)
 * Oversize integer in CQL throws NumberFormatException (CASSANDRA-4291)
 * fix 1.0.x node join to mixed version cluster, other nodes >= 1.1 (CASSANDRA-4195)
 * Fix LCS splitting sstable base on uncompressed size (CASSANDRA-4419)
 * Push the validation of secondary index values to the SecondaryIndexManager (CASSANDRA-4240)
 * Don't purge columns during upgradesstables (CASSANDRA-4462)
 * Make cqlsh work with piping (CASSANDRA-4113)
 * Validate arguments for nodetool decommission (CASSANDRA-4061)
 * Report thrift status in nodetool info (CASSANDRA-4010)


1.1.0-final
 * average a reduced liveRatio estimate with the previous one (CASSANDRA-4065)
 * Allow KS and CF names up to 48 characters (CASSANDRA-4157)
 * fix stress build (CASSANDRA-4140)
 * add time remaining estimate to nodetool compactionstats (CASSANDRA-4167)
 * (cql) fix NPE in cql3 ALTER TABLE (CASSANDRA-4163)
 * (cql) Add support for CL.TWO and CL.THREE in CQL (CASSANDRA-4156)
 * (cql) Fix type in CQL3 ALTER TABLE preventing update (CASSANDRA-4170)
 * (cql) Throw invalid exception from CQL3 on obsolete options (CASSANDRA-4171)
 * (cqlsh) fix recognizing uppercase SELECT keyword (CASSANDRA-4161)
 * Pig: wide row support (CASSANDRA-3909)
Merged from 1.0:
 * avoid streaming empty files with bulk loader if sstablewriter errors out
   (CASSANDRA-3946)


1.1-rc1
 * Include stress tool in binary builds (CASSANDRA-4103)
 * (Hadoop) fix wide row iteration when last row read was deleted
   (CASSANDRA-4154)
 * fix read_repair_chance to really default to 0.1 in the cli (CASSANDRA-4114)
 * Adds caching and bloomFilterFpChange to CQL options (CASSANDRA-4042)
 * Adds posibility to autoconfigure size of the KeyCache (CASSANDRA-4087)
 * fix KEYS index from skipping results (CASSANDRA-3996)
 * Remove sliced_buffer_size_in_kb dead option (CASSANDRA-4076)
 * make loadNewSStable preserve sstable version (CASSANDRA-4077)
 * Respect 1.0 cache settings as much as possible when upgrading
   (CASSANDRA-4088)
 * relax path length requirement for sstable files when upgrading on
   non-Windows platforms (CASSANDRA-4110)
 * fix terminination of the stress.java when errors were encountered
   (CASSANDRA-4128)
 * Move CfDef and KsDef validation out of thrift (CASSANDRA-4037)
 * Fix get_paged_slice (CASSANDRA-4136)
 * CQL3: Support slice with exclusive start and stop (CASSANDRA-3785)
Merged from 1.0:
 * support PropertyFileSnitch in bulk loader (CASSANDRA-4145)
 * add auto_snapshot option allowing disabling snapshot before drop/truncate
   (CASSANDRA-3710)
 * allow short snitch names (CASSANDRA-4130)


1.1-beta2
 * rename loaded sstables to avoid conflicts with local snapshots
   (CASSANDRA-3967)
 * start hint replay as soon as FD notifies that the target is back up
   (CASSANDRA-3958)
 * avoid unproductive deserializing of cached rows during compaction
   (CASSANDRA-3921)
 * fix concurrency issues with CQL keyspace creation (CASSANDRA-3903)
 * Show Effective Owership via Nodetool ring <keyspace> (CASSANDRA-3412)
 * Update ORDER BY syntax for CQL3 (CASSANDRA-3925)
 * Fix BulkRecordWriter to not throw NPE if reducer gets no map data from Hadoop (CASSANDRA-3944)
 * Fix bug with counters in super columns (CASSANDRA-3821)
 * Remove deprecated merge_shard_chance (CASSANDRA-3940)
 * add a convenient way to reset a node's schema (CASSANDRA-2963)
 * fix for intermittent SchemaDisagreementException (CASSANDRA-3884)
 * CLI `list <CF>` to limit number of columns and their order (CASSANDRA-3012)
 * ignore deprecated KsDef/CfDef/ColumnDef fields in native schema (CASSANDRA-3963)
 * CLI to report when unsupported column_metadata pair was given (CASSANDRA-3959)
 * reincarnate removed and deprecated KsDef/CfDef attributes (CASSANDRA-3953)
 * Fix race between writes and read for cache (CASSANDRA-3862)
 * perform static initialization of StorageProxy on start-up (CASSANDRA-3797)
 * support trickling fsync() on writes (CASSANDRA-3950)
 * expose counters for unavailable/timeout exceptions given to thrift clients (CASSANDRA-3671)
 * avoid quadratic startup time in LeveledManifest (CASSANDRA-3952)
 * Add type information to new schema_ columnfamilies and remove thrift
   serialization for schema (CASSANDRA-3792)
 * add missing column validator options to the CLI help (CASSANDRA-3926)
 * skip reading saved key cache if CF's caching strategy is NONE or ROWS_ONLY (CASSANDRA-3954)
 * Unify migration code (CASSANDRA-4017)
Merged from 1.0:
 * cqlsh: guess correct version of Python for Arch Linux (CASSANDRA-4090)
 * (CLI) properly handle quotes in create/update keyspace commands (CASSANDRA-4129)
 * Avoids possible deadlock during bootstrap (CASSANDRA-4159)
 * fix stress tool that hangs forever on timeout or error (CASSANDRA-4128)
 * Fix super columns bug where cache is not updated (CASSANDRA-4190)
 * stress tool to return appropriate exit code on failure (CASSANDRA-4188)


1.0.9
 * improve index sampling performance (CASSANDRA-4023)
 * always compact away deleted hints immediately after handoff (CASSANDRA-3955)
 * delete hints from dropped ColumnFamilies on handoff instead of
   erroring out (CASSANDRA-3975)
 * add CompositeType ref to the CLI doc for create/update column family (CASSANDRA-3980)
 * Pig: support Counter ColumnFamilies (CASSANDRA-3973)
 * Pig: Composite column support (CASSANDRA-3684)
 * Avoid NPE during repair when a keyspace has no CFs (CASSANDRA-3988)
 * Fix division-by-zero error on get_slice (CASSANDRA-4000)
 * don't change manifest level for cleanup, scrub, and upgradesstables
   operations under LeveledCompactionStrategy (CASSANDRA-3989, 4112)
 * fix race leading to super columns assertion failure (CASSANDRA-3957)
 * fix NPE on invalid CQL delete command (CASSANDRA-3755)
 * allow custom types in CLI's assume command (CASSANDRA-4081)
 * fix totalBytes count for parallel compactions (CASSANDRA-3758)
 * fix intermittent NPE in get_slice (CASSANDRA-4095)
 * remove unnecessary asserts in native code interfaces (CASSANDRA-4096)
 * Validate blank keys in CQL to avoid assertion errors (CASSANDRA-3612)
 * cqlsh: fix bad decoding of some column names (CASSANDRA-4003)
 * cqlsh: fix incorrect padding with unicode chars (CASSANDRA-4033)
 * Fix EC2 snitch incorrectly reporting region (CASSANDRA-4026)
 * Shut down thrift during decommission (CASSANDRA-4086)
 * Expose nodetool cfhistograms for 2ndary indexes (CASSANDRA-4063)
Merged from 0.8:
 * Fix ConcurrentModificationException in gossiper (CASSANDRA-4019)


1.1-beta1
 * (cqlsh)
   + add SOURCE and CAPTURE commands, and --file option (CASSANDRA-3479)
   + add ALTER COLUMNFAMILY WITH (CASSANDRA-3523)
   + bundle Python dependencies with Cassandra (CASSANDRA-3507)
   + added to Debian package (CASSANDRA-3458)
   + display byte data instead of erroring out on decode failure
     (CASSANDRA-3874)
 * add nodetool rebuild_index (CASSANDRA-3583)
 * add nodetool rangekeysample (CASSANDRA-2917)
 * Fix streaming too much data during move operations (CASSANDRA-3639)
 * Nodetool and CLI connect to localhost by default (CASSANDRA-3568)
 * Reduce memory used by primary index sample (CASSANDRA-3743)
 * (Hadoop) separate input/output configurations (CASSANDRA-3197, 3765)
 * avoid returning internal Cassandra classes over JMX (CASSANDRA-2805)
 * add row-level isolation via SnapTree (CASSANDRA-2893)
 * Optimize key count estimation when opening sstable on startup
   (CASSANDRA-2988)
 * multi-dc replication optimization supporting CL > ONE (CASSANDRA-3577)
 * add command to stop compactions (CASSANDRA-1740, 3566, 3582)
 * multithreaded streaming (CASSANDRA-3494)
 * removed in-tree redhat spec (CASSANDRA-3567)
 * "defragment" rows for name-based queries under STCS, again (CASSANDRA-2503)
 * Recycle commitlog segments for improved performance
   (CASSANDRA-3411, 3543, 3557, 3615)
 * update size-tiered compaction to prioritize small tiers (CASSANDRA-2407)
 * add message expiration logic to OutboundTcpConnection (CASSANDRA-3005)
 * off-heap cache to use sun.misc.Unsafe instead of JNA (CASSANDRA-3271)
 * EACH_QUORUM is only supported for writes (CASSANDRA-3272)
 * replace compactionlock use in schema migration by checking CFS.isValid
   (CASSANDRA-3116)
 * recognize that "SELECT first ... *" isn't really "SELECT *" (CASSANDRA-3445)
 * Use faster bytes comparison (CASSANDRA-3434)
 * Bulk loader is no longer a fat client, (HADOOP) bulk load output format
   (CASSANDRA-3045)
 * (Hadoop) add support for KeyRange.filter
 * remove assumption that keys and token are in bijection
   (CASSANDRA-1034, 3574, 3604)
 * always remove endpoints from delevery queue in HH (CASSANDRA-3546)
 * fix race between cf flush and its 2ndary indexes flush (CASSANDRA-3547)
 * fix potential race in AES when a repair fails (CASSANDRA-3548)
 * Remove columns shadowed by a deleted container even when we cannot purge
   (CASSANDRA-3538)
 * Improve memtable slice iteration performance (CASSANDRA-3545)
 * more efficient allocation of small bloom filters (CASSANDRA-3618)
 * Use separate writer thread in SSTableSimpleUnsortedWriter (CASSANDRA-3619)
 * fsync the directory after new sstable or commitlog segment are created (CASSANDRA-3250)
 * fix minor issues reported by FindBugs (CASSANDRA-3658)
 * global key/row caches (CASSANDRA-3143, 3849)
 * optimize memtable iteration during range scan (CASSANDRA-3638)
 * introduce 'crc_check_chance' in CompressionParameters to support
   a checksum percentage checking chance similarly to read-repair (CASSANDRA-3611)
 * a way to deactivate global key/row cache on per-CF basis (CASSANDRA-3667)
 * fix LeveledCompactionStrategy broken because of generation pre-allocation
   in LeveledManifest (CASSANDRA-3691)
 * finer-grained control over data directories (CASSANDRA-2749)
 * Fix ClassCastException during hinted handoff (CASSANDRA-3694)
 * Upgrade Thrift to 0.7 (CASSANDRA-3213)
 * Make stress.java insert operation to use microseconds (CASSANDRA-3725)
 * Allows (internally) doing a range query with a limit of columns instead of
   rows (CASSANDRA-3742)
 * Allow rangeSlice queries to be start/end inclusive/exclusive (CASSANDRA-3749)
 * Fix BulkLoader to support new SSTable layout and add stream
   throttling to prevent an NPE when there is no yaml config (CASSANDRA-3752)
 * Allow concurrent schema migrations (CASSANDRA-1391, 3832)
 * Add SnapshotCommand to trigger snapshot on remote node (CASSANDRA-3721)
 * Make CFMetaData conversions to/from thrift/native schema inverses
   (CASSANDRA_3559)
 * Add initial code for CQL 3.0-beta (CASSANDRA-2474, 3781, 3753)
 * Add wide row support for ColumnFamilyInputFormat (CASSANDRA-3264)
 * Allow extending CompositeType comparator (CASSANDRA-3657)
 * Avoids over-paging during get_count (CASSANDRA-3798)
 * Add new command to rebuild a node without (repair) merkle tree calculations
   (CASSANDRA-3483, 3922)
 * respect not only row cache capacity but caching mode when
   trying to read data (CASSANDRA-3812)
 * fix system tests (CASSANDRA-3827)
 * CQL support for altering row key type in ALTER TABLE (CASSANDRA-3781)
 * turn compression on by default (CASSANDRA-3871)
 * make hexToBytes refuse invalid input (CASSANDRA-2851)
 * Make secondary indexes CF inherit compression and compaction from their
   parent CF (CASSANDRA-3877)
 * Finish cleanup up tombstone purge code (CASSANDRA-3872)
 * Avoid NPE on aboarted stream-out sessions (CASSANDRA-3904)
 * BulkRecordWriter throws NPE for counter columns (CASSANDRA-3906)
 * Support compression using BulkWriter (CASSANDRA-3907)


1.0.8
 * fix race between cleanup and flush on secondary index CFSes (CASSANDRA-3712)
 * avoid including non-queried nodes in rangeslice read repair
   (CASSANDRA-3843)
 * Only snapshot CF being compacted for snapshot_before_compaction
   (CASSANDRA-3803)
 * Log active compactions in StatusLogger (CASSANDRA-3703)
 * Compute more accurate compaction score per level (CASSANDRA-3790)
 * Return InvalidRequest when using a keyspace that doesn't exist
   (CASSANDRA-3764)
 * disallow user modification of System keyspace (CASSANDRA-3738)
 * allow using sstable2json on secondary index data (CASSANDRA-3738)
 * (cqlsh) add DESCRIBE COLUMNFAMILIES (CASSANDRA-3586)
 * (cqlsh) format blobs correctly and use colors to improve output
   readability (CASSANDRA-3726)
 * synchronize BiMap of bootstrapping tokens (CASSANDRA-3417)
 * show index options in CLI (CASSANDRA-3809)
 * add optional socket timeout for streaming (CASSANDRA-3838)
 * fix truncate not to leave behind non-CFS backed secondary indexes
   (CASSANDRA-3844)
 * make CLI `show schema` to use output stream directly instead
   of StringBuilder (CASSANDRA-3842)
 * remove the wait on hint future during write (CASSANDRA-3870)
 * (cqlsh) ignore missing CfDef opts (CASSANDRA-3933)
 * (cqlsh) look for cqlshlib relative to realpath (CASSANDRA-3767)
 * Fix short read protection (CASSANDRA-3934)
 * Make sure infered and actual schema match (CASSANDRA-3371)
 * Fix NPE during HH delivery (CASSANDRA-3677)
 * Don't put boostrapping node in 'hibernate' status (CASSANDRA-3737)
 * Fix double quotes in windows bat files (CASSANDRA-3744)
 * Fix bad validator lookup (CASSANDRA-3789)
 * Fix soft reset in EC2MultiRegionSnitch (CASSANDRA-3835)
 * Don't leave zombie connections with THSHA thrift server (CASSANDRA-3867)
 * (cqlsh) fix deserialization of data (CASSANDRA-3874)
 * Fix removetoken force causing an inconsistent state (CASSANDRA-3876)
 * Fix ahndling of some types with Pig (CASSANDRA-3886)
 * Don't allow to drop the system keyspace (CASSANDRA-3759)
 * Make Pig deletes disabled by default and configurable (CASSANDRA-3628)
Merged from 0.8:
 * (Pig) fix CassandraStorage to use correct comparator in Super ColumnFamily
   case (CASSANDRA-3251)
 * fix thread safety issues in commitlog replay, primarily affecting
   systems with many (100s) of CF definitions (CASSANDRA-3751)
 * Fix relevant tombstone ignored with super columns (CASSANDRA-3875)


1.0.7
 * fix regression in HH page size calculation (CASSANDRA-3624)
 * retry failed stream on IOException (CASSANDRA-3686)
 * allow configuring bloom_filter_fp_chance (CASSANDRA-3497)
 * attempt hint delivery every ten minutes, or when failure detector
   notifies us that a node is back up, whichever comes first.  hint
   handoff throttle delay default changed to 1ms, from 50 (CASSANDRA-3554)
 * add nodetool setstreamthroughput (CASSANDRA-3571)
 * fix assertion when dropping a columnfamily with no sstables (CASSANDRA-3614)
 * more efficient allocation of small bloom filters (CASSANDRA-3618)
 * CLibrary.createHardLinkWithExec() to check for errors (CASSANDRA-3101)
 * Avoid creating empty and non cleaned writer during compaction (CASSANDRA-3616)
 * stop thrift service in shutdown hook so we can quiesce MessagingService
   (CASSANDRA-3335)
 * (CQL) compaction_strategy_options and compression_parameters for
   CREATE COLUMNFAMILY statement (CASSANDRA-3374)
 * Reset min/max compaction threshold when creating size tiered compaction
   strategy (CASSANDRA-3666)
 * Don't ignore IOException during compaction (CASSANDRA-3655)
 * Fix assertion error for CF with gc_grace=0 (CASSANDRA-3579)
 * Shutdown ParallelCompaction reducer executor after use (CASSANDRA-3711)
 * Avoid < 0 value for pending tasks in leveled compaction (CASSANDRA-3693)
 * (Hadoop) Support TimeUUID in Pig CassandraStorage (CASSANDRA-3327)
 * Check schema is ready before continuing boostrapping (CASSANDRA-3629)
 * Catch overflows during parsing of chunk_length_kb (CASSANDRA-3644)
 * Improve stream protocol mismatch errors (CASSANDRA-3652)
 * Avoid multiple thread doing HH to the same target (CASSANDRA-3681)
 * Add JMX property for rp_timeout_in_ms (CASSANDRA-2940)
 * Allow DynamicCompositeType to compare component of different types
   (CASSANDRA-3625)
 * Flush non-cfs backed secondary indexes (CASSANDRA-3659)
 * Secondary Indexes should report memory consumption (CASSANDRA-3155)
 * fix for SelectStatement start/end key are not set correctly
   when a key alias is involved (CASSANDRA-3700)
 * fix CLI `show schema` command insert of an extra comma in
   column_metadata (CASSANDRA-3714)
Merged from 0.8:
 * avoid logging (harmless) exception when GC takes < 1ms (CASSANDRA-3656)
 * prevent new nodes from thinking down nodes are up forever (CASSANDRA-3626)
 * use correct list of replicas for LOCAL_QUORUM reads when read repair
   is disabled (CASSANDRA-3696)
 * block on flush before compacting hints (may prevent OOM) (CASSANDRA-3733)


1.0.6
 * (CQL) fix cqlsh support for replicate_on_write (CASSANDRA-3596)
 * fix adding to leveled manifest after streaming (CASSANDRA-3536)
 * filter out unavailable cipher suites when using encryption (CASSANDRA-3178)
 * (HADOOP) add old-style api support for CFIF and CFRR (CASSANDRA-2799)
 * Support TimeUUIDType column names in Stress.java tool (CASSANDRA-3541)
 * (CQL) INSERT/UPDATE/DELETE/TRUNCATE commands should allow CF names to
   be qualified by keyspace (CASSANDRA-3419)
 * always remove endpoints from delevery queue in HH (CASSANDRA-3546)
 * fix race between cf flush and its 2ndary indexes flush (CASSANDRA-3547)
 * fix potential race in AES when a repair fails (CASSANDRA-3548)
 * fix default value validation usage in CLI SET command (CASSANDRA-3553)
 * Optimize componentsFor method for compaction and startup time
   (CASSANDRA-3532)
 * (CQL) Proper ColumnFamily metadata validation on CREATE COLUMNFAMILY
   (CASSANDRA-3565)
 * fix compression "chunk_length_kb" option to set correct kb value for
   thrift/avro (CASSANDRA-3558)
 * fix missing response during range slice repair (CASSANDRA-3551)
 * 'describe ring' moved from CLI to nodetool and available through JMX (CASSANDRA-3220)
 * add back partitioner to sstable metadata (CASSANDRA-3540)
 * fix NPE in get_count for counters (CASSANDRA-3601)
Merged from 0.8:
 * remove invalid assertion that table was opened before dropping it
   (CASSANDRA-3580)
 * range and index scans now only send requests to enough replicas to
   satisfy requested CL + RR (CASSANDRA-3598)
 * use cannonical host for local node in nodetool info (CASSANDRA-3556)
 * remove nonlocal DC write optimization since it only worked with
   CL.ONE or CL.LOCAL_QUORUM (CASSANDRA-3577, 3585)
 * detect misuses of CounterColumnType (CASSANDRA-3422)
 * turn off string interning in json2sstable, take 2 (CASSANDRA-2189)
 * validate compression parameters on add/update of the ColumnFamily
   (CASSANDRA-3573)
 * Check for 0.0.0.0 is incorrect in CFIF (CASSANDRA-3584)
 * Increase vm.max_map_count in debian packaging (CASSANDRA-3563)
 * gossiper will never add itself to saved endpoints (CASSANDRA-3485)


1.0.5
 * revert CASSANDRA-3407 (see CASSANDRA-3540)
 * fix assertion error while forwarding writes to local nodes (CASSANDRA-3539)


1.0.4
 * fix self-hinting of timed out read repair updates and make hinted handoff
   less prone to OOMing a coordinator (CASSANDRA-3440)
 * expose bloom filter sizes via JMX (CASSANDRA-3495)
 * enforce RP tokens 0..2**127 (CASSANDRA-3501)
 * canonicalize paths exposed through JMX (CASSANDRA-3504)
 * fix "liveSize" stat when sstables are removed (CASSANDRA-3496)
 * add bloom filter FP rates to nodetool cfstats (CASSANDRA-3347)
 * record partitioner in sstable metadata component (CASSANDRA-3407)
 * add new upgradesstables nodetool command (CASSANDRA-3406)
 * skip --debug requirement to see common exceptions in CLI (CASSANDRA-3508)
 * fix incorrect query results due to invalid max timestamp (CASSANDRA-3510)
 * make sstableloader recognize compressed sstables (CASSANDRA-3521)
 * avoids race in OutboundTcpConnection in multi-DC setups (CASSANDRA-3530)
 * use SETLOCAL in cassandra.bat (CASSANDRA-3506)
 * fix ConcurrentModificationException in Table.all() (CASSANDRA-3529)
Merged from 0.8:
 * fix concurrence issue in the FailureDetector (CASSANDRA-3519)
 * fix array out of bounds error in counter shard removal (CASSANDRA-3514)
 * avoid dropping tombstones when they might still be needed to shadow
   data in a different sstable (CASSANDRA-2786)


1.0.3
 * revert name-based query defragmentation aka CASSANDRA-2503 (CASSANDRA-3491)
 * fix invalidate-related test failures (CASSANDRA-3437)
 * add next-gen cqlsh to bin/ (CASSANDRA-3188, 3131, 3493)
 * (CQL) fix handling of rows with no columns (CASSANDRA-3424, 3473)
 * fix querying supercolumns by name returning only a subset of
   subcolumns or old subcolumn versions (CASSANDRA-3446)
 * automatically compute sha1 sum for uncompressed data files (CASSANDRA-3456)
 * fix reading metadata/statistics component for version < h (CASSANDRA-3474)
 * add sstable forward-compatibility (CASSANDRA-3478)
 * report compression ratio in CFSMBean (CASSANDRA-3393)
 * fix incorrect size exception during streaming of counters (CASSANDRA-3481)
 * (CQL) fix for counter decrement syntax (CASSANDRA-3418)
 * Fix race introduced by CASSANDRA-2503 (CASSANDRA-3482)
 * Fix incomplete deletion of delivered hints (CASSANDRA-3466)
 * Avoid rescheduling compactions when no compaction was executed
   (CASSANDRA-3484)
 * fix handling of the chunk_length_kb compression options (CASSANDRA-3492)
Merged from 0.8:
 * fix updating CF row_cache_provider (CASSANDRA-3414)
 * CFMetaData.convertToThrift method to set RowCacheProvider (CASSANDRA-3405)
 * acquire compactionlock during truncate (CASSANDRA-3399)
 * fix displaying cfdef entries for super columnfamilies (CASSANDRA-3415)
 * Make counter shard merging thread safe (CASSANDRA-3178)
 * Revert CASSANDRA-2855
 * Fix bug preventing the use of efficient cross-DC writes (CASSANDRA-3472)
 * `describe ring` command for CLI (CASSANDRA-3220)
 * (Hadoop) skip empty rows when entire row is requested, redux (CASSANDRA-2855)


1.0.2
 * "defragment" rows for name-based queries under STCS (CASSANDRA-2503)
 * Add timing information to cassandra-cli GET/SET/LIST queries (CASSANDRA-3326)
 * Only create one CompressionMetadata object per sstable (CASSANDRA-3427)
 * cleanup usage of StorageService.setMode() (CASSANDRA-3388)
 * Avoid large array allocation for compressed chunk offsets (CASSANDRA-3432)
 * fix DecimalType bytebuffer marshalling (CASSANDRA-3421)
 * fix bug that caused first column in per row indexes to be ignored
   (CASSANDRA-3441)
 * add JMX call to clean (failed) repair sessions (CASSANDRA-3316)
 * fix sstableloader reference acquisition bug (CASSANDRA-3438)
 * fix estimated row size regression (CASSANDRA-3451)
 * make sure we don't return more columns than asked (CASSANDRA-3303, 3395)
Merged from 0.8:
 * acquire compactionlock during truncate (CASSANDRA-3399)
 * fix displaying cfdef entries for super columnfamilies (CASSANDRA-3415)


1.0.1
 * acquire references during index build to prevent delete problems
   on Windows (CASSANDRA-3314)
 * describe_ring should include datacenter/topology information (CASSANDRA-2882)
 * Thrift sockets are not properly buffered (CASSANDRA-3261)
 * performance improvement for bytebufferutil compare function (CASSANDRA-3286)
 * add system.versions ColumnFamily (CASSANDRA-3140)
 * reduce network copies (CASSANDRA-3333, 3373)
 * limit nodetool to 32MB of heap (CASSANDRA-3124)
 * (CQL) update parser to accept "timestamp" instead of "date" (CASSANDRA-3149)
 * Fix CLI `show schema` to include "compression_options" (CASSANDRA-3368)
 * Snapshot to include manifest under LeveledCompactionStrategy (CASSANDRA-3359)
 * (CQL) SELECT query should allow CF name to be qualified by keyspace (CASSANDRA-3130)
 * (CQL) Fix internal application error specifying 'using consistency ...'
   in lower case (CASSANDRA-3366)
 * fix Deflate compression when compression actually makes the data bigger
   (CASSANDRA-3370)
 * optimize UUIDGen to avoid lock contention on InetAddress.getLocalHost
   (CASSANDRA-3387)
 * tolerate index being dropped mid-mutation (CASSANDRA-3334, 3313)
 * CompactionManager is now responsible for checking for new candidates
   post-task execution, enabling more consistent leveled compaction
   (CASSANDRA-3391)
 * Cache HSHA threads (CASSANDRA-3372)
 * use CF/KS names as snapshot prefix for drop + truncate operations
   (CASSANDRA-2997)
 * Break bloom filters up to avoid heap fragmentation (CASSANDRA-2466)
 * fix cassandra hanging on jsvc stop (CASSANDRA-3302)
 * Avoid leveled compaction getting blocked on errors (CASSANDRA-3408)
 * Make reloading the compaction strategy safe (CASSANDRA-3409)
 * ignore 0.8 hints even if compaction begins before we try to purge
   them (CASSANDRA-3385)
 * remove procrun (bin\daemon) from Cassandra source tree and
   artifacts (CASSANDRA-3331)
 * make cassandra compile under JDK7 (CASSANDRA-3275)
 * remove dependency of clientutil.jar to FBUtilities (CASSANDRA-3299)
 * avoid truncation errors by using long math on long values (CASSANDRA-3364)
 * avoid clock drift on some Windows machine (CASSANDRA-3375)
 * display cache provider in cli 'describe keyspace' command (CASSANDRA-3384)
 * fix incomplete topology information in describe_ring (CASSANDRA-3403)
 * expire dead gossip states based on time (CASSANDRA-2961)
 * improve CompactionTask extensibility (CASSANDRA-3330)
 * Allow one leveled compaction task to kick off another (CASSANDRA-3363)
 * allow encryption only between datacenters (CASSANDRA-2802)
Merged from 0.8:
 * fix truncate allowing data to be replayed post-restart (CASSANDRA-3297)
 * make iwriter final in IndexWriter to avoid NPE (CASSANDRA-2863)
 * (CQL) update grammar to require key clause in DELETE statement
   (CASSANDRA-3349)
 * (CQL) allow numeric keyspace names in USE statement (CASSANDRA-3350)
 * (Hadoop) skip empty rows when slicing the entire row (CASSANDRA-2855)
 * Fix handling of tombstone by SSTableExport/Import (CASSANDRA-3357)
 * fix ColumnIndexer to use long offsets (CASSANDRA-3358)
 * Improved CLI exceptions (CASSANDRA-3312)
 * Fix handling of tombstone by SSTableExport/Import (CASSANDRA-3357)
 * Only count compaction as active (for throttling) when they have
   successfully acquired the compaction lock (CASSANDRA-3344)
 * Display CLI version string on startup (CASSANDRA-3196)
 * (Hadoop) make CFIF try rpc_address or fallback to listen_address
   (CASSANDRA-3214)
 * (Hadoop) accept comma delimited lists of initial thrift connections
   (CASSANDRA-3185)
 * ColumnFamily min_compaction_threshold should be >= 2 (CASSANDRA-3342)
 * (Pig) add 0.8+ types and key validation type in schema (CASSANDRA-3280)
 * Fix completely removing column metadata using CLI (CASSANDRA-3126)
 * CLI `describe cluster;` output should be on separate lines for separate versions
   (CASSANDRA-3170)
 * fix changing durable_writes keyspace option during CF creation
   (CASSANDRA-3292)
 * avoid locking on update when no indexes are involved (CASSANDRA-3386)
 * fix assertionError during repair with ordered partitioners (CASSANDRA-3369)
 * correctly serialize key_validation_class for avro (CASSANDRA-3391)
 * don't expire counter tombstone after streaming (CASSANDRA-3394)
 * prevent nodes that failed to join from hanging around forever
   (CASSANDRA-3351)
 * remove incorrect optimization from slice read path (CASSANDRA-3390)
 * Fix race in AntiEntropyService (CASSANDRA-3400)


1.0.0-final
 * close scrubbed sstable fd before deleting it (CASSANDRA-3318)
 * fix bug preventing obsolete commitlog segments from being removed
   (CASSANDRA-3269)
 * tolerate whitespace in seed CDL (CASSANDRA-3263)
 * Change default heap thresholds to max(min(1/2 ram, 1G), min(1/4 ram, 8GB))
   (CASSANDRA-3295)
 * Fix broken CompressedRandomAccessReaderTest (CASSANDRA-3298)
 * (CQL) fix type information returned for wildcard queries (CASSANDRA-3311)
 * add estimated tasks to LeveledCompactionStrategy (CASSANDRA-3322)
 * avoid including compaction cache-warming in keycache stats (CASSANDRA-3325)
 * run compaction and hinted handoff threads at MIN_PRIORITY (CASSANDRA-3308)
 * default hsha thrift server to cpu core count in rpc pool (CASSANDRA-3329)
 * add bin\daemon to binary tarball for Windows service (CASSANDRA-3331)
 * Fix places where uncompressed size of sstables was use in place of the
   compressed one (CASSANDRA-3338)
 * Fix hsha thrift server (CASSANDRA-3346)
 * Make sure repair only stream needed sstables (CASSANDRA-3345)


1.0.0-rc2
 * Log a meaningful warning when a node receives a message for a repair session
   that doesn't exist anymore (CASSANDRA-3256)
 * test for NUMA policy support as well as numactl presence (CASSANDRA-3245)
 * Fix FD leak when internode encryption is enabled (CASSANDRA-3257)
 * Remove incorrect assertion in mergeIterator (CASSANDRA-3260)
 * FBUtilities.hexToBytes(String) to throw NumberFormatException when string
   contains non-hex characters (CASSANDRA-3231)
 * Keep SimpleSnitch proximity ordering unchanged from what the Strategy
   generates, as intended (CASSANDRA-3262)
 * remove Scrub from compactionstats when finished (CASSANDRA-3255)
 * fix counter entry in jdbc TypesMap (CASSANDRA-3268)
 * fix full queue scenario for ParallelCompactionIterator (CASSANDRA-3270)
 * fix bootstrap process (CASSANDRA-3285)
 * don't try delivering hints if when there isn't any (CASSANDRA-3176)
 * CLI documentation change for ColumnFamily `compression_options` (CASSANDRA-3282)
 * ignore any CF ids sent by client for adding CF/KS (CASSANDRA-3288)
 * remove obsolete hints on first startup (CASSANDRA-3291)
 * use correct ISortedColumns for time-optimized reads (CASSANDRA-3289)
 * Evict gossip state immediately when a token is taken over by a new IP
   (CASSANDRA-3259)


1.0.0-rc1
 * Update CQL to generate microsecond timestamps by default (CASSANDRA-3227)
 * Fix counting CFMetadata towards Memtable liveRatio (CASSANDRA-3023)
 * Kill server on wrapped OOME such as from FileChannel.map (CASSANDRA-3201)
 * remove unnecessary copy when adding to row cache (CASSANDRA-3223)
 * Log message when a full repair operation completes (CASSANDRA-3207)
 * Fix streamOutSession keeping sstables references forever if the remote end
   dies (CASSANDRA-3216)
 * Remove dynamic_snitch boolean from example configuration (defaulting to
   true) and set default badness threshold to 0.1 (CASSANDRA-3229)
 * Base choice of random or "balanced" token on bootstrap on whether
   schema definitions were found (CASSANDRA-3219)
 * Fixes for LeveledCompactionStrategy score computation, prioritization,
   scheduling, and performance (CASSANDRA-3224, 3234)
 * parallelize sstable open at server startup (CASSANDRA-2988)
 * fix handling of exceptions writing to OutboundTcpConnection (CASSANDRA-3235)
 * Allow using quotes in "USE <keyspace>;" CLI command (CASSANDRA-3208)
 * Don't allow any cache loading exceptions to halt startup (CASSANDRA-3218)
 * Fix sstableloader --ignores option (CASSANDRA-3247)
 * File descriptor limit increased in packaging (CASSANDRA-3206)
 * Fix deadlock in commit log during flush (CASSANDRA-3253)


1.0.0-beta1
 * removed binarymemtable (CASSANDRA-2692)
 * add commitlog_total_space_in_mb to prevent fragmented logs (CASSANDRA-2427)
 * removed commitlog_rotation_threshold_in_mb configuration (CASSANDRA-2771)
 * make AbstractBounds.normalize de-overlapp overlapping ranges (CASSANDRA-2641)
 * replace CollatingIterator, ReducingIterator with MergeIterator
   (CASSANDRA-2062)
 * Fixed the ability to set compaction strategy in cli using create column
   family command (CASSANDRA-2778)
 * clean up tmp files after failed compaction (CASSANDRA-2468)
 * restrict repair streaming to specific columnfamilies (CASSANDRA-2280)
 * don't bother persisting columns shadowed by a row tombstone (CASSANDRA-2589)
 * reset CF and SC deletion times after gc_grace (CASSANDRA-2317)
 * optimize away seek when compacting wide rows (CASSANDRA-2879)
 * single-pass streaming (CASSANDRA-2677, 2906, 2916, 3003)
 * use reference counting for deleting sstables instead of relying on GC
   (CASSANDRA-2521, 3179)
 * store hints as serialized mutations instead of pointers to data row
   (CASSANDRA-2045)
 * store hints in the coordinator node instead of in the closest replica
   (CASSANDRA-2914)
 * add row_cache_keys_to_save CF option (CASSANDRA-1966)
 * check column family validity in nodetool repair (CASSANDRA-2933)
 * use lazy initialization instead of class initialization in NodeId
   (CASSANDRA-2953)
 * add paging to get_count (CASSANDRA-2894)
 * fix "short reads" in [multi]get (CASSANDRA-2643, 3157, 3192)
 * add optional compression for sstables (CASSANDRA-47, 2994, 3001, 3128)
 * add scheduler JMX metrics (CASSANDRA-2962)
 * add block level checksum for compressed data (CASSANDRA-1717)
 * make column family backed column map pluggable and introduce unsynchronized
   ArrayList backed one to speedup reads (CASSANDRA-2843, 3165, 3205)
 * refactoring of the secondary index api (CASSANDRA-2982)
 * make CL > ONE reads wait for digest reconciliation before returning
   (CASSANDRA-2494)
 * fix missing logging for some exceptions (CASSANDRA-2061)
 * refactor and optimize ColumnFamilyStore.files(...) and Descriptor.fromFilename(String)
   and few other places responsible for work with SSTable files (CASSANDRA-3040)
 * Stop reading from sstables once we know we have the most recent columns,
   for query-by-name requests (CASSANDRA-2498)
 * Add query-by-column mode to stress.java (CASSANDRA-3064)
 * Add "install" command to cassandra.bat (CASSANDRA-292)
 * clean up KSMetadata, CFMetadata from unnecessary
   Thrift<->Avro conversion methods (CASSANDRA-3032)
 * Add timeouts to client request schedulers (CASSANDRA-3079, 3096)
 * Cli to use hashes rather than array of hashes for strategy options (CASSANDRA-3081)
 * LeveledCompactionStrategy (CASSANDRA-1608, 3085, 3110, 3087, 3145, 3154, 3182)
 * Improvements of the CLI `describe` command (CASSANDRA-2630)
 * reduce window where dropped CF sstables may not be deleted (CASSANDRA-2942)
 * Expose gossip/FD info to JMX (CASSANDRA-2806)
 * Fix streaming over SSL when compressed SSTable involved (CASSANDRA-3051)
 * Add support for pluggable secondary index implementations (CASSANDRA-3078)
 * remove compaction_thread_priority setting (CASSANDRA-3104)
 * generate hints for replicas that timeout, not just replicas that are known
   to be down before starting (CASSANDRA-2034)
 * Add throttling for internode streaming (CASSANDRA-3080)
 * make the repair of a range repair all replica (CASSANDRA-2610, 3194)
 * expose the ability to repair the first range (as returned by the
   partitioner) of a node (CASSANDRA-2606)
 * Streams Compression (CASSANDRA-3015)
 * add ability to use multiple threads during a single compaction
   (CASSANDRA-2901)
 * make AbstractBounds.normalize support overlapping ranges (CASSANDRA-2641)
 * fix of the CQL count() behavior (CASSANDRA-3068)
 * use TreeMap backed column families for the SSTable simple writers
   (CASSANDRA-3148)
 * fix inconsistency of the CLI syntax when {} should be used instead of [{}]
   (CASSANDRA-3119)
 * rename CQL type names to match expected SQL behavior (CASSANDRA-3149, 3031)
 * Arena-based allocation for memtables (CASSANDRA-2252, 3162, 3163, 3168)
 * Default RR chance to 0.1 (CASSANDRA-3169)
 * Add RowLevel support to secondary index API (CASSANDRA-3147)
 * Make SerializingCacheProvider the default if JNA is available (CASSANDRA-3183)
 * Fix backwards compatibilty for CQL memtable properties (CASSANDRA-3190)
 * Add five-minute delay before starting compactions on a restarted server
   (CASSANDRA-3181)
 * Reduce copies done for intra-host messages (CASSANDRA-1788, 3144)
 * support of compaction strategy option for stress.java (CASSANDRA-3204)
 * make memtable throughput and column count thresholds no-ops (CASSANDRA-2449)
 * Return schema information along with the resultSet in CQL (CASSANDRA-2734)
 * Add new DecimalType (CASSANDRA-2883)
 * Fix assertion error in RowRepairResolver (CASSANDRA-3156)
 * Reduce unnecessary high buffer sizes (CASSANDRA-3171)
 * Pluggable compaction strategy (CASSANDRA-1610)
 * Add new broadcast_address config option (CASSANDRA-2491)


0.8.7
 * Kill server on wrapped OOME such as from FileChannel.map (CASSANDRA-3201)
 * Allow using quotes in "USE <keyspace>;" CLI command (CASSANDRA-3208)
 * Log message when a full repair operation completes (CASSANDRA-3207)
 * Don't allow any cache loading exceptions to halt startup (CASSANDRA-3218)
 * Fix sstableloader --ignores option (CASSANDRA-3247)
 * File descriptor limit increased in packaging (CASSANDRA-3206)
 * Log a meaningfull warning when a node receive a message for a repair session
   that doesn't exist anymore (CASSANDRA-3256)
 * Fix FD leak when internode encryption is enabled (CASSANDRA-3257)
 * FBUtilities.hexToBytes(String) to throw NumberFormatException when string
   contains non-hex characters (CASSANDRA-3231)
 * Keep SimpleSnitch proximity ordering unchanged from what the Strategy
   generates, as intended (CASSANDRA-3262)
 * remove Scrub from compactionstats when finished (CASSANDRA-3255)
 * Fix tool .bat files when CASSANDRA_HOME contains spaces (CASSANDRA-3258)
 * Force flush of status table when removing/updating token (CASSANDRA-3243)
 * Evict gossip state immediately when a token is taken over by a new IP (CASSANDRA-3259)
 * Fix bug where the failure detector can take too long to mark a host
   down (CASSANDRA-3273)
 * (Hadoop) allow wrapping ranges in queries (CASSANDRA-3137)
 * (Hadoop) check all interfaces for a match with split location
   before falling back to random replica (CASSANDRA-3211)
 * (Hadoop) Make Pig storage handle implements LoadMetadata (CASSANDRA-2777)
 * (Hadoop) Fix exception during PIG 'dump' (CASSANDRA-2810)
 * Fix stress COUNTER_GET option (CASSANDRA-3301)
 * Fix missing fields in CLI `show schema` output (CASSANDRA-3304)
 * Nodetool no longer leaks threads and closes JMX connections (CASSANDRA-3309)
 * fix truncate allowing data to be replayed post-restart (CASSANDRA-3297)
 * Move SimpleAuthority and SimpleAuthenticator to examples (CASSANDRA-2922)
 * Fix handling of tombstone by SSTableExport/Import (CASSANDRA-3357)
 * Fix transposition in cfHistograms (CASSANDRA-3222)
 * Allow using number as DC name when creating keyspace in CQL (CASSANDRA-3239)
 * Force flush of system table after updating/removing a token (CASSANDRA-3243)


0.8.6
 * revert CASSANDRA-2388
 * change TokenRange.endpoints back to listen/broadcast address to match
   pre-1777 behavior, and add TokenRange.rpc_endpoints instead (CASSANDRA-3187)
 * avoid trying to watch cassandra-topology.properties when loaded from jar
   (CASSANDRA-3138)
 * prevent users from creating keyspaces with LocalStrategy replication
   (CASSANDRA-3139)
 * fix CLI `show schema;` to output correct keyspace definition statement
   (CASSANDRA-3129)
 * CustomTThreadPoolServer to log TTransportException at DEBUG level
   (CASSANDRA-3142)
 * allow topology sort to work with non-unique rack names between
   datacenters (CASSANDRA-3152)
 * Improve caching of same-version Messages on digest and repair paths
   (CASSANDRA-3158)
 * Randomize choice of first replica for counter increment (CASSANDRA-2890)
 * Fix using read_repair_chance instead of merge_shard_change (CASSANDRA-3202)
 * Avoid streaming data to nodes that already have it, on move as well as
   decommission (CASSANDRA-3041)
 * Fix divide by zero error in GCInspector (CASSANDRA-3164)
 * allow quoting of the ColumnFamily name in CLI `create column family`
   statement (CASSANDRA-3195)
 * Fix rolling upgrade from 0.7 to 0.8 problem (CASSANDRA-3166)
 * Accomodate missing encryption_options in IncomingTcpConnection.stream
   (CASSANDRA-3212)


0.8.5
 * fix NPE when encryption_options is unspecified (CASSANDRA-3007)
 * include column name in validation failure exceptions (CASSANDRA-2849)
 * make sure truncate clears out the commitlog so replay won't re-
   populate with truncated data (CASSANDRA-2950)
 * fix NPE when debug logging is enabled and dropped CF is present
   in a commitlog segment (CASSANDRA-3021)
 * fix cassandra.bat when CASSANDRA_HOME contains spaces (CASSANDRA-2952)
 * fix to SSTableSimpleUnsortedWriter bufferSize calculation (CASSANDRA-3027)
 * make cleanup and normal compaction able to skip empty rows
   (rows containing nothing but expired tombstones) (CASSANDRA-3039)
 * work around native memory leak in com.sun.management.GarbageCollectorMXBean
   (CASSANDRA-2868)
 * validate that column names in column_metadata are not equal to key_alias
   on create/update of the ColumnFamily and CQL 'ALTER' statement (CASSANDRA-3036)
 * return an InvalidRequestException if an indexed column is assigned
   a value larger than 64KB (CASSANDRA-3057)
 * fix of numeric-only and string column names handling in CLI "drop index"
   (CASSANDRA-3054)
 * prune index scan resultset back to original request for lazy
   resultset expansion case (CASSANDRA-2964)
 * (Hadoop) fail jobs when Cassandra node has failed but TaskTracker
   has not (CASSANDRA-2388)
 * fix dynamic snitch ignoring nodes when read_repair_chance is zero
   (CASSANDRA-2662)
 * avoid retaining references to dropped CFS objects in
   CompactionManager.estimatedCompactions (CASSANDRA-2708)
 * expose rpc timeouts per host in MessagingServiceMBean (CASSANDRA-2941)
 * avoid including cwd in classpath for deb and rpm packages (CASSANDRA-2881)
 * remove gossip state when a new IP takes over a token (CASSANDRA-3071)
 * allow sstable2json to work on index sstable files (CASSANDRA-3059)
 * always hint counters (CASSANDRA-3099)
 * fix log4j initialization in EmbeddedCassandraService (CASSANDRA-2857)
 * remove gossip state when a new IP takes over a token (CASSANDRA-3071)
 * work around native memory leak in com.sun.management.GarbageCollectorMXBean
    (CASSANDRA-2868)
 * fix UnavailableException with writes at CL.EACH_QUORM (CASSANDRA-3084)
 * fix parsing of the Keyspace and ColumnFamily names in numeric
   and string representations in CLI (CASSANDRA-3075)
 * fix corner cases in Range.differenceToFetch (CASSANDRA-3084)
 * fix ip address String representation in the ring cache (CASSANDRA-3044)
 * fix ring cache compatibility when mixing pre-0.8.4 nodes with post-
   in the same cluster (CASSANDRA-3023)
 * make repair report failure when a node participating dies (instead of
   hanging forever) (CASSANDRA-2433)
 * fix handling of the empty byte buffer by ReversedType (CASSANDRA-3111)
 * Add validation that Keyspace names are case-insensitively unique (CASSANDRA-3066)
 * catch invalid key_validation_class before instantiating UpdateColumnFamily (CASSANDRA-3102)
 * make Range and Bounds objects client-safe (CASSANDRA-3108)
 * optionally skip log4j configuration (CASSANDRA-3061)
 * bundle sstableloader with the debian package (CASSANDRA-3113)
 * don't try to build secondary indexes when there is none (CASSANDRA-3123)
 * improve SSTableSimpleUnsortedWriter speed for large rows (CASSANDRA-3122)
 * handle keyspace arguments correctly in nodetool snapshot (CASSANDRA-3038)
 * Fix SSTableImportTest on windows (CASSANDRA-3043)
 * expose compactionThroughputMbPerSec through JMX (CASSANDRA-3117)
 * log keyspace and CF of large rows being compacted


0.8.4
 * change TokenRing.endpoints to be a list of rpc addresses instead of
   listen/broadcast addresses (CASSANDRA-1777)
 * include files-to-be-streamed in StreamInSession.getSources (CASSANDRA-2972)
 * use JAVA env var in cassandra-env.sh (CASSANDRA-2785, 2992)
 * avoid doing read for no-op replicate-on-write at CL=1 (CASSANDRA-2892)
 * refuse counter write for CL.ANY (CASSANDRA-2990)
 * switch back to only logging recent dropped messages (CASSANDRA-3004)
 * always deserialize RowMutation for counters (CASSANDRA-3006)
 * ignore saved replication_factor strategy_option for NTS (CASSANDRA-3011)
 * make sure pre-truncate CL segments are discarded (CASSANDRA-2950)


0.8.3
 * add ability to drop local reads/writes that are going to timeout
   (CASSANDRA-2943)
 * revamp token removal process, keep gossip states for 3 days (CASSANDRA-2496)
 * don't accept extra args for 0-arg nodetool commands (CASSANDRA-2740)
 * log unavailableexception details at debug level (CASSANDRA-2856)
 * expose data_dir though jmx (CASSANDRA-2770)
 * don't include tmp files as sstable when create cfs (CASSANDRA-2929)
 * log Java classpath on startup (CASSANDRA-2895)
 * keep gossipped version in sync with actual on migration coordinator
   (CASSANDRA-2946)
 * use lazy initialization instead of class initialization in NodeId
   (CASSANDRA-2953)
 * check column family validity in nodetool repair (CASSANDRA-2933)
 * speedup bytes to hex conversions dramatically (CASSANDRA-2850)
 * Flush memtables on shutdown when durable writes are disabled
   (CASSANDRA-2958)
 * improved POSIX compatibility of start scripts (CASsANDRA-2965)
 * add counter support to Hadoop InputFormat (CASSANDRA-2981)
 * fix bug where dirty commitlog segments were removed (and avoid keeping
   segments with no post-flush activity permanently dirty) (CASSANDRA-2829)
 * fix throwing exception with batch mutation of counter super columns
   (CASSANDRA-2949)
 * ignore system tables during repair (CASSANDRA-2979)
 * throw exception when NTS is given replication_factor as an option
   (CASSANDRA-2960)
 * fix assertion error during compaction of counter CFs (CASSANDRA-2968)
 * avoid trying to create index names, when no index exists (CASSANDRA-2867)
 * don't sample the system table when choosing a bootstrap token
   (CASSANDRA-2825)
 * gossiper notifies of local state changes (CASSANDRA-2948)
 * add asynchronous and half-sync/half-async (hsha) thrift servers
   (CASSANDRA-1405)
 * fix potential use of free'd native memory in SerializingCache
   (CASSANDRA-2951)
 * prune index scan resultset back to original request for lazy
   resultset expansion case (CASSANDRA-2964)
 * (Hadoop) fail jobs when Cassandra node has failed but TaskTracker
    has not (CASSANDRA-2388)


0.8.2
 * CQL:
   - include only one row per unique key for IN queries (CASSANDRA-2717)
   - respect client timestamp on full row deletions (CASSANDRA-2912)
 * improve thread-safety in StreamOutSession (CASSANDRA-2792)
 * allow deleting a row and updating indexed columns in it in the
   same mutation (CASSANDRA-2773)
 * Expose number of threads blocked on submitting memtable to flush
   in JMX (CASSANDRA-2817)
 * add ability to return "endpoints" to nodetool (CASSANDRA-2776)
 * Add support for multiple (comma-delimited) coordinator addresses
   to ColumnFamilyInputFormat (CASSANDRA-2807)
 * fix potential NPE while scheduling read repair for range slice
   (CASSANDRA-2823)
 * Fix race in SystemTable.getCurrentLocalNodeId (CASSANDRA-2824)
 * Correctly set default for replicate_on_write (CASSANDRA-2835)
 * improve nodetool compactionstats formatting (CASSANDRA-2844)
 * fix index-building status display (CASSANDRA-2853)
 * fix CLI perpetuating obsolete KsDef.replication_factor (CASSANDRA-2846)
 * improve cli treatment of multiline comments (CASSANDRA-2852)
 * handle row tombstones correctly in EchoedRow (CASSANDRA-2786)
 * add MessagingService.get[Recently]DroppedMessages and
   StorageService.getExceptionCount (CASSANDRA-2804)
 * fix possibility of spurious UnavailableException for LOCAL_QUORUM
   reads with dynamic snitch + read repair disabled (CASSANDRA-2870)
 * add ant-optional as dependence for the debian package (CASSANDRA-2164)
 * add option to specify limit for get_slice in the CLI (CASSANDRA-2646)
 * decrease HH page size (CASSANDRA-2832)
 * reset cli keyspace after dropping the current one (CASSANDRA-2763)
 * add KeyRange option to Hadoop inputformat (CASSANDRA-1125)
 * fix protocol versioning (CASSANDRA-2818, 2860)
 * support spaces in path to log4j configuration (CASSANDRA-2383)
 * avoid including inferred types in CF update (CASSANDRA-2809)
 * fix JMX bulkload call (CASSANDRA-2908)
 * fix updating KS with durable_writes=false (CASSANDRA-2907)
 * add simplified facade to SSTableWriter for bulk loading use
   (CASSANDRA-2911)
 * fix re-using index CF sstable names after drop/recreate (CASSANDRA-2872)
 * prepend CF to default index names (CASSANDRA-2903)
 * fix hint replay (CASSANDRA-2928)
 * Properly synchronize repair's merkle tree computation (CASSANDRA-2816)


0.8.1
 * CQL:
   - support for insert, delete in BATCH (CASSANDRA-2537)
   - support for IN to SELECT, UPDATE (CASSANDRA-2553)
   - timestamp support for INSERT, UPDATE, and BATCH (CASSANDRA-2555)
   - TTL support (CASSANDRA-2476)
   - counter support (CASSANDRA-2473)
   - ALTER COLUMNFAMILY (CASSANDRA-1709)
   - DROP INDEX (CASSANDRA-2617)
   - add SCHEMA/TABLE as aliases for KS/CF (CASSANDRA-2743)
   - server handles wait-for-schema-agreement (CASSANDRA-2756)
   - key alias support (CASSANDRA-2480)
 * add support for comparator parameters and a generic ReverseType
   (CASSANDRA-2355)
 * add CompositeType and DynamicCompositeType (CASSANDRA-2231)
 * optimize batches containing multiple updates to the same row
   (CASSANDRA-2583)
 * adjust hinted handoff page size to avoid OOM with large columns
   (CASSANDRA-2652)
 * mark BRAF buffer invalid post-flush so we don't re-flush partial
   buffers again, especially on CL writes (CASSANDRA-2660)
 * add DROP INDEX support to CLI (CASSANDRA-2616)
 * don't perform HH to client-mode [storageproxy] nodes (CASSANDRA-2668)
 * Improve forceDeserialize/getCompactedRow encapsulation (CASSANDRA-2659)
 * Don't write CounterUpdateColumn to disk in tests (CASSANDRA-2650)
 * Add sstable bulk loading utility (CASSANDRA-1278)
 * avoid replaying hints to dropped columnfamilies (CASSANDRA-2685)
 * add placeholders for missing rows in range query pseudo-RR (CASSANDRA-2680)
 * remove no-op HHOM.renameHints (CASSANDRA-2693)
 * clone super columns to avoid modifying them during flush (CASSANDRA-2675)
 * allow writes to bypass the commitlog for certain keyspaces (CASSANDRA-2683)
 * avoid NPE when bypassing commitlog during memtable flush (CASSANDRA-2781)
 * Added support for making bootstrap retry if nodes flap (CASSANDRA-2644)
 * Added statusthrift to nodetool to report if thrift server is running (CASSANDRA-2722)
 * Fixed rows being cached if they do not exist (CASSANDRA-2723)
 * Support passing tableName and cfName to RowCacheProviders (CASSANDRA-2702)
 * close scrub file handles (CASSANDRA-2669)
 * throttle migration replay (CASSANDRA-2714)
 * optimize column serializer creation (CASSANDRA-2716)
 * Added support for making bootstrap retry if nodes flap (CASSANDRA-2644)
 * Added statusthrift to nodetool to report if thrift server is running
   (CASSANDRA-2722)
 * Fixed rows being cached if they do not exist (CASSANDRA-2723)
 * fix truncate/compaction race (CASSANDRA-2673)
 * workaround large resultsets causing large allocation retention
   by nio sockets (CASSANDRA-2654)
 * fix nodetool ring use with Ec2Snitch (CASSANDRA-2733)
 * fix removing columns and subcolumns that are supressed by a row or
   supercolumn tombstone during replica resolution (CASSANDRA-2590)
 * support sstable2json against snapshot sstables (CASSANDRA-2386)
 * remove active-pull schema requests (CASSANDRA-2715)
 * avoid marking entire list of sstables as actively being compacted
   in multithreaded compaction (CASSANDRA-2765)
 * seek back after deserializing a row to update cache with (CASSANDRA-2752)
 * avoid skipping rows in scrub for counter column family (CASSANDRA-2759)
 * fix ConcurrentModificationException in repair when dealing with 0.7 node
   (CASSANDRA-2767)
 * use threadsafe collections for StreamInSession (CASSANDRA-2766)
 * avoid infinite loop when creating merkle tree (CASSANDRA-2758)
 * avoids unmarking compacting sstable prematurely in cleanup (CASSANDRA-2769)
 * fix NPE when the commit log is bypassed (CASSANDRA-2718)
 * don't throw an exception in SS.isRPCServerRunning (CASSANDRA-2721)
 * make stress.jar executable (CASSANDRA-2744)
 * add daemon mode to java stress (CASSANDRA-2267)
 * expose the DC and rack of a node through JMX and nodetool ring (CASSANDRA-2531)
 * fix cache mbean getSize (CASSANDRA-2781)
 * Add Date, Float, Double, and Boolean types (CASSANDRA-2530)
 * Add startup flag to renew counter node id (CASSANDRA-2788)
 * add jamm agent to cassandra.bat (CASSANDRA-2787)
 * fix repair hanging if a neighbor has nothing to send (CASSANDRA-2797)
 * purge tombstone even if row is in only one sstable (CASSANDRA-2801)
 * Fix wrong purge of deleted cf during compaction (CASSANDRA-2786)
 * fix race that could result in Hadoop writer failing to throw an
   exception encountered after close() (CASSANDRA-2755)
 * fix scan wrongly throwing assertion error (CASSANDRA-2653)
 * Always use even distribution for merkle tree with RandomPartitionner
   (CASSANDRA-2841)
 * fix describeOwnership for OPP (CASSANDRA-2800)
 * ensure that string tokens do not contain commas (CASSANDRA-2762)


0.8.0-final
 * fix CQL grammar warning and cqlsh regression from CASSANDRA-2622
 * add ant generate-cql-html target (CASSANDRA-2526)
 * update CQL consistency levels (CASSANDRA-2566)
 * debian packaging fixes (CASSANDRA-2481, 2647)
 * fix UUIDType, IntegerType for direct buffers (CASSANDRA-2682, 2684)
 * switch to native Thrift for Hadoop map/reduce (CASSANDRA-2667)
 * fix StackOverflowError when building from eclipse (CASSANDRA-2687)
 * only provide replication_factor to strategy_options "help" for
   SimpleStrategy, OldNetworkTopologyStrategy (CASSANDRA-2678, 2713)
 * fix exception adding validators to non-string columns (CASSANDRA-2696)
 * avoid instantiating DatabaseDescriptor in JDBC (CASSANDRA-2694)
 * fix potential stack overflow during compaction (CASSANDRA-2626)
 * clone super columns to avoid modifying them during flush (CASSANDRA-2675)
 * reset underlying iterator in EchoedRow constructor (CASSANDRA-2653)


0.8.0-rc1
 * faster flushes and compaction from fixing excessively pessimistic
   rebuffering in BRAF (CASSANDRA-2581)
 * fix returning null column values in the python cql driver (CASSANDRA-2593)
 * fix merkle tree splitting exiting early (CASSANDRA-2605)
 * snapshot_before_compaction directory name fix (CASSANDRA-2598)
 * Disable compaction throttling during bootstrap (CASSANDRA-2612)
 * fix CQL treatment of > and < operators in range slices (CASSANDRA-2592)
 * fix potential double-application of counter updates on commitlog replay
   by moving replay position from header to sstable metadata (CASSANDRA-2419)
 * JDBC CQL driver exposes getColumn for access to timestamp
 * JDBC ResultSetMetadata properties added to AbstractType
 * r/m clustertool (CASSANDRA-2607)
 * add support for presenting row key as a column in CQL result sets
   (CASSANDRA-2622)
 * Don't allow {LOCAL|EACH}_QUORUM unless strategy is NTS (CASSANDRA-2627)
 * validate keyspace strategy_options during CQL create (CASSANDRA-2624)
 * fix empty Result with secondary index when limit=1 (CASSANDRA-2628)
 * Fix regression where bootstrapping a node with no schema fails
   (CASSANDRA-2625)
 * Allow removing LocationInfo sstables (CASSANDRA-2632)
 * avoid attempting to replay mutations from dropped keyspaces (CASSANDRA-2631)
 * avoid using cached position of a key when GT is requested (CASSANDRA-2633)
 * fix counting bloom filter true positives (CASSANDRA-2637)
 * initialize local ep state prior to gossip startup if needed (CASSANDRA-2638)
 * fix counter increment lost after restart (CASSANDRA-2642)
 * add quote-escaping via backslash to CLI (CASSANDRA-2623)
 * fix pig example script (CASSANDRA-2487)
 * fix dynamic snitch race in adding latencies (CASSANDRA-2618)
 * Start/stop cassandra after more important services such as mdadm in
   debian packaging (CASSANDRA-2481)


0.8.0-beta2
 * fix NPE compacting index CFs (CASSANDRA-2528)
 * Remove checking all column families on startup for compaction candidates
   (CASSANDRA-2444)
 * validate CQL create keyspace options (CASSANDRA-2525)
 * fix nodetool setcompactionthroughput (CASSANDRA-2550)
 * move	gossip heartbeat back to its own thread (CASSANDRA-2554)
 * validate cql TRUNCATE columnfamily before truncating (CASSANDRA-2570)
 * fix batch_mutate for mixed standard-counter mutations (CASSANDRA-2457)
 * disallow making schema changes to system keyspace (CASSANDRA-2563)
 * fix sending mutation messages multiple times (CASSANDRA-2557)
 * fix incorrect use of NBHM.size in ReadCallback that could cause
   reads to time out even when responses were received (CASSANDRA-2552)
 * trigger read repair correctly for LOCAL_QUORUM reads (CASSANDRA-2556)
 * Allow configuring the number of compaction thread (CASSANDRA-2558)
 * forceUserDefinedCompaction will attempt to compact what it is given
   even if the pessimistic estimate is that there is not enough disk space;
   automatic compactions will only compact 2 or more sstables (CASSANDRA-2575)
 * refuse to apply migrations with older timestamps than the current
   schema (CASSANDRA-2536)
 * remove unframed Thrift transport option
 * include indexes in snapshots (CASSANDRA-2596)
 * improve ignoring of obsolete mutations in index maintenance (CASSANDRA-2401)
 * recognize attempt to drop just the index while leaving the column
   definition alone (CASSANDRA-2619)


0.8.0-beta1
 * remove Avro RPC support (CASSANDRA-926)
 * support for columns that act as incr/decr counters
   (CASSANDRA-1072, 1937, 1944, 1936, 2101, 2093, 2288, 2105, 2384, 2236, 2342,
   2454)
 * CQL (CASSANDRA-1703, 1704, 1705, 1706, 1707, 1708, 1710, 1711, 1940,
   2124, 2302, 2277, 2493)
 * avoid double RowMutation serialization on write path (CASSANDRA-1800)
 * make NetworkTopologyStrategy the default (CASSANDRA-1960)
 * configurable internode encryption (CASSANDRA-1567, 2152)
 * human readable column names in sstable2json output (CASSANDRA-1933)
 * change default JMX port to 7199 (CASSANDRA-2027)
 * backwards compatible internal messaging (CASSANDRA-1015)
 * atomic switch of memtables and sstables (CASSANDRA-2284)
 * add pluggable SeedProvider (CASSANDRA-1669)
 * Fix clustertool to not throw exception when calling get_endpoints (CASSANDRA-2437)
 * upgrade to thrift 0.6 (CASSANDRA-2412)
 * repair works on a token range instead of full ring (CASSANDRA-2324)
 * purge tombstones from row cache (CASSANDRA-2305)
 * push replication_factor into strategy_options (CASSANDRA-1263)
 * give snapshots the same name on each node (CASSANDRA-1791)
 * remove "nodetool loadbalance" (CASSANDRA-2448)
 * multithreaded compaction (CASSANDRA-2191)
 * compaction throttling (CASSANDRA-2156)
 * add key type information and alias (CASSANDRA-2311, 2396)
 * cli no longer divides read_repair_chance by 100 (CASSANDRA-2458)
 * made CompactionInfo.getTaskType return an enum (CASSANDRA-2482)
 * add a server-wide cap on measured memtable memory usage and aggressively
   flush to keep under that threshold (CASSANDRA-2006)
 * add unified UUIDType (CASSANDRA-2233)
 * add off-heap row cache support (CASSANDRA-1969)


0.7.5
 * improvements/fixes to PIG driver (CASSANDRA-1618, CASSANDRA-2387,
   CASSANDRA-2465, CASSANDRA-2484)
 * validate index names (CASSANDRA-1761)
 * reduce contention on Table.flusherLock (CASSANDRA-1954)
 * try harder to detect failures during streaming, cleaning up temporary
   files more reliably (CASSANDRA-2088)
 * shut down server for OOM on a Thrift thread (CASSANDRA-2269)
 * fix tombstone handling in repair and sstable2json (CASSANDRA-2279)
 * preserve version when streaming data from old sstables (CASSANDRA-2283)
 * don't start repair if a neighboring node is marked as dead (CASSANDRA-2290)
 * purge tombstones from row cache (CASSANDRA-2305)
 * Avoid seeking when sstable2json exports the entire file (CASSANDRA-2318)
 * clear Built flag in system table when dropping an index (CASSANDRA-2320)
 * don't allow arbitrary argument for stress.java (CASSANDRA-2323)
 * validate values for index predicates in get_indexed_slice (CASSANDRA-2328)
 * queue secondary indexes for flush before the parent (CASSANDRA-2330)
 * allow job configuration to set the CL used in Hadoop jobs (CASSANDRA-2331)
 * add memtable_flush_queue_size defaulting to 4 (CASSANDRA-2333)
 * Allow overriding of initial_token, storage_port and rpc_port from system
   properties (CASSANDRA-2343)
 * fix comparator used for non-indexed secondary expressions in index scan
   (CASSANDRA-2347)
 * ensure size calculation and write phase of large-row compaction use
   the same threshold for TTL expiration (CASSANDRA-2349)
 * fix race when iterating CFs during add/drop (CASSANDRA-2350)
 * add ConsistencyLevel command to CLI (CASSANDRA-2354)
 * allow negative numbers in the cli (CASSANDRA-2358)
 * hard code serialVersionUID for tokens class (CASSANDRA-2361)
 * fix potential infinite loop in ByteBufferUtil.inputStream (CASSANDRA-2365)
 * fix encoding bugs in HintedHandoffManager, SystemTable when default
   charset is not UTF8 (CASSANDRA-2367)
 * avoids having removed node reappearing in Gossip (CASSANDRA-2371)
 * fix incorrect truncation of long to int when reading columns via block
   index (CASSANDRA-2376)
 * fix NPE during stream session (CASSANDRA-2377)
 * fix race condition that could leave orphaned data files when dropping CF or
   KS (CASSANDRA-2381)
 * fsync statistics component on write (CASSANDRA-2382)
 * fix duplicate results from CFS.scan (CASSANDRA-2406)
 * add IntegerType to CLI help (CASSANDRA-2414)
 * avoid caching token-only decoratedkeys (CASSANDRA-2416)
 * convert mmap assertion to if/throw so scrub can catch it (CASSANDRA-2417)
 * don't overwrite gc log (CASSANDR-2418)
 * invalidate row cache for streamed row to avoid inconsitencies
   (CASSANDRA-2420)
 * avoid copies in range/index scans (CASSANDRA-2425)
 * make sure we don't wipe data during cleanup if the node has not join
   the ring (CASSANDRA-2428)
 * Try harder to close files after compaction (CASSANDRA-2431)
 * re-set bootstrapped flag after move finishes (CASSANDRA-2435)
 * display validation_class in CLI 'describe keyspace' (CASSANDRA-2442)
 * make cleanup compactions cleanup the row cache (CASSANDRA-2451)
 * add column fields validation to scrub (CASSANDRA-2460)
 * use 64KB flush buffer instead of in_memory_compaction_limit (CASSANDRA-2463)
 * fix backslash substitutions in CLI (CASSANDRA-2492)
 * disable cache saving for system CFS (CASSANDRA-2502)
 * fixes for verifying destination availability under hinted conditions
   so UE can be thrown intead of timing out (CASSANDRA-2514)
 * fix update of validation class in column metadata (CASSANDRA-2512)
 * support LOCAL_QUORUM, EACH_QUORUM CLs outside of NTS (CASSANDRA-2516)
 * preserve version when streaming data from old sstables (CASSANDRA-2283)
 * fix backslash substitutions in CLI (CASSANDRA-2492)
 * count a row deletion as one operation towards memtable threshold
   (CASSANDRA-2519)
 * support LOCAL_QUORUM, EACH_QUORUM CLs outside of NTS (CASSANDRA-2516)


0.7.4
 * add nodetool join command (CASSANDRA-2160)
 * fix secondary indexes on pre-existing or streamed data (CASSANDRA-2244)
 * initialize endpoint in gossiper earlier (CASSANDRA-2228)
 * add ability to write to Cassandra from Pig (CASSANDRA-1828)
 * add rpc_[min|max]_threads (CASSANDRA-2176)
 * add CL.TWO, CL.THREE (CASSANDRA-2013)
 * avoid exporting an un-requested row in sstable2json, when exporting
   a key that does not exist (CASSANDRA-2168)
 * add incremental_backups option (CASSANDRA-1872)
 * add configurable row limit to Pig loadfunc (CASSANDRA-2276)
 * validate column values in batches as well as single-Column inserts
   (CASSANDRA-2259)
 * move sample schema from cassandra.yaml to schema-sample.txt,
   a cli scripts (CASSANDRA-2007)
 * avoid writing empty rows when scrubbing tombstoned rows (CASSANDRA-2296)
 * fix assertion error in range and index scans for CL < ALL
   (CASSANDRA-2282)
 * fix commitlog replay when flush position refers to data that didn't
   get synced before server died (CASSANDRA-2285)
 * fix fd leak in sstable2json with non-mmap'd i/o (CASSANDRA-2304)
 * reduce memory use during streaming of multiple sstables (CASSANDRA-2301)
 * purge tombstoned rows from cache after GCGraceSeconds (CASSANDRA-2305)
 * allow zero replicas in a NTS datacenter (CASSANDRA-1924)
 * make range queries respect snitch for local replicas (CASSANDRA-2286)
 * fix HH delivery when column index is larger than 2GB (CASSANDRA-2297)
 * make 2ary indexes use parent CF flush thresholds during initial build
   (CASSANDRA-2294)
 * update memtable_throughput to be a long (CASSANDRA-2158)


0.7.3
 * Keep endpoint state until aVeryLongTime (CASSANDRA-2115)
 * lower-latency read repair (CASSANDRA-2069)
 * add hinted_handoff_throttle_delay_in_ms option (CASSANDRA-2161)
 * fixes for cache save/load (CASSANDRA-2172, -2174)
 * Handle whole-row deletions in CFOutputFormat (CASSANDRA-2014)
 * Make memtable_flush_writers flush in parallel (CASSANDRA-2178)
 * Add compaction_preheat_key_cache option (CASSANDRA-2175)
 * refactor stress.py to have only one copy of the format string
   used for creating row keys (CASSANDRA-2108)
 * validate index names for \w+ (CASSANDRA-2196)
 * Fix Cassandra cli to respect timeout if schema does not settle
   (CASSANDRA-2187)
 * fix for compaction and cleanup writing old-format data into new-version
   sstable (CASSANDRA-2211, -2216)
 * add nodetool scrub (CASSANDRA-2217, -2240)
 * fix sstable2json large-row pagination (CASSANDRA-2188)
 * fix EOFing on requests for the last bytes in a file (CASSANDRA-2213)
 * fix BufferedRandomAccessFile bugs (CASSANDRA-2218, -2241)
 * check for memtable flush_after_mins exceeded every 10s (CASSANDRA-2183)
 * fix cache saving on Windows (CASSANDRA-2207)
 * add validateSchemaAgreement call + synchronization to schema
   modification operations (CASSANDRA-2222)
 * fix for reversed slice queries on large rows (CASSANDRA-2212)
 * fat clients were writing local data (CASSANDRA-2223)
 * set DEFAULT_MEMTABLE_LIFETIME_IN_MINS to 24h
 * improve detection and cleanup of partially-written sstables
   (CASSANDRA-2206)
 * fix supercolumn de/serialization when subcolumn comparator is different
   from supercolumn's (CASSANDRA-2104)
 * fix starting up on Windows when CASSANDRA_HOME contains whitespace
   (CASSANDRA-2237)
 * add [get|set][row|key]cacheSavePeriod to JMX (CASSANDRA-2100)
 * fix Hadoop ColumnFamilyOutputFormat dropping of mutations
   when batch fills up (CASSANDRA-2255)
 * move file deletions off of scheduledtasks executor (CASSANDRA-2253)


0.7.2
 * copy DecoratedKey.key when inserting into caches to avoid retaining
   a reference to the underlying buffer (CASSANDRA-2102)
 * format subcolumn names with subcomparator (CASSANDRA-2136)
 * fix column bloom filter deserialization (CASSANDRA-2165)


0.7.1
 * refactor MessageDigest creation code. (CASSANDRA-2107)
 * buffer network stack to avoid inefficient small TCP messages while avoiding
   the nagle/delayed ack problem (CASSANDRA-1896)
 * check log4j configuration for changes every 10s (CASSANDRA-1525, 1907)
 * more-efficient cross-DC replication (CASSANDRA-1530, -2051, -2138)
 * avoid polluting page cache with commitlog or sstable writes
   and seq scan operations (CASSANDRA-1470)
 * add RMI authentication options to nodetool (CASSANDRA-1921)
 * make snitches configurable at runtime (CASSANDRA-1374)
 * retry hadoop split requests on connection failure (CASSANDRA-1927)
 * implement describeOwnership for BOP, COPP (CASSANDRA-1928)
 * make read repair behave as expected for ConsistencyLevel > ONE
   (CASSANDRA-982, 2038)
 * distributed test harness (CASSANDRA-1859, 1964)
 * reduce flush lock contention (CASSANDRA-1930)
 * optimize supercolumn deserialization (CASSANDRA-1891)
 * fix CFMetaData.apply to only compare objects of the same class
   (CASSANDRA-1962)
 * allow specifying specific SSTables to compact from JMX (CASSANDRA-1963)
 * fix race condition in MessagingService.targets (CASSANDRA-1959, 2094, 2081)
 * refuse to open sstables from a future version (CASSANDRA-1935)
 * zero-copy reads (CASSANDRA-1714)
 * fix copy bounds for word Text in wordcount demo (CASSANDRA-1993)
 * fixes for contrib/javautils (CASSANDRA-1979)
 * check more frequently for memtable expiration (CASSANDRA-2000)
 * fix writing SSTable column count statistics (CASSANDRA-1976)
 * fix streaming of multiple CFs during bootstrap (CASSANDRA-1992)
 * explicitly set JVM GC new generation size with -Xmn (CASSANDRA-1968)
 * add short options for CLI flags (CASSANDRA-1565)
 * make keyspace argument to "describe keyspace" in CLI optional
   when authenticated to keyspace already (CASSANDRA-2029)
 * added option to specify -Dcassandra.join_ring=false on startup
   to allow "warm spare" nodes or performing JMX maintenance before
   joining the ring (CASSANDRA-526)
 * log migrations at INFO (CASSANDRA-2028)
 * add CLI verbose option in file mode (CASSANDRA-2030)
 * add single-line "--" comments to CLI (CASSANDRA-2032)
 * message serialization tests (CASSANDRA-1923)
 * switch from ivy to maven-ant-tasks (CASSANDRA-2017)
 * CLI attempts to block for new schema to propagate (CASSANDRA-2044)
 * fix potential overflow in nodetool cfstats (CASSANDRA-2057)
 * add JVM shutdownhook to sync commitlog (CASSANDRA-1919)
 * allow nodes to be up without being part of  normal traffic (CASSANDRA-1951)
 * fix CLI "show keyspaces" with null options on NTS (CASSANDRA-2049)
 * fix possible ByteBuffer race conditions (CASSANDRA-2066)
 * reduce garbage generated by MessagingService to prevent load spikes
   (CASSANDRA-2058)
 * fix math in RandomPartitioner.describeOwnership (CASSANDRA-2071)
 * fix deletion of sstable non-data components (CASSANDRA-2059)
 * avoid blocking gossip while deleting handoff hints (CASSANDRA-2073)
 * ignore messages from newer versions, keep track of nodes in gossip
   regardless of version (CASSANDRA-1970)
 * cache writing moved to CompactionManager to reduce i/o contention and
   updated to use non-cache-polluting writes (CASSANDRA-2053)
 * page through large rows when exporting to JSON (CASSANDRA-2041)
 * add flush_largest_memtables_at and reduce_cache_sizes_at options
   (CASSANDRA-2142)
 * add cli 'describe cluster' command (CASSANDRA-2127)
 * add cli support for setting username/password at 'connect' command
   (CASSANDRA-2111)
 * add -D option to Stress.java to allow reading hosts from a file
   (CASSANDRA-2149)
 * bound hints CF throughput between 32M and 256M (CASSANDRA-2148)
 * continue starting when invalid saved cache entries are encountered
   (CASSANDRA-2076)
 * add max_hint_window_in_ms option (CASSANDRA-1459)


0.7.0-final
 * fix offsets to ByteBuffer.get (CASSANDRA-1939)


0.7.0-rc4
 * fix cli crash after backgrounding (CASSANDRA-1875)
 * count timeouts in storageproxy latencies, and include latency
   histograms in StorageProxyMBean (CASSANDRA-1893)
 * fix CLI get recognition of supercolumns (CASSANDRA-1899)
 * enable keepalive on intra-cluster sockets (CASSANDRA-1766)
 * count timeouts towards dynamicsnitch latencies (CASSANDRA-1905)
 * Expose index-building status in JMX + cli schema description
   (CASSANDRA-1871)
 * allow [LOCAL|EACH]_QUORUM to be used with non-NetworkTopology
   replication Strategies
 * increased amount of index locks for faster commitlog replay
 * collect secondary index tombstones immediately (CASSANDRA-1914)
 * revert commitlog changes from #1780 (CASSANDRA-1917)
 * change RandomPartitioner min token to -1 to avoid collision w/
   tokens on actual nodes (CASSANDRA-1901)
 * examine the right nibble when validating TimeUUID (CASSANDRA-1910)
 * include secondary indexes in cleanup (CASSANDRA-1916)
 * CFS.scrubDataDirectories should also cleanup invalid secondary indexes
   (CASSANDRA-1904)
 * ability to disable/enable gossip on nodes to force them down
   (CASSANDRA-1108)


0.7.0-rc3
 * expose getNaturalEndpoints in StorageServiceMBean taking byte[]
   key; RMI cannot serialize ByteBuffer (CASSANDRA-1833)
 * infer org.apache.cassandra.locator for replication strategy classes
   when not otherwise specified
 * validation that generates less garbage (CASSANDRA-1814)
 * add TTL support to CLI (CASSANDRA-1838)
 * cli defaults to bytestype for subcomparator when creating
   column families (CASSANDRA-1835)
 * unregister index MBeans when index is dropped (CASSANDRA-1843)
 * make ByteBufferUtil.clone thread-safe (CASSANDRA-1847)
 * change exception for read requests during bootstrap from
   InvalidRequest to Unavailable (CASSANDRA-1862)
 * respect row-level tombstones post-flush in range scans
   (CASSANDRA-1837)
 * ReadResponseResolver check digests against each other (CASSANDRA-1830)
 * return InvalidRequest when remove of subcolumn without supercolumn
   is requested (CASSANDRA-1866)
 * flush before repair (CASSANDRA-1748)
 * SSTableExport validates key order (CASSANDRA-1884)
 * large row support for SSTableExport (CASSANDRA-1867)
 * Re-cache hot keys post-compaction without hitting disk (CASSANDRA-1878)
 * manage read repair in coordinator instead of data source, to
   provide latency information to dynamic snitch (CASSANDRA-1873)


0.7.0-rc2
 * fix live-column-count of slice ranges including tombstoned supercolumn
   with live subcolumn (CASSANDRA-1591)
 * rename o.a.c.internal.AntientropyStage -> AntiEntropyStage,
   o.a.c.request.Request_responseStage -> RequestResponseStage,
   o.a.c.internal.Internal_responseStage -> InternalResponseStage
 * add AbstractType.fromString (CASSANDRA-1767)
 * require index_type to be present when specifying index_name
   on ColumnDef (CASSANDRA-1759)
 * fix add/remove index bugs in CFMetadata (CASSANDRA-1768)
 * rebuild Strategy during system_update_keyspace (CASSANDRA-1762)
 * cli updates prompt to ... in continuation lines (CASSANDRA-1770)
 * support multiple Mutations per key in hadoop ColumnFamilyOutputFormat
   (CASSANDRA-1774)
 * improvements to Debian init script (CASSANDRA-1772)
 * use local classloader to check for version.properties (CASSANDRA-1778)
 * Validate that column names in column_metadata are valid for the
   defined comparator, and decode properly in cli (CASSANDRA-1773)
 * use cross-platform newlines in cli (CASSANDRA-1786)
 * add ExpiringColumn support to sstable import/export (CASSANDRA-1754)
 * add flush for each append to periodic commitlog mode; added
   periodic_without_flush option to disable this (CASSANDRA-1780)
 * close file handle used for post-flush truncate (CASSANDRA-1790)
 * various code cleanup (CASSANDRA-1793, -1794, -1795)
 * fix range queries against wrapped range (CASSANDRA-1781)
 * fix consistencylevel calculations for NetworkTopologyStrategy
   (CASSANDRA-1804)
 * cli support index type enum names (CASSANDRA-1810)
 * improved validation of column_metadata (CASSANDRA-1813)
 * reads at ConsistencyLevel > 1 throw UnavailableException
   immediately if insufficient live nodes exist (CASSANDRA-1803)
 * copy bytebuffers for local writes to avoid retaining the entire
   Thrift frame (CASSANDRA-1801)
 * fix NPE adding index to column w/o prior metadata (CASSANDRA-1764)
 * reduce fat client timeout (CASSANDRA-1730)
 * fix botched merge of CASSANDRA-1316


0.7.0-rc1
 * fix compaction and flush races with schema updates (CASSANDRA-1715)
 * add clustertool, config-converter, sstablekeys, and schematool
   Windows .bat files (CASSANDRA-1723)
 * reject range queries received during bootstrap (CASSANDRA-1739)
 * fix wrapping-range queries on non-minimum token (CASSANDRA-1700)
 * add nodetool cfhistogram (CASSANDRA-1698)
 * limit repaired ranges to what the nodes have in common (CASSANDRA-1674)
 * index scan treats missing columns as not matching secondary
   expressions (CASSANDRA-1745)
 * Fix misuse of DataOutputBuffer.getData in AntiEntropyService
   (CASSANDRA-1729)
 * detect and warn when obsolete version of JNA is present (CASSANDRA-1760)
 * reduce fat client timeout (CASSANDRA-1730)
 * cleanup smallest CFs first to increase free temp space for larger ones
   (CASSANDRA-1811)
 * Update windows .bat files to work outside of main Cassandra
   directory (CASSANDRA-1713)
 * fix read repair regression from 0.6.7 (CASSANDRA-1727)
 * more-efficient read repair (CASSANDRA-1719)
 * fix hinted handoff replay (CASSANDRA-1656)
 * log type of dropped messages (CASSANDRA-1677)
 * upgrade to SLF4J 1.6.1
 * fix ByteBuffer bug in ExpiringColumn.updateDigest (CASSANDRA-1679)
 * fix IntegerType.getString (CASSANDRA-1681)
 * make -Djava.net.preferIPv4Stack=true the default (CASSANDRA-628)
 * add INTERNAL_RESPONSE verb to differentiate from responses related
   to client requests (CASSANDRA-1685)
 * log tpstats when dropping messages (CASSANDRA-1660)
 * include unreachable nodes in describeSchemaVersions (CASSANDRA-1678)
 * Avoid dropping messages off the client request path (CASSANDRA-1676)
 * fix jna errno reporting (CASSANDRA-1694)
 * add friendlier error for UnknownHostException on startup (CASSANDRA-1697)
 * include jna dependency in RPM package (CASSANDRA-1690)
 * add --skip-keys option to stress.py (CASSANDRA-1696)
 * improve cli handling of non-string keys and column names
   (CASSANDRA-1701, -1693)
 * r/m extra subcomparator line in cli keyspaces output (CASSANDRA-1712)
 * add read repair chance to cli "show keyspaces"
 * upgrade to ConcurrentLinkedHashMap 1.1 (CASSANDRA-975)
 * fix index scan routing (CASSANDRA-1722)
 * fix tombstoning of supercolumns in range queries (CASSANDRA-1734)
 * clear endpoint cache after updating keyspace metadata (CASSANDRA-1741)
 * fix wrapping-range queries on non-minimum token (CASSANDRA-1700)
 * truncate includes secondary indexes (CASSANDRA-1747)
 * retain reference to PendingFile sstables (CASSANDRA-1749)
 * fix sstableimport regression (CASSANDRA-1753)
 * fix for bootstrap when no non-system tables are defined (CASSANDRA-1732)
 * handle replica unavailability in index scan (CASSANDRA-1755)
 * fix service initialization order deadlock (CASSANDRA-1756)
 * multi-line cli commands (CASSANDRA-1742)
 * fix race between snapshot and compaction (CASSANDRA-1736)
 * add listEndpointsPendingHints, deleteHintsForEndpoint JMX methods
   (CASSANDRA-1551)


0.7.0-beta3
 * add strategy options to describe_keyspace output (CASSANDRA-1560)
 * log warning when using randomly generated token (CASSANDRA-1552)
 * re-organize JMX into .db, .net, .internal, .request (CASSANDRA-1217)
 * allow nodes to change IPs between restarts (CASSANDRA-1518)
 * remember ring state between restarts by default (CASSANDRA-1518)
 * flush index built flag so we can read it before log replay (CASSANDRA-1541)
 * lock row cache updates to prevent race condition (CASSANDRA-1293)
 * remove assertion causing rare (and harmless) error messages in
   commitlog (CASSANDRA-1330)
 * fix moving nodes with no keyspaces defined (CASSANDRA-1574)
 * fix unbootstrap when no data is present in a transfer range (CASSANDRA-1573)
 * take advantage of AVRO-495 to simplify our avro IDL (CASSANDRA-1436)
 * extend authorization hierarchy to column family (CASSANDRA-1554)
 * deletion support in secondary indexes (CASSANDRA-1571)
 * meaningful error message for invalid replication strategy class
   (CASSANDRA-1566)
 * allow keyspace creation with RF > N (CASSANDRA-1428)
 * improve cli error handling (CASSANDRA-1580)
 * add cache save/load ability (CASSANDRA-1417, 1606, 1647)
 * add StorageService.getDrainProgress (CASSANDRA-1588)
 * Disallow bootstrap to an in-use token (CASSANDRA-1561)
 * Allow dynamic secondary index creation and destruction (CASSANDRA-1532)
 * log auto-guessed memtable thresholds (CASSANDRA-1595)
 * add ColumnDef support to cli (CASSANDRA-1583)
 * reduce index sample time by 75% (CASSANDRA-1572)
 * add cli support for column, strategy metadata (CASSANDRA-1578, 1612)
 * add cli support for schema modification (CASSANDRA-1584)
 * delete temp files on failed compactions (CASSANDRA-1596)
 * avoid blocking for dead nodes during removetoken (CASSANDRA-1605)
 * remove ConsistencyLevel.ZERO (CASSANDRA-1607)
 * expose in-progress compaction type in jmx (CASSANDRA-1586)
 * removed IClock & related classes from internals (CASSANDRA-1502)
 * fix removing tokens from SystemTable on decommission and removetoken
   (CASSANDRA-1609)
 * include CF metadata in cli 'show keyspaces' (CASSANDRA-1613)
 * switch from Properties to HashMap in PropertyFileSnitch to
   avoid synchronization bottleneck (CASSANDRA-1481)
 * PropertyFileSnitch configuration file renamed to
   cassandra-topology.properties
 * add cli support for get_range_slices (CASSANDRA-1088, CASSANDRA-1619)
 * Make memtable flush thresholds per-CF instead of global
   (CASSANDRA-1007, 1637)
 * add cli support for binary data without CfDef hints (CASSANDRA-1603)
 * fix building SSTable statistics post-stream (CASSANDRA-1620)
 * fix potential infinite loop in 2ary index queries (CASSANDRA-1623)
 * allow creating NTS keyspaces with no replicas configured (CASSANDRA-1626)
 * add jmx histogram of sstables accessed per read (CASSANDRA-1624)
 * remove system_rename_column_family and system_rename_keyspace from the
   client API until races can be fixed (CASSANDRA-1630, CASSANDRA-1585)
 * add cli sanity tests (CASSANDRA-1582)
 * update GC settings in cassandra.bat (CASSANDRA-1636)
 * cli support for index queries (CASSANDRA-1635)
 * cli support for updating schema memtable settings (CASSANDRA-1634)
 * cli --file option (CASSANDRA-1616)
 * reduce automatically chosen memtable sizes by 50% (CASSANDRA-1641)
 * move endpoint cache from snitch to strategy (CASSANDRA-1643)
 * fix commitlog recovery deleting the newly-created segment as well as
   the old ones (CASSANDRA-1644)
 * upgrade to Thrift 0.5 (CASSANDRA-1367)
 * renamed CL.DCQUORUM to LOCAL_QUORUM and DCQUORUMSYNC to EACH_QUORUM
 * cli truncate support (CASSANDRA-1653)
 * update GC settings in cassandra.bat (CASSANDRA-1636)
 * avoid logging when a node's ip/token is gossipped back to it (CASSANDRA-1666)


0.7-beta2
 * always use UTF-8 for hint keys (CASSANDRA-1439)
 * remove cassandra.yaml dependency from Hadoop and Pig (CASSADRA-1322)
 * expose CfDef metadata in describe_keyspaces (CASSANDRA-1363)
 * restore use of mmap_index_only option (CASSANDRA-1241)
 * dropping a keyspace with no column families generated an error
   (CASSANDRA-1378)
 * rename RackAwareStrategy to OldNetworkTopologyStrategy, RackUnawareStrategy
   to SimpleStrategy, DatacenterShardStrategy to NetworkTopologyStrategy,
   AbstractRackAwareSnitch to AbstractNetworkTopologySnitch (CASSANDRA-1392)
 * merge StorageProxy.mutate, mutateBlocking (CASSANDRA-1396)
 * faster UUIDType, LongType comparisons (CASSANDRA-1386, 1393)
 * fix setting read_repair_chance from CLI addColumnFamily (CASSANDRA-1399)
 * fix updates to indexed columns (CASSANDRA-1373)
 * fix race condition leaving to FileNotFoundException (CASSANDRA-1382)
 * fix sharded lock hash on index write path (CASSANDRA-1402)
 * add support for GT/E, LT/E in subordinate index clauses (CASSANDRA-1401)
 * cfId counter got out of sync when CFs were added (CASSANDRA-1403)
 * less chatty schema updates (CASSANDRA-1389)
 * rename column family mbeans. 'type' will now include either
   'IndexColumnFamilies' or 'ColumnFamilies' depending on the CFS type.
   (CASSANDRA-1385)
 * disallow invalid keyspace and column family names. This includes name that
   matches a '^\w+' regex. (CASSANDRA-1377)
 * use JNA, if present, to take snapshots (CASSANDRA-1371)
 * truncate hints if starting 0.7 for the first time (CASSANDRA-1414)
 * fix FD leak in single-row slicepredicate queries (CASSANDRA-1416)
 * allow index expressions against columns that are not part of the
   SlicePredicate (CASSANDRA-1410)
 * config-converter properly handles snitches and framed support
   (CASSANDRA-1420)
 * remove keyspace argument from multiget_count (CASSANDRA-1422)
 * allow specifying cassandra.yaml location as (local or remote) URL
   (CASSANDRA-1126)
 * fix using DynamicEndpointSnitch with NetworkTopologyStrategy
   (CASSANDRA-1429)
 * Add CfDef.default_validation_class (CASSANDRA-891)
 * fix EstimatedHistogram.max (CASSANDRA-1413)
 * quorum read optimization (CASSANDRA-1622)
 * handle zero-length (or missing) rows during HH paging (CASSANDRA-1432)
 * include secondary indexes during schema migrations (CASSANDRA-1406)
 * fix commitlog header race during schema change (CASSANDRA-1435)
 * fix ColumnFamilyStoreMBeanIterator to use new type name (CASSANDRA-1433)
 * correct filename generated by xml->yaml converter (CASSANDRA-1419)
 * add CMSInitiatingOccupancyFraction=75 and UseCMSInitiatingOccupancyOnly
   to default JVM options
 * decrease jvm heap for cassandra-cli (CASSANDRA-1446)
 * ability to modify keyspaces and column family definitions on a live cluster
   (CASSANDRA-1285)
 * support for Hadoop Streaming [non-jvm map/reduce via stdin/out]
   (CASSANDRA-1368)
 * Move persistent sstable stats from the system table to an sstable component
   (CASSANDRA-1430)
 * remove failed bootstrap attempt from pending ranges when gossip times
   it out after 1h (CASSANDRA-1463)
 * eager-create tcp connections to other cluster members (CASSANDRA-1465)
 * enumerate stages and derive stage from message type instead of
   transmitting separately (CASSANDRA-1465)
 * apply reversed flag during collation from different data sources
   (CASSANDRA-1450)
 * make failure to remove commitlog segment non-fatal (CASSANDRA-1348)
 * correct ordering of drain operations so CL.recover is no longer
   necessary (CASSANDRA-1408)
 * removed keyspace from describe_splits method (CASSANDRA-1425)
 * rename check_schema_agreement to describe_schema_versions
   (CASSANDRA-1478)
 * fix QUORUM calculation for RF > 3 (CASSANDRA-1487)
 * remove tombstones during non-major compactions when bloom filter
   verifies that row does not exist in other sstables (CASSANDRA-1074)
 * nodes that coordinated a loadbalance in the past could not be seen by
   newly added nodes (CASSANDRA-1467)
 * exposed endpoint states (gossip details) via jmx (CASSANDRA-1467)
 * ensure that compacted sstables are not included when new readers are
   instantiated (CASSANDRA-1477)
 * by default, calculate heap size and memtable thresholds at runtime (CASSANDRA-1469)
 * fix races dealing with adding/dropping keyspaces and column families in
   rapid succession (CASSANDRA-1477)
 * clean up of Streaming system (CASSANDRA-1503, 1504, 1506)
 * add options to configure Thrift socket keepalive and buffer sizes (CASSANDRA-1426)
 * make contrib CassandraServiceDataCleaner recursive (CASSANDRA-1509)
 * min, max compaction threshold are configurable and persistent
   per-ColumnFamily (CASSANDRA-1468)
 * fix replaying the last mutation in a commitlog unnecessarily
   (CASSANDRA-1512)
 * invoke getDefaultUncaughtExceptionHandler from DTPE with the original
   exception rather than the ExecutionException wrapper (CASSANDRA-1226)
 * remove Clock from the Thrift (and Avro) API (CASSANDRA-1501)
 * Close intra-node sockets when connection is broken (CASSANDRA-1528)
 * RPM packaging spec file (CASSANDRA-786)
 * weighted request scheduler (CASSANDRA-1485)
 * treat expired columns as deleted (CASSANDRA-1539)
 * make IndexInterval configurable (CASSANDRA-1488)
 * add describe_snitch to Thrift API (CASSANDRA-1490)
 * MD5 authenticator compares plain text submitted password with MD5'd
   saved property, instead of vice versa (CASSANDRA-1447)
 * JMX MessagingService pending and completed counts (CASSANDRA-1533)
 * fix race condition processing repair responses (CASSANDRA-1511)
 * make repair blocking (CASSANDRA-1511)
 * create EndpointSnitchInfo and MBean to expose rack and DC (CASSANDRA-1491)
 * added option to contrib/word_count to output results back to Cassandra
   (CASSANDRA-1342)
 * rewrite Hadoop ColumnFamilyRecordWriter to pool connections, retry to
   multiple Cassandra nodes, and smooth impact on the Cassandra cluster
   by using smaller batch sizes (CASSANDRA-1434)
 * fix setting gc_grace_seconds via CLI (CASSANDRA-1549)
 * support TTL'd index values (CASSANDRA-1536)
 * make removetoken work like decommission (CASSANDRA-1216)
 * make cli comparator-aware and improve quote rules (CASSANDRA-1523,-1524)
 * make nodetool compact and cleanup blocking (CASSANDRA-1449)
 * add memtable, cache information to GCInspector logs (CASSANDRA-1558)
 * enable/disable HintedHandoff via JMX (CASSANDRA-1550)
 * Ignore stray files in the commit log directory (CASSANDRA-1547)
 * Disallow bootstrap to an in-use token (CASSANDRA-1561)


0.7-beta1
 * sstable versioning (CASSANDRA-389)
 * switched to slf4j logging (CASSANDRA-625)
 * add (optional) expiration time for column (CASSANDRA-699)
 * access levels for authentication/authorization (CASSANDRA-900)
 * add ReadRepairChance to CF definition (CASSANDRA-930)
 * fix heisenbug in system tests, especially common on OS X (CASSANDRA-944)
 * convert to byte[] keys internally and all public APIs (CASSANDRA-767)
 * ability to alter schema definitions on a live cluster (CASSANDRA-44)
 * renamed configuration file to cassandra.xml, and log4j.properties to
   log4j-server.properties, which must now be loaded from
   the classpath (which is how our scripts in bin/ have always done it)
   (CASSANDRA-971)
 * change get_count to require a SlicePredicate. create multi_get_count
   (CASSANDRA-744)
 * re-organized endpointsnitch implementations and added SimpleSnitch
   (CASSANDRA-994)
 * Added preload_row_cache option (CASSANDRA-946)
 * add CRC to commitlog header (CASSANDRA-999)
 * removed deprecated batch_insert and get_range_slice methods (CASSANDRA-1065)
 * add truncate thrift method (CASSANDRA-531)
 * http mini-interface using mx4j (CASSANDRA-1068)
 * optimize away copy of sliced row on memtable read path (CASSANDRA-1046)
 * replace constant-size 2GB mmaped segments and special casing for index
   entries spanning segment boundaries, with SegmentedFile that computes
   segments that always contain entire entries/rows (CASSANDRA-1117)
 * avoid reading large rows into memory during compaction (CASSANDRA-16)
 * added hadoop OutputFormat (CASSANDRA-1101)
 * efficient Streaming (no more anticompaction) (CASSANDRA-579)
 * split commitlog header into separate file and add size checksum to
   mutations (CASSANDRA-1179)
 * avoid allocating a new byte[] for each mutation on replay (CASSANDRA-1219)
 * revise HH schema to be per-endpoint (CASSANDRA-1142)
 * add joining/leaving status to nodetool ring (CASSANDRA-1115)
 * allow multiple repair sessions per node (CASSANDRA-1190)
 * optimize away MessagingService for local range queries (CASSANDRA-1261)
 * make framed transport the default so malformed requests can't OOM the
   server (CASSANDRA-475)
 * significantly faster reads from row cache (CASSANDRA-1267)
 * take advantage of row cache during range queries (CASSANDRA-1302)
 * make GCGraceSeconds a per-ColumnFamily value (CASSANDRA-1276)
 * keep persistent row size and column count statistics (CASSANDRA-1155)
 * add IntegerType (CASSANDRA-1282)
 * page within a single row during hinted handoff (CASSANDRA-1327)
 * push DatacenterShardStrategy configuration into keyspace definition,
   eliminating datacenter.properties. (CASSANDRA-1066)
 * optimize forward slices starting with '' and single-index-block name
   queries by skipping the column index (CASSANDRA-1338)
 * streaming refactor (CASSANDRA-1189)
 * faster comparison for UUID types (CASSANDRA-1043)
 * secondary index support (CASSANDRA-749 and subtasks)
 * make compaction buckets deterministic (CASSANDRA-1265)


0.6.6
 * Allow using DynamicEndpointSnitch with RackAwareStrategy (CASSANDRA-1429)
 * remove the remaining vestiges of the unfinished DatacenterShardStrategy
   (replaced by NetworkTopologyStrategy in 0.7)


0.6.5
 * fix key ordering in range query results with RandomPartitioner
   and ConsistencyLevel > ONE (CASSANDRA-1145)
 * fix for range query starting with the wrong token range (CASSANDRA-1042)
 * page within a single row during hinted handoff (CASSANDRA-1327)
 * fix compilation on non-sun JDKs (CASSANDRA-1061)
 * remove String.trim() call on row keys in batch mutations (CASSANDRA-1235)
 * Log summary of dropped messages instead of spamming log (CASSANDRA-1284)
 * add dynamic endpoint snitch (CASSANDRA-981)
 * fix streaming for keyspaces with hyphens in their name (CASSANDRA-1377)
 * fix errors in hard-coded bloom filter optKPerBucket by computing it
   algorithmically (CASSANDRA-1220
 * remove message deserialization stage, and uncap read/write stages
   so slow reads/writes don't block gossip processing (CASSANDRA-1358)
 * add jmx port configuration to Debian package (CASSANDRA-1202)
 * use mlockall via JNA, if present, to prevent Linux from swapping
   out parts of the JVM (CASSANDRA-1214)


0.6.4
 * avoid queuing multiple hint deliveries for the same endpoint
   (CASSANDRA-1229)
 * better performance for and stricter checking of UTF8 column names
   (CASSANDRA-1232)
 * extend option to lower compaction priority to hinted handoff
   as well (CASSANDRA-1260)
 * log errors in gossip instead of re-throwing (CASSANDRA-1289)
 * avoid aborting commitlog replay prematurely if a flushed-but-
   not-removed commitlog segment is encountered (CASSANDRA-1297)
 * fix duplicate rows being read during mapreduce (CASSANDRA-1142)
 * failure detection wasn't closing command sockets (CASSANDRA-1221)
 * cassandra-cli.bat works on windows (CASSANDRA-1236)
 * pre-emptively drop requests that cannot be processed within RPCTimeout
   (CASSANDRA-685)
 * add ack to Binary write verb and update CassandraBulkLoader
   to wait for acks for each row (CASSANDRA-1093)
 * added describe_partitioner Thrift method (CASSANDRA-1047)
 * Hadoop jobs no longer require the Cassandra storage-conf.xml
   (CASSANDRA-1280, CASSANDRA-1047)
 * log thread pool stats when GC is excessive (CASSANDRA-1275)
 * remove gossip message size limit (CASSANDRA-1138)
 * parallelize local and remote reads during multiget, and respect snitch
   when determining whether to do local read for CL.ONE (CASSANDRA-1317)
 * fix read repair to use requested consistency level on digest mismatch,
   rather than assuming QUORUM (CASSANDRA-1316)
 * process digest mismatch re-reads in parallel (CASSANDRA-1323)
 * switch hints CF comparator to BytesType (CASSANDRA-1274)


0.6.3
 * retry to make streaming connections up to 8 times. (CASSANDRA-1019)
 * reject describe_ring() calls on invalid keyspaces (CASSANDRA-1111)
 * fix cache size calculation for size of 100% (CASSANDRA-1129)
 * fix cache capacity only being recalculated once (CASSANDRA-1129)
 * remove hourly scan of all hints on the off chance that the gossiper
   missed a status change; instead, expose deliverHintsToEndpoint to JMX
   so it can be done manually, if necessary (CASSANDRA-1141)
 * don't reject reads at CL.ALL (CASSANDRA-1152)
 * reject deletions to supercolumns in CFs containing only standard
   columns (CASSANDRA-1139)
 * avoid preserving login information after client disconnects
   (CASSANDRA-1057)
 * prefer sun jdk to openjdk in debian init script (CASSANDRA-1174)
 * detect partioner config changes between restarts and fail fast
   (CASSANDRA-1146)
 * use generation time to resolve node token reassignment disagreements
   (CASSANDRA-1118)
 * restructure the startup ordering of Gossiper and MessageService to avoid
   timing anomalies (CASSANDRA-1160)
 * detect incomplete commit log hearders (CASSANDRA-1119)
 * force anti-entropy service to stream files on the stream stage to avoid
   sending streams out of order (CASSANDRA-1169)
 * remove inactive stream managers after AES streams files (CASSANDRA-1169)
 * allow removing entire row through batch_mutate Deletion (CASSANDRA-1027)
 * add JMX metrics for row-level bloom filter false positives (CASSANDRA-1212)
 * added a redhat init script to contrib (CASSANDRA-1201)
 * use midpoint when bootstrapping a new machine into range with not
   much data yet instead of random token (CASSANDRA-1112)
 * kill server on OOM in executor stage as well as Thrift (CASSANDRA-1226)
 * remove opportunistic repairs, when two machines with overlapping replica
   responsibilities happen to finish major compactions of the same CF near
   the same time.  repairs are now fully manual (CASSANDRA-1190)
 * add ability to lower compaction priority (default is no change from 0.6.2)
   (CASSANDRA-1181)


0.6.2
 * fix contrib/word_count build. (CASSANDRA-992)
 * split CommitLogExecutorService into BatchCommitLogExecutorService and
   PeriodicCommitLogExecutorService (CASSANDRA-1014)
 * add latency histograms to CFSMBean (CASSANDRA-1024)
 * make resolving timestamp ties deterministic by using value bytes
   as a tiebreaker (CASSANDRA-1039)
 * Add option to turn off Hinted Handoff (CASSANDRA-894)
 * fix windows startup (CASSANDRA-948)
 * make concurrent_reads, concurrent_writes configurable at runtime via JMX
   (CASSANDRA-1060)
 * disable GCInspector on non-Sun JVMs (CASSANDRA-1061)
 * fix tombstone handling in sstable rows with no other data (CASSANDRA-1063)
 * fix size of row in spanned index entries (CASSANDRA-1056)
 * install json2sstable, sstable2json, and sstablekeys to Debian package
 * StreamingService.StreamDestinations wouldn't empty itself after streaming
   finished (CASSANDRA-1076)
 * added Collections.shuffle(splits) before returning the splits in
   ColumnFamilyInputFormat (CASSANDRA-1096)
 * do not recalculate cache capacity post-compaction if it's been manually
   modified (CASSANDRA-1079)
 * better defaults for flush sorter + writer executor queue sizes
   (CASSANDRA-1100)
 * windows scripts for SSTableImport/Export (CASSANDRA-1051)
 * windows script for nodetool (CASSANDRA-1113)
 * expose PhiConvictThreshold (CASSANDRA-1053)
 * make repair of RF==1 a no-op (CASSANDRA-1090)
 * improve default JVM GC options (CASSANDRA-1014)
 * fix SlicePredicate serialization inside Hadoop jobs (CASSANDRA-1049)
 * close Thrift sockets in Hadoop ColumnFamilyRecordReader (CASSANDRA-1081)


0.6.1
 * fix NPE in sstable2json when no excluded keys are given (CASSANDRA-934)
 * keep the replica set constant throughout the read repair process
   (CASSANDRA-937)
 * allow querying getAllRanges with empty token list (CASSANDRA-933)
 * fix command line arguments inversion in clustertool (CASSANDRA-942)
 * fix race condition that could trigger a false-positive assertion
   during post-flush discard of old commitlog segments (CASSANDRA-936)
 * fix neighbor calculation for anti-entropy repair (CASSANDRA-924)
 * perform repair even for small entropy differences (CASSANDRA-924)
 * Use hostnames in CFInputFormat to allow Hadoop's naive string-based
   locality comparisons to work (CASSANDRA-955)
 * cache read-only BufferedRandomAccessFile length to avoid
   3 system calls per invocation (CASSANDRA-950)
 * nodes with IPv6 (and no IPv4) addresses could not join cluster
   (CASSANDRA-969)
 * Retrieve the correct number of undeleted columns, if any, from
   a supercolumn in a row that had been deleted previously (CASSANDRA-920)
 * fix index scans that cross the 2GB mmap boundaries for both mmap
   and standard i/o modes (CASSANDRA-866)
 * expose drain via nodetool (CASSANDRA-978)


0.6.0-RC1
 * JMX drain to flush memtables and run through commit log (CASSANDRA-880)
 * Bootstrapping can skip ranges under the right conditions (CASSANDRA-902)
 * fix merging row versions in range_slice for CL > ONE (CASSANDRA-884)
 * default write ConsistencyLeven chaned from ZERO to ONE
 * fix for index entries spanning mmap buffer boundaries (CASSANDRA-857)
 * use lexical comparison if time part of TimeUUIDs are the same
   (CASSANDRA-907)
 * bound read, mutation, and response stages to fix possible OOM
   during log replay (CASSANDRA-885)
 * Use microseconds-since-epoch (UTC) in cli, instead of milliseconds
 * Treat batch_mutate Deletion with null supercolumn as "apply this predicate
   to top level supercolumns" (CASSANDRA-834)
 * Streaming destination nodes do not update their JMX status (CASSANDRA-916)
 * Fix internal RPC timeout calculation (CASSANDRA-911)
 * Added Pig loadfunc to contrib/pig (CASSANDRA-910)


0.6.0-beta3
 * fix compaction bucketing bug (CASSANDRA-814)
 * update windows batch file (CASSANDRA-824)
 * deprecate KeysCachedFraction configuration directive in favor
   of KeysCached; move to unified-per-CF key cache (CASSANDRA-801)
 * add invalidateRowCache to ColumnFamilyStoreMBean (CASSANDRA-761)
 * send Handoff hints to natural locations to reduce load on
   remaining nodes in a failure scenario (CASSANDRA-822)
 * Add RowWarningThresholdInMB configuration option to warn before very
   large rows get big enough to threaten node stability, and -x option to
   be able to remove them with sstable2json if the warning is unheeded
   until it's too late (CASSANDRA-843)
 * Add logging of GC activity (CASSANDRA-813)
 * fix ConcurrentModificationException in commitlog discard (CASSANDRA-853)
 * Fix hardcoded row count in Hadoop RecordReader (CASSANDRA-837)
 * Add a jmx status to the streaming service and change several DEBUG
   messages to INFO (CASSANDRA-845)
 * fix classpath in cassandra-cli.bat for Windows (CASSANDRA-858)
 * allow re-specifying host, port to cassandra-cli if invalid ones
   are first tried (CASSANDRA-867)
 * fix race condition handling rpc timeout in the coordinator
   (CASSANDRA-864)
 * Remove CalloutLocation and StagingFileDirectory from storage-conf files
   since those settings are no longer used (CASSANDRA-878)
 * Parse a long from RowWarningThresholdInMB instead of an int (CASSANDRA-882)
 * Remove obsolete ControlPort code from DatabaseDescriptor (CASSANDRA-886)
 * move skipBytes side effect out of assert (CASSANDRA-899)
 * add "double getLoad" to StorageServiceMBean (CASSANDRA-898)
 * track row stats per CF at compaction time (CASSANDRA-870)
 * disallow CommitLogDirectory matching a DataFileDirectory (CASSANDRA-888)
 * default key cache size is 200k entries, changed from 10% (CASSANDRA-863)
 * add -Dcassandra-foreground=yes to cassandra.bat
 * exit if cluster name is changed unexpectedly (CASSANDRA-769)


0.6.0-beta1/beta2
 * add batch_mutate thrift command, deprecating batch_insert (CASSANDRA-336)
 * remove get_key_range Thrift API, deprecated in 0.5 (CASSANDRA-710)
 * add optional login() Thrift call for authentication (CASSANDRA-547)
 * support fat clients using gossiper and StorageProxy to perform
   replication in-process [jvm-only] (CASSANDRA-535)
 * support mmapped I/O for reads, on by default on 64bit JVMs
   (CASSANDRA-408, CASSANDRA-669)
 * improve insert concurrency, particularly during Hinted Handoff
   (CASSANDRA-658)
 * faster network code (CASSANDRA-675)
 * stress.py moved to contrib (CASSANDRA-635)
 * row caching [must be explicitly enabled per-CF in config] (CASSANDRA-678)
 * present a useful measure of compaction progress in JMX (CASSANDRA-599)
 * add bin/sstablekeys (CASSNADRA-679)
 * add ConsistencyLevel.ANY (CASSANDRA-687)
 * make removetoken remove nodes from gossip entirely (CASSANDRA-644)
 * add ability to set cache sizes at runtime (CASSANDRA-708)
 * report latency and cache hit rate statistics with lifetime totals
   instead of average over the last minute (CASSANDRA-702)
 * support get_range_slice for RandomPartitioner (CASSANDRA-745)
 * per-keyspace replication factory and replication strategy (CASSANDRA-620)
 * track latency in microseconds (CASSANDRA-733)
 * add describe_ Thrift methods, deprecating get_string_property and
   get_string_list_property
 * jmx interface for tracking operation mode and streams in general.
   (CASSANDRA-709)
 * keep memtables in sorted order to improve range query performance
   (CASSANDRA-799)
 * use while loop instead of recursion when trimming sstables compaction list
   to avoid blowing stack in pathological cases (CASSANDRA-804)
 * basic Hadoop map/reduce support (CASSANDRA-342)


0.5.1
 * ensure all files for an sstable are streamed to the same directory.
   (CASSANDRA-716)
 * more accurate load estimate for bootstrapping (CASSANDRA-762)
 * tolerate dead or unavailable bootstrap target on write (CASSANDRA-731)
 * allow larger numbers of keys (> 140M) in a sstable bloom filter
   (CASSANDRA-790)
 * include jvm argument improvements from CASSANDRA-504 in debian package
 * change streaming chunk size to 32MB to accomodate Windows XP limitations
   (was 64MB) (CASSANDRA-795)
 * fix get_range_slice returning results in the wrong order (CASSANDRA-781)


0.5.0 final
 * avoid attempting to delete temporary bootstrap files twice (CASSANDRA-681)
 * fix bogus NaN in nodeprobe cfstats output (CASSANDRA-646)
 * provide a policy for dealing with single thread executors w/ a full queue
   (CASSANDRA-694)
 * optimize inner read in MessagingService, vastly improving multiple-node
   performance (CASSANDRA-675)
 * wait for table flush before streaming data back to a bootstrapping node.
   (CASSANDRA-696)
 * keep track of bootstrapping sources by table so that bootstrapping doesn't
   give the indication of finishing early (CASSANDRA-673)


0.5.0 RC3
 * commit the correct version of the patch for CASSANDRA-663


0.5.0 RC2 (unreleased)
 * fix bugs in converting get_range_slice results to Thrift
   (CASSANDRA-647, CASSANDRA-649)
 * expose java.util.concurrent.TimeoutException in StorageProxy methods
   (CASSANDRA-600)
 * TcpConnectionManager was holding on to disconnected connections,
   giving the false indication they were being used. (CASSANDRA-651)
 * Remove duplicated write. (CASSANDRA-662)
 * Abort bootstrap if IP is already in the token ring (CASSANDRA-663)
 * increase default commitlog sync period, and wait for last sync to
   finish before submitting another (CASSANDRA-668)


0.5.0 RC1
 * Fix potential NPE in get_range_slice (CASSANDRA-623)
 * add CRC32 to commitlog entries (CASSANDRA-605)
 * fix data streaming on windows (CASSANDRA-630)
 * GC compacted sstables after cleanup and compaction (CASSANDRA-621)
 * Speed up anti-entropy validation (CASSANDRA-629)
 * Fix anti-entropy assertion error (CASSANDRA-639)
 * Fix pending range conflicts when bootstapping or moving
   multiple nodes at once (CASSANDRA-603)
 * Handle obsolete gossip related to node movement in the case where
   one or more nodes is down when the movement occurs (CASSANDRA-572)
 * Include dead nodes in gossip to avoid a variety of problems
   and fix HH to removed nodes (CASSANDRA-634)
 * return an InvalidRequestException for mal-formed SlicePredicates
   (CASSANDRA-643)
 * fix bug determining closest neighbor for use in multiple datacenters
   (CASSANDRA-648)
 * Vast improvements in anticompaction speed (CASSANDRA-607)
 * Speed up log replay and writes by avoiding redundant serializations
   (CASSANDRA-652)


0.5.0 beta 2
 * Bootstrap improvements (several tickets)
 * add nodeprobe repair anti-entropy feature (CASSANDRA-193, CASSANDRA-520)
 * fix possibility of partition when many nodes restart at once
   in clusters with multiple seeds (CASSANDRA-150)
 * fix NPE in get_range_slice when no data is found (CASSANDRA-578)
 * fix potential NPE in hinted handoff (CASSANDRA-585)
 * fix cleanup of local "system" keyspace (CASSANDRA-576)
 * improve computation of cluster load balance (CASSANDRA-554)
 * added super column read/write, column count, and column/row delete to
   cassandra-cli (CASSANDRA-567, CASSANDRA-594)
 * fix returning live subcolumns of deleted supercolumns (CASSANDRA-583)
 * respect JAVA_HOME in bin/ scripts (several tickets)
 * add StorageService.initClient for fat clients on the JVM (CASSANDRA-535)
   (see contrib/client_only for an example of use)
 * make consistency_level functional in get_range_slice (CASSANDRA-568)
 * optimize key deserialization for RandomPartitioner (CASSANDRA-581)
 * avoid GCing tombstones except on major compaction (CASSANDRA-604)
 * increase failure conviction threshold, resulting in less nodes
   incorrectly (and temporarily) marked as down (CASSANDRA-610)
 * respect memtable thresholds during log replay (CASSANDRA-609)
 * support ConsistencyLevel.ALL on read (CASSANDRA-584)
 * add nodeprobe removetoken command (CASSANDRA-564)


0.5.0 beta
 * Allow multiple simultaneous flushes, improving flush throughput
   on multicore systems (CASSANDRA-401)
 * Split up locks to improve write and read throughput on multicore systems
   (CASSANDRA-444, CASSANDRA-414)
 * More efficient use of memory during compaction (CASSANDRA-436)
 * autobootstrap option: when enabled, all non-seed nodes will attempt
   to bootstrap when started, until bootstrap successfully
   completes. -b option is removed.  (CASSANDRA-438)
 * Unless a token is manually specified in the configuration xml,
   a bootstraping node will use a token that gives it half the
   keys from the most-heavily-loaded node in the cluster,
   instead of generating a random token.
   (CASSANDRA-385, CASSANDRA-517)
 * Miscellaneous bootstrap fixes (several tickets)
 * Ability to change a node's token even after it has data on it
   (CASSANDRA-541)
 * Ability to decommission a live node from the ring (CASSANDRA-435)
 * Semi-automatic loadbalancing via nodeprobe (CASSANDRA-192)
 * Add ability to set compaction thresholds at runtime via
   JMX / nodeprobe.  (CASSANDRA-465)
 * Add "comment" field to ColumnFamily definition. (CASSANDRA-481)
 * Additional JMX metrics (CASSANDRA-482)
 * JSON based export and import tools (several tickets)
 * Hinted Handoff fixes (several tickets)
 * Add key cache to improve read performance (CASSANDRA-423)
 * Simplified construction of custom ReplicationStrategy classes
   (CASSANDRA-497)
 * Graphical application (Swing) for ring integrity verification and
   visualization was added to contrib (CASSANDRA-252)
 * Add DCQUORUM, DCQUORUMSYNC consistency levels and corresponding
   ReplicationStrategy / EndpointSnitch classes.  Experimental.
   (CASSANDRA-492)
 * Web client interface added to contrib (CASSANDRA-457)
 * More-efficient flush for Random, CollatedOPP partitioners
   for normal writes (CASSANDRA-446) and bulk load (CASSANDRA-420)
 * Add MemtableFlushAfterMinutes, a global replacement for the old
   per-CF FlushPeriodInMinutes setting (CASSANDRA-463)
 * optimizations to slice reading (CASSANDRA-350) and supercolumn
   queries (CASSANDRA-510)
 * force binding to given listenaddress for nodes with multiple
   interfaces (CASSANDRA-546)
 * stress.py benchmarking tool improvements (several tickets)
 * optimized replica placement code (CASSANDRA-525)
 * faster log replay on restart (CASSANDRA-539, CASSANDRA-540)
 * optimized local-node writes (CASSANDRA-558)
 * added get_range_slice, deprecating get_key_range (CASSANDRA-344)
 * expose TimedOutException to thrift (CASSANDRA-563)


0.4.2
 * Add validation disallowing null keys (CASSANDRA-486)
 * Fix race conditions in TCPConnectionManager (CASSANDRA-487)
 * Fix using non-utf8-aware comparison as a sanity check.
   (CASSANDRA-493)
 * Improve default garbage collector options (CASSANDRA-504)
 * Add "nodeprobe flush" (CASSANDRA-505)
 * remove NotFoundException from get_slice throws list (CASSANDRA-518)
 * fix get (not get_slice) of entire supercolumn (CASSANDRA-508)
 * fix null token during bootstrap (CASSANDRA-501)


0.4.1
 * Fix FlushPeriod columnfamily configuration regression
   (CASSANDRA-455)
 * Fix long column name support (CASSANDRA-460)
 * Fix for serializing a row that only contains tombstones
   (CASSANDRA-458)
 * Fix for discarding unneeded commitlog segments (CASSANDRA-459)
 * Add SnapshotBeforeCompaction configuration option (CASSANDRA-426)
 * Fix compaction abort under insufficient disk space (CASSANDRA-473)
 * Fix reading subcolumn slice from tombstoned CF (CASSANDRA-484)
 * Fix race condition in RVH causing occasional NPE (CASSANDRA-478)


0.4.0
 * fix get_key_range problems when a node is down (CASSANDRA-440)
   and add UnavailableException to more Thrift methods
 * Add example EndPointSnitch contrib code (several tickets)


0.4.0 RC2
 * fix SSTable generation clash during compaction (CASSANDRA-418)
 * reject method calls with null parameters (CASSANDRA-308)
 * properly order ranges in nodeprobe output (CASSANDRA-421)
 * fix logging of certain errors on executor threads (CASSANDRA-425)


0.4.0 RC1
 * Bootstrap feature is live; use -b on startup (several tickets)
 * Added multiget api (CASSANDRA-70)
 * fix Deadlock with SelectorManager.doProcess and TcpConnection.write
   (CASSANDRA-392)
 * remove key cache b/c of concurrency bugs in third-party
   CLHM library (CASSANDRA-405)
 * update non-major compaction logic to use two threshold values
   (CASSANDRA-407)
 * add periodic / batch commitlog sync modes (several tickets)
 * inline BatchMutation into batch_insert params (CASSANDRA-403)
 * allow setting the logging level at runtime via mbean (CASSANDRA-402)
 * change default comparator to BytesType (CASSANDRA-400)
 * add forwards-compatible ConsistencyLevel parameter to get_key_range
   (CASSANDRA-322)
 * r/m special case of blocking for local destination when writing with
   ConsistencyLevel.ZERO (CASSANDRA-399)
 * Fixes to make BinaryMemtable [bulk load interface] useful (CASSANDRA-337);
   see contrib/bmt_example for an example of using it.
 * More JMX properties added (several tickets)
 * Thrift changes (several tickets)
    - Merged _super get methods with the normal ones; return values
      are now of ColumnOrSuperColumn.
    - Similarly, merged batch_insert_super into batch_insert.



0.4.0 beta
 * On-disk data format has changed to allow billions of keys/rows per
   node instead of only millions
 * Multi-keyspace support
 * Scan all sstables for all queries to avoid situations where
   different types of operation on the same ColumnFamily could
   disagree on what data was present
 * Snapshot support via JMX
 * Thrift API has changed a _lot_:
    - removed time-sorted CFs; instead, user-defined comparators
      may be defined on the column names, which are now byte arrays.
      Default comparators are provided for UTF8, Bytes, Ascii, Long (i64),
      and UUID types.
    - removed colon-delimited strings in thrift api in favor of explicit
      structs such as ColumnPath, ColumnParent, etc.  Also normalized
      thrift struct and argument naming.
    - Added columnFamily argument to get_key_range.
    - Change signature of get_slice to accept starting and ending
      columns as well as an offset.  (This allows use of indexes.)
      Added "ascending" flag to allow reasonably-efficient reverse
      scans as well.  Removed get_slice_by_range as redundant.
    - get_key_range operates on one CF at a time
    - changed `block` boolean on insert methods to ConsistencyLevel enum,
      with options of NONE, ONE, QUORUM, and ALL.
    - added similar consistency_level parameter to read methods
    - column-name-set slice with no names given now returns zero columns
      instead of all of them.  ("all" can run your server out of memory.
      use a range-based slice with a high max column count instead.)
 * Removed the web interface. Node information can now be obtained by
   using the newly introduced nodeprobe utility.
 * More JMX stats
 * Remove magic values from internals (e.g. special key to indicate
   when to flush memtables)
 * Rename configuration "table" to "keyspace"
 * Moved to crash-only design; no more shutdown (just kill the process)
 * Lots of bug fixes

Full list of issues resolved in 0.4 is at https://issues.apache.org/jira/secure/IssueNavigator.jspa?reset=true&&pid=12310865&fixfor=12313862&resolution=1&sorter/field=issuekey&sorter/order=DESC


0.3.0 RC3
 * Fix potential deadlock under load in TCPConnection.
   (CASSANDRA-220)


0.3.0 RC2
 * Fix possible data loss when server is stopped after replaying
   log but before new inserts force memtable flush.
   (CASSANDRA-204)
 * Added BUGS file


0.3.0 RC1
 * Range queries on keys, including user-defined key collation
 * Remove support
 * Workarounds for a weird bug in JDK select/register that seems
   particularly common on VM environments. Cassandra should deploy
   fine on EC2 now
 * Much improved infrastructure: the beginnings of a decent test suite
   ("ant test" for unit tests; "nosetests" for system tests), code
   coverage reporting, etc.
 * Expanded node status reporting via JMX
 * Improved error reporting/logging on both server and client
 * Reduced memory footprint in default configuration
 * Combined blocking and non-blocking versions of insert APIs
 * Added FlushPeriodInMinutes configuration parameter to force
   flushing of infrequently-updated ColumnFamilies<|MERGE_RESOLUTION|>--- conflicted
+++ resolved
@@ -1,11 +1,7 @@
-<<<<<<< HEAD
 3.11.2
  * Avoid locks when checking LCS fanout and if we should defrag (CASSANDRA-13930)
 Merged from 3.0:
-=======
-3.0.16
  * Don't let user drop or generally break tables in system_distributed (CASSANDRA-13813)
->>>>>>> 9e37967e
  * Provide a JMX call to sync schema with local storage (CASSANDRA-13954)
  * Mishandling of cells for removed/dropped columns when reading legacy files (CASSANDRA-13939)
  * Deserialise sstable metadata in nodetool verify (CASSANDRA-13922)
