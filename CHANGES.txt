<<<<<<< HEAD
3.0.13
 * Slice.isEmpty() returns false for some empty slices (CASSANDRA-13305)
 * Add formatted row output to assertEmpty in CQL Tester (CASSANDRA-13238)
Merged from 2.2:
 * Commitlog replay may fail if last mutation is within 4 bytes of end of segment (CASSANDRA-13282)
=======
2.2.10
 * Wrong logger name in AnticompactionTask (CASSANDRA-13343)
>>>>>>> a69f6885
 * Fix queries updating multiple time the same list (CASSANDRA-13130)
 * Fix GRANT/REVOKE when keyspace isn't specified (CASSANDRA-13053)


3.0.12
 * Prevent data loss on upgrade 2.1 - 3.0 by adding component separator to LogRecord absolute path (CASSANDRA-13294)
 * Improve testing on macOS by eliminating sigar logging (CASSANDRA-13233)
 * Cqlsh copy-from should error out when csv contains invalid data for collections (CASSANDRA-13071)
 * Update c.yaml doc for offheap memtables (CASSANDRA-13179)
 * Faster StreamingHistogram (CASSANDRA-13038)
 * Legacy deserializer can create unexpected boundary range tombstones (CASSANDRA-13237)
 * Remove unnecessary assertion from AntiCompactionTest (CASSANDRA-13070)
 * Fix cqlsh COPY for dates before 1900 (CASSANDRA-13185)
Merged from 2.2:
 * Avoid race on receiver by starting streaming sender thread after sending init message (CASSANDRA-12886)
 * Fix "multiple versions of ant detected..." when running ant test (CASSANDRA-13232)
 * Coalescing strategy sleeps too much (CASSANDRA-13090)
 * Fix flaky LongLeveledCompactionStrategyTest (CASSANDRA-12202)
 * Fix failing COPY TO STDOUT (CASSANDRA-12497)
 * Fix ColumnCounter::countAll behaviour for reverse queries (CASSANDRA-13222)
 * Exceptions encountered calling getSeeds() breaks OTC thread (CASSANDRA-13018)
Merged from 2.1:
 * Remove unused repositories (CASSANDRA-13278)
 * Log stacktrace of uncaught exceptions (CASSANDRA-13108)


3.0.11
 * Use keyspace replication settings on system.size_estimates table (CASSANDRA-9639)
 * Add vm.max_map_count StartupCheck (CASSANDRA-13008)
 * Hint related logging should include the IP address of the destination in addition to 
   host ID (CASSANDRA-13205)
 * Reloading logback.xml does not work (CASSANDRA-13173)
 * Lightweight transactions temporarily fail after upgrade from 2.1 to 3.0 (CASSANDRA-13109)
 * Duplicate rows after upgrading from 2.1.16 to 3.0.10/3.9 (CASSANDRA-13125)
 * Fix UPDATE queries with empty IN restrictions (CASSANDRA-13152)
 * Abort or retry on failed hints delivery (CASSANDRA-13124)
 * Fix handling of partition with partition-level deletion plus
   live rows in sstabledump (CASSANDRA-13177)
 * Provide user workaround when system_schema.columns does not contain entries
   for a table that's in system_schema.tables (CASSANDRA-13180)
 * Dump threads when unit tests time out (CASSANDRA-13117)
 * Better error when modifying function permissions without explicit keyspace (CASSANDRA-12925)
 * Indexer is not correctly invoked when building indexes over sstables (CASSANDRA-13075)
 * Read repair is not blocking repair to finish in foreground repair (CASSANDRA-13115)
 * Stress daemon help is incorrect (CASSANDRA-12563)
 * Remove ALTER TYPE support (CASSANDRA-12443)
 * Fix assertion for certain legacy range tombstone pattern (CASSANDRA-12203)
 * Set javac encoding to utf-8 (CASSANDRA-11077)
 * Replace empty strings with null values if they cannot be converted (CASSANDRA-12794)
 * Fixed flacky SSTableRewriterTest: check file counts before calling validateCFS (CASSANDRA-12348)
 * Fix deserialization of 2.x DeletedCells (CASSANDRA-12620)
 * Add parent repair session id to anticompaction log message (CASSANDRA-12186)
 * Improve contention handling on failure to acquire MV lock for streaming and hints (CASSANDRA-12905)
 * Fix DELETE and UPDATE queries with empty IN restrictions (CASSANDRA-12829)
 * Mark MVs as built after successful bootstrap (CASSANDRA-12984)
 * Estimated TS drop-time histogram updated with Cell.NO_DELETION_TIME (CASSANDRA-13040)
 * Nodetool compactionstats fails with NullPointerException (CASSANDRA-13021)
 * Thread local pools never cleaned up (CASSANDRA-13033)
 * Set RPC_READY to false when draining or if a node is marked as shutdown (CASSANDRA-12781)
 * Make sure sstables only get committed when it's safe to discard commit log records (CASSANDRA-12956)
 * Reject default_time_to_live option when creating or altering MVs (CASSANDRA-12868)
 * Nodetool should use a more sane max heap size (CASSANDRA-12739)
 * LocalToken ensures token values are cloned on heap (CASSANDRA-12651)
 * AnticompactionRequestSerializer serializedSize is incorrect (CASSANDRA-12934)
 * Prevent reloading of logback.xml from UDF sandbox (CASSANDRA-12535)
 * Reenable HeapPool (CASSANDRA-12900)
Merged from 2.2:
 * Fix negative mean latency metric (CASSANDRA-12876)
 * Use only one file pointer when creating commitlog segments (CASSANDRA-12539)
 * Fix speculative retry bugs (CASSANDRA-13009)
 * Fix handling of nulls and unsets in IN conditions (CASSANDRA-12981)
 * Fix race causing infinite loop if Thrift server is stopped before it starts listening (CASSANDRA-12856)
 * CompactionTasks now correctly drops sstables out of compaction when not enough disk space is available (CASSANDRA-12979)
 * Remove support for non-JavaScript UDFs (CASSANDRA-12883)
 * Fix DynamicEndpointSnitch noop in multi-datacenter situations (CASSANDRA-13074)
 * cqlsh copy-from: encode column names to avoid primary key parsing errors (CASSANDRA-12909)
 * Temporarily fix bug that creates commit log when running offline tools (CASSANDRA-8616)
 * Reduce granuality of OpOrder.Group during index build (CASSANDRA-12796)
 * Test bind parameters and unset parameters in InsertUpdateIfConditionTest (CASSANDRA-12980)
 * Do not specify local address on outgoing connection when listen_on_broadcast_address is set (CASSANDRA-12673)
 * Use saved tokens when setting local tokens on StorageService.joinRing (CASSANDRA-12935)
 * cqlsh: fix DESC TYPES errors (CASSANDRA-12914)
 * Fix leak on skipped SSTables in sstableupgrade (CASSANDRA-12899)
 * Avoid blocking gossip during pending range calculation (CASSANDRA-12281)
Merged from 2.1:
 * Use portable stderr for java error in startup (CASSANDRA-13211)
 * Fix Thread Leak in OutboundTcpConnection (CASSANDRA-13204)
 * Coalescing strategy can enter infinite loop (CASSANDRA-13159)
 * Upgrade netty version to fix memory leak with client encryption (CASSANDRA-13114)
 * cqlsh copy-from: sort user type fields in csv (CASSANDRA-12959)



3.0.10
 * Disallow offheap_buffers memtable allocation (CASSANDRA-11039)
 * Fix CommitLogSegmentManagerTest (CASSANDRA-12283)
 * Pass root cause to CorruptBlockException when uncompression failed (CASSANDRA-12889)
 * Fix partition count log during compaction (CASSANDRA-12184)
 * Batch with multiple conditional updates for the same partition causes AssertionError (CASSANDRA-12867)
 * Make AbstractReplicationStrategy extendable from outside its package (CASSANDRA-12788)
 * Fix CommitLogTest.testDeleteIfNotDirty (CASSANDRA-12854)
 * Don't tell users to turn off consistent rangemovements during rebuild. (CASSANDRA-12296)
 * Avoid deadlock due to materialized view lock contention (CASSANDRA-12689)
 * Fix for KeyCacheCqlTest flakiness (CASSANDRA-12801)
 * Include SSTable filename in compacting large row message (CASSANDRA-12384)
 * Fix potential socket leak (CASSANDRA-12329, CASSANDRA-12330)
 * Fix ViewTest.testCompaction (CASSANDRA-12789)
 * Improve avg aggregate functions (CASSANDRA-12417)
 * Preserve quoted reserved keyword column names in MV creation (CASSANDRA-11803)
 * nodetool stopdaemon errors out (CASSANDRA-12646)
 * Split materialized view mutations on build to prevent OOM (CASSANDRA-12268)
 * mx4j does not work in 3.0.8 (CASSANDRA-12274)
 * Abort cqlsh copy-from in case of no answer after prolonged period of time (CASSANDRA-12740)
 * Avoid sstable corrupt exception due to dropped static column (CASSANDRA-12582)
 * Make stress use client mode to avoid checking commit log size on startup (CASSANDRA-12478)
 * Fix exceptions with new vnode allocation (CASSANDRA-12715)
 * Unify drain and shutdown processes (CASSANDRA-12509)
 * Fix NPE in ComponentOfSlice.isEQ() (CASSANDRA-12706)
 * Fix failure in LogTransactionTest (CASSANDRA-12632)
 * Fix potentially incomplete non-frozen UDT values when querying with the
   full primary key specified (CASSANDRA-12605)
 * Skip writing MV mutations to commitlog on mutation.applyUnsafe() (CASSANDRA-11670)
 * Establish consistent distinction between non-existing partition and NULL value for LWTs on static columns (CASSANDRA-12060)
 * Extend ColumnIdentifier.internedInstances key to include the type that generated the byte buffer (CASSANDRA-12516)
 * Backport CASSANDRA-10756 (race condition in NativeTransportService shutdown) (CASSANDRA-12472)
 * If CF has no clustering columns, any row cache is full partition cache (CASSANDRA-12499)
 * Correct log message for statistics of offheap memtable flush (CASSANDRA-12776)
 * Explicitly set locale for string validation (CASSANDRA-12541,CASSANDRA-12542,CASSANDRA-12543,CASSANDRA-12545)
Merged from 2.2:
 * Fix purgeability of tombstones with max timestamp (CASSANDRA-12792)
 * Fail repair if participant dies during sync or anticompaction (CASSANDRA-12901)
 * cqlsh COPY: unprotected pk values before converting them if not using prepared statements (CASSANDRA-12863)
 * Fix Util.spinAssertEquals (CASSANDRA-12283)
 * Fix potential NPE for compactionstats (CASSANDRA-12462)
 * Prepare legacy authenticate statement if credentials table initialised after node startup (CASSANDRA-12813)
 * Change cassandra.wait_for_tracing_events_timeout_secs default to 0 (CASSANDRA-12754)
 * Clean up permissions when a UDA is dropped (CASSANDRA-12720)
 * Limit colUpdateTimeDelta histogram updates to reasonable deltas (CASSANDRA-11117)
 * Fix leak errors and execution rejected exceptions when draining (CASSANDRA-12457)
 * Fix merkle tree depth calculation (CASSANDRA-12580)
 * Make Collections deserialization more robust (CASSANDRA-12618)
 * Better handle invalid system roles table (CASSANDRA-12700)
 * Fix exceptions when enabling gossip on nodes that haven't joined the ring (CASSANDRA-12253)
 * Fix authentication problem when invoking cqlsh copy from a SOURCE command (CASSANDRA-12642)
 * Decrement pending range calculator jobs counter in finally block
  (CASSANDRA-12554)
 * Split consistent range movement flag correction (CASSANDRA-12786)
Merged from 2.1:
 * Add system property to set the max number of native transport requests in queue (CASSANDRA-11363)
 * Don't skip sstables based on maxLocalDeletionTime (CASSANDRA-12765)


3.0.9
 * Handle composite prefixes with final EOC=0 as in 2.x and refactor LegacyLayout.decodeBound (CASSANDRA-12423)
 * Fix paging for 2.x to 3.x upgrades (CASSANDRA-11195)
 * select_distinct_with_deletions_test failing on non-vnode environments (CASSANDRA-11126)
 * Stack Overflow returned to queries while upgrading (CASSANDRA-12527)
 * Fix legacy regex for temporary files from 2.2 (CASSANDRA-12565)
 * Add option to state current gc_grace_seconds to tools/bin/sstablemetadata (CASSANDRA-12208)
 * Fix file system race condition that may cause LogAwareFileLister to fail to classify files (CASSANDRA-11889)
 * Fix file handle leaks due to simultaneous compaction/repair and
   listing snapshots, calculating snapshot sizes, or making schema
   changes (CASSANDRA-11594)
 * Fix nodetool repair exits with 0 for some errors (CASSANDRA-12508)
 * Do not shut down BatchlogManager twice during drain (CASSANDRA-12504)
 * Disk failure policy should not be invoked on out of space (CASSANDRA-12385)
 * Calculate last compacted key on startup (CASSANDRA-6216)
 * Add schema to snapshot manifest, add USING TIMESTAMP clause to ALTER TABLE statements (CASSANDRA-7190)
 * Fix clean interval not sent to commit log for empty memtable flush (CASSANDRA-12436)
 * Fix potential resource leak in RMIServerSocketFactoryImpl (CASSANDRA-12331)
 * Backport CASSANDRA-12002 (CASSANDRA-12177)
 * Make sure compaction stats are updated when compaction is interrupted (CASSANDRA-12100)
 * Fix potential bad messaging service message for paged range reads
   within mixed-version 3.x clusters (CASSANDRA-12249)
 * Change commitlog and sstables to track dirty and clean intervals (CASSANDRA-11828)
 * NullPointerException during compaction on table with static columns (CASSANDRA-12336)
 * Fixed ConcurrentModificationException when reading metrics in GraphiteReporter (CASSANDRA-11823)
 * Fix upgrade of super columns on thrift (CASSANDRA-12335)
 * Fixed flacky BlacklistingCompactionsTest, switched to fixed size types and increased corruption size (CASSANDRA-12359)
 * Rerun ReplicationAwareTokenAllocatorTest on failure to avoid flakiness (CASSANDRA-12277)
 * Exception when computing read-repair for range tombstones (CASSANDRA-12263)
 * Lost counter writes in compact table and static columns (CASSANDRA-12219)
 * AssertionError with MVs on updating a row that isn't indexed due to a null value (CASSANDRA-12247)
 * Disable RR and speculative retry with EACH_QUORUM reads (CASSANDRA-11980)
 * Add option to override compaction space check (CASSANDRA-12180)
 * Faster startup by only scanning each directory for temporary files once (CASSANDRA-12114)
 * Respond with v1/v2 protocol header when responding to driver that attempts
   to connect with too low of a protocol version (CASSANDRA-11464)
 * NullPointerExpception when reading/compacting table (CASSANDRA-11988)
 * Fix problem with undeleteable rows on upgrade to new sstable format (CASSANDRA-12144)
 * Fix paging logic for deleted partitions with static columns (CASSANDRA-12107)
 * Wait until the message is being send to decide which serializer must be used (CASSANDRA-11393)
 * Fix migration of static thrift column names with non-text comparators (CASSANDRA-12147)
 * Fix upgrading sparse tables that are incorrectly marked as dense (CASSANDRA-11315)
 * Fix reverse queries ignoring range tombstones (CASSANDRA-11733)
 * Avoid potential race when rebuilding CFMetaData (CASSANDRA-12098)
 * Avoid missing sstables when getting the canonical sstables (CASSANDRA-11996)
 * Always select the live sstables when getting sstables in bounds (CASSANDRA-11944)
 * Fix column ordering of results with static columns for Thrift requests in
   a mixed 2.x/3.x cluster, also fix potential non-resolved duplication of
   those static columns in query results (CASSANDRA-12123)
 * Avoid digest mismatch with empty but static rows (CASSANDRA-12090)
 * Fix EOF exception when altering column type (CASSANDRA-11820)
 * Fix JsonTransformer output of partition with deletion info (CASSANDRA-12418)
 * Fix NPE in SSTableLoader when specifying partial directory path (CASSANDRA-12609)
Merged from 2.2:
 * Add local address entry in PropertyFileSnitch (CASSANDRA-11332)
 * cqlshlib tests: increase default execute timeout (CASSANDRA-12481)
 * Forward writes to replacement node when replace_address != broadcast_address (CASSANDRA-8523)
 * Enable repair -pr and -local together (fix regression of CASSANDRA-7450) (CASSANDRA-12522)
 * Fail repair on non-existing table (CASSANDRA-12279)
 * cqlsh copy: fix missing counter values (CASSANDRA-12476)
 * Move migration tasks to non-periodic queue, assure flush executor shutdown after non-periodic executor (CASSANDRA-12251)
 * cqlsh copy: fixed possible race in initializing feeding thread (CASSANDRA-11701)
 * Only set broadcast_rpc_address on Ec2MultiRegionSnitch if it's not set (CASSANDRA-11357)
 * Update StorageProxy range metrics for timeouts, failures and unavailables (CASSANDRA-9507)
 * Add Sigar to classes included in clientutil.jar (CASSANDRA-11635)
 * Add decay to histograms and timers used for metrics (CASSANDRA-11752)
 * Fix hanging stream session (CASSANDRA-10992)
 * Fix INSERT JSON, fromJson() support of smallint, tinyint types (CASSANDRA-12371)
 * Restore JVM metric export for metric reporters (CASSANDRA-12312)
 * Release sstables of failed stream sessions only when outgoing transfers are finished (CASSANDRA-11345)
 * Wait for tracing events before returning response and query at same consistency level client side (CASSANDRA-11465)
 * cqlsh copyutil should get host metadata by connected address (CASSANDRA-11979)
 * Fixed cqlshlib.test.remove_test_db (CASSANDRA-12214)
 * Synchronize ThriftServer::stop() (CASSANDRA-12105)
 * Use dedicated thread for JMX notifications (CASSANDRA-12146)
 * Improve streaming synchronization and fault tolerance (CASSANDRA-11414)
 * MemoryUtil.getShort() should return an unsigned short also for architectures not supporting unaligned memory accesses (CASSANDRA-11973)
Merged from 2.1:
 * Fix queries with empty ByteBuffer values in clustering column restrictions (CASSANDRA-12127)
 * Disable passing control to post-flush after flush failure to prevent data loss (CASSANDRA-11828)
 * Allow STCS-in-L0 compactions to reduce scope with LCS (CASSANDRA-12040)
 * cannot use cql since upgrading python to 2.7.11+ (CASSANDRA-11850)
 * Fix filtering on clustering columns when 2i is used (CASSANDRA-11907)


3.0.8
 * Fix potential race in schema during new table creation (CASSANDRA-12083)
 * cqlsh: fix error handling in rare COPY FROM failure scenario (CASSANDRA-12070)
 * Disable autocompaction during drain (CASSANDRA-11878)
 * Add a metrics timer to MemtablePool and use it to track time spent blocked on memory in MemtableAllocator (CASSANDRA-11327)
 * Fix upgrading schema with super columns with non-text subcomparators (CASSANDRA-12023)
 * Add TimeWindowCompactionStrategy (CASSANDRA-9666)
Merged from 2.2:
 * Allow nodetool info to run with readonly JMX access (CASSANDRA-11755)
 * Validate bloom_filter_fp_chance against lowest supported
   value when the table is created (CASSANDRA-11920)
 * Don't send erroneous NEW_NODE notifications on restart (CASSANDRA-11038)
 * StorageService shutdown hook should use a volatile variable (CASSANDRA-11984)
Merged from 2.1:
 * Avoid stalling paxos when the paxos state expires (CASSANDRA-12043)
 * Remove finished incoming streaming connections from MessagingService (CASSANDRA-11854)
 * Don't try to get sstables for non-repairing column families (CASSANDRA-12077)
 * Avoid marking too many sstables as repaired (CASSANDRA-11696)
 * Prevent select statements with clustering key > 64k (CASSANDRA-11882)
 * Fix clock skew corrupting other nodes with paxos (CASSANDRA-11991)
 * Remove distinction between non-existing static columns and existing but null in LWTs (CASSANDRA-9842)
 * Cache local ranges when calculating repair neighbors (CASSANDRA-11934)
 * Allow LWT operation on static column with only partition keys (CASSANDRA-10532)
 * Create interval tree over canonical sstables to avoid missing sstables during streaming (CASSANDRA-11886)
 * cqlsh COPY FROM: shutdown parent cluster after forking, to avoid corrupting SSL connections (CASSANDRA-11749)


3.0.7
 * Fix legacy serialization of Thrift-generated non-compound range tombstones
   when communicating with 2.x nodes (CASSANDRA-11930)
 * Fix Directories instantiations where CFS.initialDirectories should be used (CASSANDRA-11849)
 * Avoid referencing DatabaseDescriptor in AbstractType (CASSANDRA-11912)
 * Fix sstables not being protected from removal during index build (CASSANDRA-11905)
 * cqlsh: Suppress stack trace from Read/WriteFailures (CASSANDRA-11032)
 * Remove unneeded code to repair index summaries that have
   been improperly down-sampled (CASSANDRA-11127)
 * Avoid WriteTimeoutExceptions during commit log replay due to materialized
   view lock contention (CASSANDRA-11891)
 * Prevent OOM failures on SSTable corruption, improve tests for corruption detection (CASSANDRA-9530)
 * Use CFS.initialDirectories when clearing snapshots (CASSANDRA-11705)
 * Allow compaction strategies to disable early open (CASSANDRA-11754)
 * Refactor Materialized View code (CASSANDRA-11475)
 * Update Java Driver (CASSANDRA-11615)
Merged from 2.2:
 * Persist local metadata earlier in startup sequence (CASSANDRA-11742)
 * Run CommitLog tests with different compression settings (CASSANDRA-9039)
 * cqlsh: fix tab completion for case-sensitive identifiers (CASSANDRA-11664)
 * Avoid showing estimated key as -1 in tablestats (CASSANDRA-11587)
 * Fix possible race condition in CommitLog.recover (CASSANDRA-11743)
 * Enable client encryption in sstableloader with cli options (CASSANDRA-11708)
 * Possible memory leak in NIODataInputStream (CASSANDRA-11867)
 * Add seconds to cqlsh tracing session duration (CASSANDRA-11753)
 * Prohibit Reversed Counter type as part of the PK (CASSANDRA-9395)
Merged from 2.1:
 * cqlsh: apply current keyspace to source command (CASSANDRA-11152)
 * Backport CASSANDRA-11578 (CASSANDRA-11750)
 * Clear out parent repair session if repair coordinator dies (CASSANDRA-11824)
 * Set default streaming_socket_timeout_in_ms to 24 hours (CASSANDRA-11840)
 * Do not consider local node a valid source during replace (CASSANDRA-11848)
 * Add message dropped tasks to nodetool netstats (CASSANDRA-11855)
 * Avoid holding SSTableReaders for duration of incremental repair (CASSANDRA-11739)


3.0.6
 * Disallow creating view with a static column (CASSANDRA-11602)
 * Reduce the amount of object allocations caused by the getFunctions methods (CASSANDRA-11593)
 * Potential error replaying commitlog with smallint/tinyint/date/time types (CASSANDRA-11618)
 * Fix queries with filtering on counter columns (CASSANDRA-11629)
 * Improve tombstone printing in sstabledump (CASSANDRA-11655)
 * Fix paging for range queries where all clustering columns are specified (CASSANDRA-11669)
 * Don't require HEAP_NEW_SIZE to be set when using G1 (CASSANDRA-11600)
 * Fix sstabledump not showing cells after tombstone marker (CASSANDRA-11654)
 * Ignore all LocalStrategy keyspaces for streaming and other related
   operations (CASSANDRA-11627)
 * Ensure columnfilter covers indexed columns for thrift 2i queries (CASSANDRA-11523)
 * Only open one sstable scanner per sstable (CASSANDRA-11412)
 * Option to specify ProtocolVersion in cassandra-stress (CASSANDRA-11410)
 * ArithmeticException in avgFunctionForDecimal (CASSANDRA-11485)
 * LogAwareFileLister should only use OLD sstable files in current folder to determine disk consistency (CASSANDRA-11470)
 * Notify indexers of expired rows during compaction (CASSANDRA-11329)
 * Properly respond with ProtocolError when a v1/v2 native protocol
   header is received (CASSANDRA-11464)
 * Validate that num_tokens and initial_token are consistent with one another (CASSANDRA-10120)
Merged from 2.2:
 * Fix commit log replay after out-of-order flush completion (CASSANDRA-9669)
 * cqlsh: correctly handle non-ascii chars in error messages (CASSANDRA-11626)
 * Exit JVM if JMX server fails to startup (CASSANDRA-11540)
 * Produce a heap dump when exiting on OOM (CASSANDRA-9861)
 * Restore ability to filter on clustering columns when using a 2i (CASSANDRA-11510)
 * JSON datetime formatting needs timezone (CASSANDRA-11137)
 * Fix is_dense recalculation for Thrift-updated tables (CASSANDRA-11502)
 * Remove unnescessary file existence check during anticompaction (CASSANDRA-11660)
 * Add missing files to debian packages (CASSANDRA-11642)
 * Avoid calling Iterables::concat in loops during ModificationStatement::getFunctions (CASSANDRA-11621)
 * cqlsh: COPY FROM should use regular inserts for single statement batches and
   report errors correctly if workers processes crash on initialization (CASSANDRA-11474)
 * Always close cluster with connection in CqlRecordWriter (CASSANDRA-11553)
 * Allow only DISTINCT queries with partition keys restrictions (CASSANDRA-11339)
 * CqlConfigHelper no longer requires both a keystore and truststore to work (CASSANDRA-11532)
 * Make deprecated repair methods backward-compatible with previous notification service (CASSANDRA-11430)
 * IncomingStreamingConnection version check message wrong (CASSANDRA-11462)
Merged from 2.1:
 * Support mlockall on IBM POWER arch (CASSANDRA-11576)
 * Add option to disable use of severity in DynamicEndpointSnitch (CASSANDRA-11737)
 * cqlsh COPY FROM fails for null values with non-prepared statements (CASSANDRA-11631)
 * Make cython optional in pylib/setup.py (CASSANDRA-11630)
 * Change order of directory searching for cassandra.in.sh to favor local one (CASSANDRA-11628)
 * cqlsh COPY FROM fails with []{} chars in UDT/tuple fields/values (CASSANDRA-11633)
 * clqsh: COPY FROM throws TypeError with Cython extensions enabled (CASSANDRA-11574)
 * cqlsh: COPY FROM ignores NULL values in conversion (CASSANDRA-11549)
 * Validate levels when building LeveledScanner to avoid overlaps with orphaned sstables (CASSANDRA-9935)


3.0.5
 * Fix rare NPE on schema upgrade from 2.x to 3.x (CASSANDRA-10943)
 * Improve backoff policy for cqlsh COPY FROM (CASSANDRA-11320)
 * Improve IF NOT EXISTS check in CREATE INDEX (CASSANDRA-11131)
 * Upgrade ohc to 0.4.3
 * Enable SO_REUSEADDR for JMX RMI server sockets (CASSANDRA-11093)
 * Allocate merkletrees with the correct size (CASSANDRA-11390)
 * Support streaming pre-3.0 sstables (CASSANDRA-10990)
 * Add backpressure to compressed commit log (CASSANDRA-10971)
 * SSTableExport supports secondary index tables (CASSANDRA-11330)
 * Fix sstabledump to include missing info in debug output (CASSANDRA-11321)
 * Establish and implement canonical bulk reading workload(s) (CASSANDRA-10331)
 * Fix paging for IN queries on tables without clustering columns (CASSANDRA-11208)
 * Remove recursive call from CompositesSearcher (CASSANDRA-11304)
 * Fix filtering on non-primary key columns for queries without index (CASSANDRA-6377)
 * Fix sstableloader fail when using materialized view (CASSANDRA-11275)
Merged from 2.2:
 * DatabaseDescriptor should log stacktrace in case of Eception during seed provider creation (CASSANDRA-11312)
 * Use canonical path for directory in SSTable descriptor (CASSANDRA-10587)
 * Add cassandra-stress keystore option (CASSANDRA-9325)
 * Dont mark sstables as repairing with sub range repairs (CASSANDRA-11451)
 * Notify when sstables change after cancelling compaction (CASSANDRA-11373)
 * cqlsh: COPY FROM should check that explicit column names are valid (CASSANDRA-11333)
 * Add -Dcassandra.start_gossip startup option (CASSANDRA-10809)
 * Fix UTF8Validator.validate() for modified UTF-8 (CASSANDRA-10748)
 * Clarify that now() function is calculated on the coordinator node in CQL documentation (CASSANDRA-10900)
 * Fix bloom filter sizing with LCS (CASSANDRA-11344)
 * (cqlsh) Fix error when result is 0 rows with EXPAND ON (CASSANDRA-11092)
 * Add missing newline at end of bin/cqlsh (CASSANDRA-11325)
 * Fix AE in nodetool cfstats (backport CASSANDRA-10859) (CASSANDRA-11297)
 * Unresolved hostname leads to replace being ignored (CASSANDRA-11210)
 * Only log yaml config once, at startup (CASSANDRA-11217)
 * Reference leak with parallel repairs on the same table (CASSANDRA-11215)
Merged from 2.1:
 * Add a -j parameter to scrub/cleanup/upgradesstables to state how
   many threads to use (CASSANDRA-11179)
 * Backport CASSANDRA-10679 (CASSANDRA-9598)
 * InvalidateKeys should have a weak ref to key cache (CASSANDRA-11176)
 * COPY FROM on large datasets: fix progress report and debug performance (CASSANDRA-11053)

3.0.4
 * Preserve order for preferred SSL cipher suites (CASSANDRA-11164)
 * MV should only query complex columns included in the view (CASSANDRA-11069)
 * Failed aggregate creation breaks server permanently (CASSANDRA-11064)
 * Add sstabledump tool (CASSANDRA-7464)
 * Introduce backpressure for hints (CASSANDRA-10972)
 * Fix ClusteringPrefix not being able to read tombstone range boundaries (CASSANDRA-11158)
 * Prevent logging in sandboxed state (CASSANDRA-11033)
 * Disallow drop/alter operations of UDTs used by UDAs (CASSANDRA-10721)
 * Add query time validation method on Index (CASSANDRA-11043)
 * Avoid potential AssertionError in mixed version cluster (CASSANDRA-11128)
 * Properly handle hinted handoff after topology changes (CASSANDRA-5902)
 * AssertionError when listing sstable files on inconsistent disk state (CASSANDRA-11156)
 * Fix wrong rack counting and invalid conditions check for TokenAllocation
   (CASSANDRA-11139)
 * Avoid creating empty hint files (CASSANDRA-11090)
 * Fix leak detection strong reference loop using weak reference (CASSANDRA-11120)
 * Configurie BatchlogManager to stop delayed tasks on shutdown (CASSANDRA-11062)
 * Hadoop integration is incompatible with Cassandra Driver 3.0.0 (CASSANDRA-11001)
 * Add dropped_columns to the list of schema table so it gets handled
   properly (CASSANDRA-11050)
 * Fix NPE when using forceRepairRangeAsync without DC (CASSANDRA-11239)
Merged from 2.2:
 * Range.compareTo() violates the contract of Comparable (CASSANDRA-11216)
 * Avoid NPE when serializing ErrorMessage with null message (CASSANDRA-11167)
 * Replacing an aggregate with a new version doesn't reset INITCOND (CASSANDRA-10840)
 * (cqlsh) cqlsh cannot be called through symlink (CASSANDRA-11037)
 * fix ohc and java-driver pom dependencies in build.xml (CASSANDRA-10793)
 * Protect from keyspace dropped during repair (CASSANDRA-11065)
 * Handle adding fields to a UDT in SELECT JSON and toJson() (CASSANDRA-11146)
 * Better error message for cleanup (CASSANDRA-10991)
 * cqlsh pg-style-strings broken if line ends with ';' (CASSANDRA-11123)
 * Always persist upsampled index summaries (CASSANDRA-10512)
 * (cqlsh) Fix inconsistent auto-complete (CASSANDRA-10733)
 * Make SELECT JSON and toJson() threadsafe (CASSANDRA-11048)
 * Fix SELECT on tuple relations for mixed ASC/DESC clustering order (CASSANDRA-7281)
 * Use cloned TokenMetadata in size estimates to avoid race against membership check
   (CASSANDRA-10736)
 * (cqlsh) Support utf-8/cp65001 encoding on Windows (CASSANDRA-11030)
 * Fix paging on DISTINCT queries repeats result when first row in partition changes
   (CASSANDRA-10010)
 * cqlsh: change default encoding to UTF-8 (CASSANDRA-11124)
Merged from 2.1:
 * Checking if an unlogged batch is local is inefficient (CASSANDRA-11529)
 * Fix out-of-space error treatment in memtable flushing (CASSANDRA-11448).
 * Don't do defragmentation if reading from repaired sstables (CASSANDRA-10342)
 * Fix streaming_socket_timeout_in_ms not enforced (CASSANDRA-11286)
 * Avoid dropping message too quickly due to missing unit conversion (CASSANDRA-11302)
 * Don't remove FailureDetector history on removeEndpoint (CASSANDRA-10371)
 * Only notify if repair status changed (CASSANDRA-11172)
 * Use logback setting for 'cassandra -v' command (CASSANDRA-10767)
 * Fix sstableloader to unthrottle streaming by default (CASSANDRA-9714)
 * Fix incorrect warning in 'nodetool status' (CASSANDRA-10176)
 * Properly release sstable ref when doing offline scrub (CASSANDRA-10697)
 * Improve nodetool status performance for large cluster (CASSANDRA-7238)
 * Gossiper#isEnabled is not thread safe (CASSANDRA-11116)
 * Avoid major compaction mixing repaired and unrepaired sstables in DTCS (CASSANDRA-11113)
 * Make it clear what DTCS timestamp_resolution is used for (CASSANDRA-11041)
 * (cqlsh) Support timezone conversion using pytz (CASSANDRA-10397)
 * (cqlsh) Display milliseconds when datetime overflows (CASSANDRA-10625)


3.0.3
 * Remove double initialization of newly added tables (CASSANDRA-11027)
 * Filter keys searcher results by target range (CASSANDRA-11104)
 * Fix deserialization of legacy read commands (CASSANDRA-11087)
 * Fix incorrect computation of deletion time in sstable metadata (CASSANDRA-11102)
 * Avoid memory leak when collecting sstable metadata (CASSANDRA-11026)
 * Mutations do not block for completion under view lock contention (CASSANDRA-10779)
 * Invalidate legacy schema tables when unloading them (CASSANDRA-11071)
 * (cqlsh) handle INSERT and UPDATE statements with LWT conditions correctly
   (CASSANDRA-11003)
 * Fix DISTINCT queries in mixed version clusters (CASSANDRA-10762)
 * Migrate build status for indexes along with legacy schema (CASSANDRA-11046)
 * Ensure SSTables for legacy KEYS indexes can be read (CASSANDRA-11045)
 * Added support for IBM zSystems architecture (CASSANDRA-11054)
 * Update CQL documentation (CASSANDRA-10899)
 * Check the column name, not cell name, for dropped columns when reading
   legacy sstables (CASSANDRA-11018)
 * Don't attempt to index clustering values of static rows (CASSANDRA-11021)
 * Remove checksum files after replaying hints (CASSANDRA-10947)
 * Support passing base table metadata to custom 2i validation (CASSANDRA-10924)
 * Ensure stale index entries are purged during reads (CASSANDRA-11013)
 * Fix AssertionError when removing from list using UPDATE (CASSANDRA-10954)
 * Fix UnsupportedOperationException when reading old sstable with range
   tombstone (CASSANDRA-10743)
 * MV should use the maximum timestamp of the primary key (CASSANDRA-10910)
 * Fix potential assertion error during compaction (CASSANDRA-10944)
 * Fix counting of received sstables in streaming (CASSANDRA-10949)
 * Implement hints compression (CASSANDRA-9428)
 * Fix potential assertion error when reading static columns (CASSANDRA-10903)
 * Avoid NoSuchElementException when executing empty batch (CASSANDRA-10711)
 * Avoid building PartitionUpdate in toString (CASSANDRA-10897)
 * Reduce heap spent when receiving many SSTables (CASSANDRA-10797)
 * Add back support for 3rd party auth providers to bulk loader (CASSANDRA-10873)
 * Eliminate the dependency on jgrapht for UDT resolution (CASSANDRA-10653)
 * (Hadoop) Close Clusters and Sessions in Hadoop Input/Output classes (CASSANDRA-10837)
 * Fix sstableloader not working with upper case keyspace name (CASSANDRA-10806)
Merged from 2.2:
 * maxPurgeableTimestamp needs to check memtables too (CASSANDRA-9949)
 * Apply change to compaction throughput in real time (CASSANDRA-10025)
 * Fix potential NPE on ORDER BY queries with IN (CASSANDRA-10955)
 * Start L0 STCS-compactions even if there is a L0 -> L1 compaction
   going (CASSANDRA-10979)
 * Make UUID LSB unique per process (CASSANDRA-7925)
 * Avoid NPE when performing sstable tasks (scrub etc.) (CASSANDRA-10980)
 * Make sure client gets tombstone overwhelmed warning (CASSANDRA-9465)
 * Fix error streaming section more than 2GB (CASSANDRA-10961)
 * (cqlsh) Also apply --connect-timeout to control connection
   timeout (CASSANDRA-10959)
 * Histogram buckets exposed in jmx are sorted incorrectly (CASSANDRA-10975)
 * Enable GC logging by default (CASSANDRA-10140)
 * Optimize pending range computation (CASSANDRA-9258)
 * Skip commit log and saved cache directories in SSTable version startup check (CASSANDRA-10902)
 * drop/alter user should be case sensitive (CASSANDRA-10817)
 * jemalloc detection fails due to quoting issues in regexv (CASSANDRA-10946)
 * (cqlsh) show correct column names for empty result sets (CASSANDRA-9813)
 * Add new types to Stress (CASSANDRA-9556)
 * Add property to allow listening on broadcast interface (CASSANDRA-9748)
 * Fix regression in split size on CqlInputFormat (CASSANDRA-10835)
 * Better handling of SSL connection errors inter-node (CASSANDRA-10816)
 * Disable reloading of GossipingPropertyFileSnitch (CASSANDRA-9474)
 * Verify tables in pseudo-system keyspaces at startup (CASSANDRA-10761)
 * (cqlsh) encode input correctly when saving history
Merged from 2.1:
 * test_bulk_round_trip_blogposts is failing occasionally (CASSANDRA-10938)
 * Fix isJoined return true only after becoming cluster member (CASANDRA-11007)
 * Fix bad gossip generation seen in long-running clusters (CASSANDRA-10969)
 * Avoid NPE when incremental repair fails (CASSANDRA-10909)
 * Unmark sstables compacting once they are done in cleanup/scrub/upgradesstables (CASSANDRA-10829)
 * Allow simultaneous bootstrapping with strict consistency when no vnodes are used (CASSANDRA-11005)
 * Log a message when major compaction does not result in a single file (CASSANDRA-10847)
 * (cqlsh) fix cqlsh_copy_tests when vnodes are disabled (CASSANDRA-10997)
 * (cqlsh) Add request timeout option to cqlsh (CASSANDRA-10686)
 * Avoid AssertionError while submitting hint with LWT (CASSANDRA-10477)
 * If CompactionMetadata is not in stats file, use index summary instead (CASSANDRA-10676)
 * Retry sending gossip syn multiple times during shadow round (CASSANDRA-8072)
 * Fix pending range calculation during moves (CASSANDRA-10887)
 * Sane default (200Mbps) for inter-DC streaming througput (CASSANDRA-8708)
 * Match cassandra-loader options in COPY FROM (CASSANDRA-9303)
 * Fix binding to any address in CqlBulkRecordWriter (CASSANDRA-9309)
 * cqlsh fails to decode utf-8 characters for text typed columns (CASSANDRA-10875)
 * Log error when stream session fails (CASSANDRA-9294)
 * Fix bugs in commit log archiving startup behavior (CASSANDRA-10593)
 * (cqlsh) further optimise COPY FROM (CASSANDRA-9302)
 * Allow CREATE TABLE WITH ID (CASSANDRA-9179)
 * Make Stress compiles within eclipse (CASSANDRA-10807)
 * Cassandra Daemon should print JVM arguments (CASSANDRA-10764)
 * Allow cancellation of index summary redistribution (CASSANDRA-8805)


3.0.2
 * Fix upgrade data loss due to range tombstone deleting more data than then should
   (CASSANDRA-10822)


3.0.1
 * Avoid MV race during node decommission (CASSANDRA-10674)
 * Disable reloading of GossipingPropertyFileSnitch (CASSANDRA-9474)
 * Handle single-column deletions correction in materialized views
   when the column is part of the view primary key (CASSANDRA-10796)
 * Fix issue with datadir migration on upgrade (CASSANDRA-10788)
 * Fix bug with range tombstones on reverse queries and test coverage for
   AbstractBTreePartition (CASSANDRA-10059)
 * Remove 64k limit on collection elements (CASSANDRA-10374)
 * Remove unclear Indexer.indexes() method (CASSANDRA-10690)
 * Fix NPE on stream read error (CASSANDRA-10771)
 * Normalize cqlsh DESC output (CASSANDRA-10431)
 * Rejects partition range deletions when columns are specified (CASSANDRA-10739)
 * Fix error when saving cached key for old format sstable (CASSANDRA-10778)
 * Invalidate prepared statements on DROP INDEX (CASSANDRA-10758)
 * Fix SELECT statement with IN restrictions on partition key,
   ORDER BY and LIMIT (CASSANDRA-10729)
 * Improve stress performance over 1k threads (CASSANDRA-7217)
 * Wait for migration responses to complete before bootstrapping (CASSANDRA-10731)
 * Unable to create a function with argument of type Inet (CASSANDRA-10741)
 * Fix backward incompatibiliy in CqlInputFormat (CASSANDRA-10717)
 * Correctly preserve deletion info on updated rows when notifying indexers
   of single-row deletions (CASSANDRA-10694)
 * Notify indexers of partition delete during cleanup (CASSANDRA-10685)
 * Keep the file open in trySkipCache (CASSANDRA-10669)
 * Updated trigger example (CASSANDRA-10257)
Merged from 2.2:
 * Verify tables in pseudo-system keyspaces at startup (CASSANDRA-10761)
 * Fix IllegalArgumentException in DataOutputBuffer.reallocate for large buffers (CASSANDRA-10592)
 * Show CQL help in cqlsh in web browser (CASSANDRA-7225)
 * Serialize on disk the proper SSTable compression ratio (CASSANDRA-10775)
 * Reject index queries while the index is building (CASSANDRA-8505)
 * CQL.textile syntax incorrectly includes optional keyspace for aggregate SFUNC and FINALFUNC (CASSANDRA-10747)
 * Fix JSON update with prepared statements (CASSANDRA-10631)
 * Don't do anticompaction after subrange repair (CASSANDRA-10422)
 * Fix SimpleDateType type compatibility (CASSANDRA-10027)
 * (Hadoop) fix splits calculation (CASSANDRA-10640)
 * (Hadoop) ensure that Cluster instances are always closed (CASSANDRA-10058)
Merged from 2.1:
 * Fix Stress profile parsing on Windows (CASSANDRA-10808)
 * Fix incremental repair hang when replica is down (CASSANDRA-10288)
 * Optimize the way we check if a token is repaired in anticompaction (CASSANDRA-10768)
 * Add proper error handling to stream receiver (CASSANDRA-10774)
 * Warn or fail when changing cluster topology live (CASSANDRA-10243)
 * Status command in debian/ubuntu init script doesn't work (CASSANDRA-10213)
 * Some DROP ... IF EXISTS incorrectly result in exceptions on non-existing KS (CASSANDRA-10658)
 * DeletionTime.compareTo wrong in rare cases (CASSANDRA-10749)
 * Force encoding when computing statement ids (CASSANDRA-10755)
 * Properly reject counters as map keys (CASSANDRA-10760)
 * Fix the sstable-needs-cleanup check (CASSANDRA-10740)
 * (cqlsh) Print column names before COPY operation (CASSANDRA-8935)
 * Fix CompressedInputStream for proper cleanup (CASSANDRA-10012)
 * (cqlsh) Support counters in COPY commands (CASSANDRA-9043)
 * Try next replica if not possible to connect to primary replica on
   ColumnFamilyRecordReader (CASSANDRA-2388)
 * Limit window size in DTCS (CASSANDRA-10280)
 * sstableloader does not use MAX_HEAP_SIZE env parameter (CASSANDRA-10188)
 * (cqlsh) Improve COPY TO performance and error handling (CASSANDRA-9304)
 * Create compression chunk for sending file only (CASSANDRA-10680)
 * Forbid compact clustering column type changes in ALTER TABLE (CASSANDRA-8879)
 * Reject incremental repair with subrange repair (CASSANDRA-10422)
 * Add a nodetool command to refresh size_estimates (CASSANDRA-9579)
 * Invalidate cache after stream receive task is completed (CASSANDRA-10341)
 * Reject counter writes in CQLSSTableWriter (CASSANDRA-10258)
 * Remove superfluous COUNTER_MUTATION stage mapping (CASSANDRA-10605)


3.0
 * Fix AssertionError while flushing memtable due to materialized views
   incorrectly inserting empty rows (CASSANDRA-10614)
 * Store UDA initcond as CQL literal in the schema table, instead of a blob (CASSANDRA-10650)
 * Don't use -1 for the position of partition key in schema (CASSANDRA-10491)
 * Fix distinct queries in mixed version cluster (CASSANDRA-10573)
 * Skip sstable on clustering in names query (CASSANDRA-10571)
 * Remove value skipping as it breaks read-repair (CASSANDRA-10655)
 * Fix bootstrapping with MVs (CASSANDRA-10621)
 * Make sure EACH_QUORUM reads are using NTS (CASSANDRA-10584)
 * Fix MV replica filtering for non-NetworkTopologyStrategy (CASSANDRA-10634)
 * (Hadoop) fix CIF describeSplits() not handling 0 size estimates (CASSANDRA-10600)
 * Fix reading of legacy sstables (CASSANDRA-10590)
 * Use CQL type names in schema metadata tables (CASSANDRA-10365)
 * Guard batchlog replay against integer division by zero (CASSANDRA-9223)
 * Fix bug when adding a column to thrift with the same name than a primary key (CASSANDRA-10608)
 * Add client address argument to IAuthenticator::newSaslNegotiator (CASSANDRA-8068)
 * Fix implementation of LegacyLayout.LegacyBoundComparator (CASSANDRA-10602)
 * Don't use 'names query' read path for counters (CASSANDRA-10572)
 * Fix backward compatibility for counters (CASSANDRA-10470)
 * Remove memory_allocator paramter from cassandra.yaml (CASSANDRA-10581,10628)
 * Execute the metadata reload task of all registered indexes on CFS::reload (CASSANDRA-10604)
 * Fix thrift cas operations with defined columns (CASSANDRA-10576)
 * Fix PartitionUpdate.operationCount()for updates with static column operations (CASSANDRA-10606)
 * Fix thrift get() queries with defined columns (CASSANDRA-10586)
 * Fix marking of indexes as built and removed (CASSANDRA-10601)
 * Skip initialization of non-registered 2i instances, remove Index::getIndexName (CASSANDRA-10595)
 * Fix batches on multiple tables (CASSANDRA-10554)
 * Ensure compaction options are validated when updating KeyspaceMetadata (CASSANDRA-10569)
 * Flatten Iterator Transformation Hierarchy (CASSANDRA-9975)
 * Remove token generator (CASSANDRA-5261)
 * RolesCache should not be created for any authenticator that does not requireAuthentication (CASSANDRA-10562)
 * Fix LogTransaction checking only a single directory for files (CASSANDRA-10421)
 * Fix handling of range tombstones when reading old format sstables (CASSANDRA-10360)
 * Aggregate with Initial Condition fails with C* 3.0 (CASSANDRA-10367)
Merged from 2.2:
 * (cqlsh) show partial trace if incomplete after max_trace_wait (CASSANDRA-7645)
 * Use most up-to-date version of schema for system tables (CASSANDRA-10652)
 * Deprecate memory_allocator in cassandra.yaml (CASSANDRA-10581,10628)
 * Expose phi values from failure detector via JMX and tweak debug
   and trace logging (CASSANDRA-9526)
 * Fix IllegalArgumentException in DataOutputBuffer.reallocate for large buffers (CASSANDRA-10592)
Merged from 2.1:
 * Shutdown compaction in drain to prevent leak (CASSANDRA-10079)
 * (cqlsh) fix COPY using wrong variable name for time_format (CASSANDRA-10633)
 * Do not run SizeEstimatesRecorder if a node is not a member of the ring (CASSANDRA-9912)
 * Improve handling of dead nodes in gossip (CASSANDRA-10298)
 * Fix logback-tools.xml incorrectly configured for outputing to System.err
   (CASSANDRA-9937)
 * Fix streaming to catch exception so retry not fail (CASSANDRA-10557)
 * Add validation method to PerRowSecondaryIndex (CASSANDRA-10092)
 * Support encrypted and plain traffic on the same port (CASSANDRA-10559)
 * Do STCS in DTCS windows (CASSANDRA-10276)
 * Avoid repetition of JVM_OPTS in debian package (CASSANDRA-10251)
 * Fix potential NPE from handling result of SIM.highestSelectivityIndex (CASSANDRA-10550)
 * Fix paging issues with partitions containing only static columns data (CASSANDRA-10381)
 * Fix conditions on static columns (CASSANDRA-10264)
 * AssertionError: attempted to delete non-existing file CommitLog (CASSANDRA-10377)
 * Fix sorting for queries with an IN condition on partition key columns (CASSANDRA-10363)


3.0-rc2
 * Fix SELECT DISTINCT queries between 2.2.2 nodes and 3.0 nodes (CASSANDRA-10473)
 * Remove circular references in SegmentedFile (CASSANDRA-10543)
 * Ensure validation of indexed values only occurs once per-partition (CASSANDRA-10536)
 * Fix handling of static columns for range tombstones in thrift (CASSANDRA-10174)
 * Support empty ColumnFilter for backward compatility on empty IN (CASSANDRA-10471)
 * Remove Pig support (CASSANDRA-10542)
 * Fix LogFile throws Exception when assertion is disabled (CASSANDRA-10522)
 * Revert CASSANDRA-7486, make CMS default GC, move GC config to
   conf/jvm.options (CASSANDRA-10403)
 * Fix TeeingAppender causing some logs to be truncated/empty (CASSANDRA-10447)
 * Allow EACH_QUORUM for reads (CASSANDRA-9602)
 * Fix potential ClassCastException while upgrading (CASSANDRA-10468)
 * Fix NPE in MVs on update (CASSANDRA-10503)
 * Only include modified cell data in indexing deltas (CASSANDRA-10438)
 * Do not load keyspace when creating sstable writer (CASSANDRA-10443)
 * If node is not yet gossiping write all MV updates to batchlog only (CASSANDRA-10413)
 * Re-populate token metadata after commit log recovery (CASSANDRA-10293)
 * Provide additional metrics for materialized views (CASSANDRA-10323)
 * Flush system schema tables after local schema changes (CASSANDRA-10429)
Merged from 2.2:
 * Reduce contention getting instances of CompositeType (CASSANDRA-10433)
 * Fix the regression when using LIMIT with aggregates (CASSANDRA-10487)
 * Avoid NoClassDefFoundError during DataDescriptor initialization on windows (CASSANDRA-10412)
 * Preserve case of quoted Role & User names (CASSANDRA-10394)
 * cqlsh pg-style-strings broken (CASSANDRA-10484)
 * cqlsh prompt includes name of keyspace after failed `use` statement (CASSANDRA-10369)
Merged from 2.1:
 * (cqlsh) Distinguish negative and positive infinity in output (CASSANDRA-10523)
 * (cqlsh) allow custom time_format for COPY TO (CASSANDRA-8970)
 * Don't allow startup if the node's rack has changed (CASSANDRA-10242)
 * (cqlsh) show partial trace if incomplete after max_trace_wait (CASSANDRA-7645)
 * Allow LOCAL_JMX to be easily overridden (CASSANDRA-10275)
 * Mark nodes as dead even if they've already left (CASSANDRA-10205)


3.0.0-rc1
 * Fix mixed version read request compatibility for compact static tables
   (CASSANDRA-10373)
 * Fix paging of DISTINCT with static and IN (CASSANDRA-10354)
 * Allow MATERIALIZED VIEW's SELECT statement to restrict primary key
   columns (CASSANDRA-9664)
 * Move crc_check_chance out of compression options (CASSANDRA-9839)
 * Fix descending iteration past end of BTreeSearchIterator (CASSANDRA-10301)
 * Transfer hints to a different node on decommission (CASSANDRA-10198)
 * Check partition keys for CAS operations during stmt validation (CASSANDRA-10338)
 * Add custom query expressions to SELECT (CASSANDRA-10217)
 * Fix minor bugs in MV handling (CASSANDRA-10362)
 * Allow custom indexes with 0,1 or multiple target columns (CASSANDRA-10124)
 * Improve MV schema representation (CASSANDRA-9921)
 * Add flag to enable/disable coordinator batchlog for MV writes (CASSANDRA-10230)
 * Update cqlsh COPY for new internal driver serialization interface (CASSANDRA-10318)
 * Give index implementations more control over rebuild operations (CASSANDRA-10312)
 * Update index file format (CASSANDRA-10314)
 * Add "shadowable" row tombstones to deal with mv timestamp issues (CASSANDRA-10261)
 * CFS.loadNewSSTables() broken for pre-3.0 sstables
 * Cache selected index in read command to reduce lookups (CASSANDRA-10215)
 * Small optimizations of sstable index serialization (CASSANDRA-10232)
 * Support for both encrypted and unencrypted native transport connections (CASSANDRA-9590)
Merged from 2.2:
 * Configurable page size in cqlsh (CASSANDRA-9855)
 * Defer default role manager setup until all nodes are on 2.2+ (CASSANDRA-9761)
 * Handle missing RoleManager in config after upgrade to 2.2 (CASSANDRA-10209)
Merged from 2.1:
 * Bulk Loader API could not tolerate even node failure (CASSANDRA-10347)
 * Avoid misleading pushed notifications when multiple nodes
   share an rpc_address (CASSANDRA-10052)
 * Fix dropping undroppable when message queue is full (CASSANDRA-10113)
 * Fix potential ClassCastException during paging (CASSANDRA-10352)
 * Prevent ALTER TYPE from creating circular references (CASSANDRA-10339)
 * Fix cache handling of 2i and base tables (CASSANDRA-10155, 10359)
 * Fix NPE in nodetool compactionhistory (CASSANDRA-9758)
 * (Pig) support BulkOutputFormat as a URL parameter (CASSANDRA-7410)
 * BATCH statement is broken in cqlsh (CASSANDRA-10272)
 * (cqlsh) Make cqlsh PEP8 Compliant (CASSANDRA-10066)
 * (cqlsh) Fix error when starting cqlsh with --debug (CASSANDRA-10282)
 * Scrub, Cleanup and Upgrade do not unmark compacting until all operations
   have completed, regardless of the occurence of exceptions (CASSANDRA-10274)


3.0.0-beta2
 * Fix columns returned by AbstractBtreePartitions (CASSANDRA-10220)
 * Fix backward compatibility issue due to AbstractBounds serialization bug (CASSANDRA-9857)
 * Fix startup error when upgrading nodes (CASSANDRA-10136)
 * Base table PRIMARY KEY can be assumed to be NOT NULL in MV creation (CASSANDRA-10147)
 * Improve batchlog write patch (CASSANDRA-9673)
 * Re-apply MaterializedView updates on commitlog replay (CASSANDRA-10164)
 * Require AbstractType.isByteOrderComparable declaration in constructor (CASSANDRA-9901)
 * Avoid digest mismatch on upgrade to 3.0 (CASSANDRA-9554)
 * Fix Materialized View builder when adding multiple MVs (CASSANDRA-10156)
 * Choose better poolingOptions for protocol v4 in cassandra-stress (CASSANDRA-10182)
 * Fix LWW bug affecting Materialized Views (CASSANDRA-10197)
 * Ensures frozen sets and maps are always sorted (CASSANDRA-10162)
 * Don't deadlock when flushing CFS backed custom indexes (CASSANDRA-10181)
 * Fix double flushing of secondary index tables (CASSANDRA-10180)
 * Fix incorrect handling of range tombstones in thrift (CASSANDRA-10046)
 * Only use batchlog when paired materialized view replica is remote (CASSANDRA-10061)
 * Reuse TemporalRow when updating multiple MaterializedViews (CASSANDRA-10060)
 * Validate gc_grace_seconds for batchlog writes and MVs (CASSANDRA-9917)
 * Fix sstablerepairedset (CASSANDRA-10132)
Merged from 2.2:
 * Cancel transaction for sstables we wont redistribute index summary
   for (CASSANDRA-10270)
 * Retry snapshot deletion after compaction and gc on Windows (CASSANDRA-10222)
 * Fix failure to start with space in directory path on Windows (CASSANDRA-10239)
 * Fix repair hang when snapshot failed (CASSANDRA-10057)
 * Fall back to 1/4 commitlog volume for commitlog_total_space on small disks
   (CASSANDRA-10199)
Merged from 2.1:
 * Added configurable warning threshold for GC duration (CASSANDRA-8907)
 * Fix handling of streaming EOF (CASSANDRA-10206)
 * Only check KeyCache when it is enabled
 * Change streaming_socket_timeout_in_ms default to 1 hour (CASSANDRA-8611)
 * (cqlsh) update list of CQL keywords (CASSANDRA-9232)
 * Add nodetool gettraceprobability command (CASSANDRA-10234)
Merged from 2.0:
 * Fix rare race where older gossip states can be shadowed (CASSANDRA-10366)
 * Fix consolidating racks violating the RF contract (CASSANDRA-10238)
 * Disallow decommission when node is in drained state (CASSANDRA-8741)


2.2.1
 * Fix race during construction of commit log (CASSANDRA-10049)
 * Fix LeveledCompactionStrategyTest (CASSANDRA-9757)
 * Fix broken UnbufferedDataOutputStreamPlus.writeUTF (CASSANDRA-10203)
 * (cqlsh) default load-from-file encoding to utf-8 (CASSANDRA-9898)
 * Avoid returning Permission.NONE when failing to query users table (CASSANDRA-10168)
 * (cqlsh) add CLEAR command (CASSANDRA-10086)
 * Support string literals as Role names for compatibility (CASSANDRA-10135)
Merged from 2.1:
 * Only check KeyCache when it is enabled
 * Change streaming_socket_timeout_in_ms default to 1 hour (CASSANDRA-8611)
 * (cqlsh) update list of CQL keywords (CASSANDRA-9232)


3.0.0-beta1
 * Redesign secondary index API (CASSANDRA-9459, 7771, 9041)
 * Fix throwing ReadFailure instead of ReadTimeout on range queries (CASSANDRA-10125)
 * Rewrite hinted handoff (CASSANDRA-6230)
 * Fix query on static compact tables (CASSANDRA-10093)
 * Fix race during construction of commit log (CASSANDRA-10049)
 * Add option to only purge repaired tombstones (CASSANDRA-6434)
 * Change authorization handling for MVs (CASSANDRA-9927)
 * Add custom JMX enabled executor for UDF sandbox (CASSANDRA-10026)
 * Fix row deletion bug for Materialized Views (CASSANDRA-10014)
 * Support mixed-version clusters with Cassandra 2.1 and 2.2 (CASSANDRA-9704)
 * Fix multiple slices on RowSearchers (CASSANDRA-10002)
 * Fix bug in merging of collections (CASSANDRA-10001)
 * Optimize batchlog replay to avoid full scans (CASSANDRA-7237)
 * Repair improvements when using vnodes (CASSANDRA-5220)
 * Disable scripted UDFs by default (CASSANDRA-9889)
 * Bytecode inspection for Java-UDFs (CASSANDRA-9890)
 * Use byte to serialize MT hash length (CASSANDRA-9792)
 * Replace usage of Adler32 with CRC32 (CASSANDRA-8684)
 * Fix migration to new format from 2.1 SSTable (CASSANDRA-10006)
 * SequentialWriter should extend BufferedDataOutputStreamPlus (CASSANDRA-9500)
 * Use the same repairedAt timestamp within incremental repair session (CASSANDRA-9111)
Merged from 2.2:
 * Allow count(*) and count(1) to be use as normal aggregation (CASSANDRA-10114)
 * An NPE is thrown if the column name is unknown for an IN relation (CASSANDRA-10043)
 * Apply commit_failure_policy to more errors on startup (CASSANDRA-9749)
 * Fix histogram overflow exception (CASSANDRA-9973)
 * Route gossip messages over dedicated socket (CASSANDRA-9237)
 * Add checksum to saved cache files (CASSANDRA-9265)
 * Log warning when using an aggregate without partition key (CASSANDRA-9737)
Merged from 2.1:
 * (cqlsh) Allow encoding to be set through command line (CASSANDRA-10004)
 * Add new JMX methods to change local compaction strategy (CASSANDRA-9965)
 * Write hints for paxos commits (CASSANDRA-7342)
 * (cqlsh) Fix timestamps before 1970 on Windows, always
   use UTC for timestamp display (CASSANDRA-10000)
 * (cqlsh) Avoid overwriting new config file with old config
   when both exist (CASSANDRA-9777)
 * Release snapshot selfRef when doing snapshot repair (CASSANDRA-9998)
 * Cannot replace token does not exist - DN node removed as Fat Client (CASSANDRA-9871)
Merged from 2.0:
 * Don't cast expected bf size to an int (CASSANDRA-9959)
 * Make getFullyExpiredSSTables less expensive (CASSANDRA-9882)


3.0.0-alpha1
 * Implement proper sandboxing for UDFs (CASSANDRA-9402)
 * Simplify (and unify) cleanup of compaction leftovers (CASSANDRA-7066)
 * Allow extra schema definitions in cassandra-stress yaml (CASSANDRA-9850)
 * Metrics should use up to date nomenclature (CASSANDRA-9448)
 * Change CREATE/ALTER TABLE syntax for compression (CASSANDRA-8384)
 * Cleanup crc and adler code for java 8 (CASSANDRA-9650)
 * Storage engine refactor (CASSANDRA-8099, 9743, 9746, 9759, 9781, 9808, 9825,
   9848, 9705, 9859, 9867, 9874, 9828, 9801)
 * Update Guava to 18.0 (CASSANDRA-9653)
 * Bloom filter false positive ratio is not honoured (CASSANDRA-8413)
 * New option for cassandra-stress to leave a ratio of columns null (CASSANDRA-9522)
 * Change hinted_handoff_enabled yaml setting, JMX (CASSANDRA-9035)
 * Add algorithmic token allocation (CASSANDRA-7032)
 * Add nodetool command to replay batchlog (CASSANDRA-9547)
 * Make file buffer cache independent of paths being read (CASSANDRA-8897)
 * Remove deprecated legacy Hadoop code (CASSANDRA-9353)
 * Decommissioned nodes will not rejoin the cluster (CASSANDRA-8801)
 * Change gossip stabilization to use endpoit size (CASSANDRA-9401)
 * Change default garbage collector to G1 (CASSANDRA-7486)
 * Populate TokenMetadata early during startup (CASSANDRA-9317)
 * Undeprecate cache recentHitRate (CASSANDRA-6591)
 * Add support for selectively varint encoding fields (CASSANDRA-9499, 9865)
 * Materialized Views (CASSANDRA-6477)
Merged from 2.2:
 * Avoid grouping sstables for anticompaction with DTCS (CASSANDRA-9900)
 * UDF / UDA execution time in trace (CASSANDRA-9723)
 * Fix broken internode SSL (CASSANDRA-9884)
Merged from 2.1:
 * Add new JMX methods to change local compaction strategy (CASSANDRA-9965)
 * Fix handling of enable/disable autocompaction (CASSANDRA-9899)
 * Add consistency level to tracing ouput (CASSANDRA-9827)
 * Remove repair snapshot leftover on startup (CASSANDRA-7357)
 * Use random nodes for batch log when only 2 racks (CASSANDRA-8735)
 * Ensure atomicity inside thrift and stream session (CASSANDRA-7757)
 * Fix nodetool info error when the node is not joined (CASSANDRA-9031)
Merged from 2.0:
 * Log when messages are dropped due to cross_node_timeout (CASSANDRA-9793)
 * Don't track hotness when opening from snapshot for validation (CASSANDRA-9382)


2.2.0
 * Allow the selection of columns together with aggregates (CASSANDRA-9767)
 * Fix cqlsh copy methods and other windows specific issues (CASSANDRA-9795)
 * Don't wrap byte arrays in SequentialWriter (CASSANDRA-9797)
 * sum() and avg() functions missing for smallint and tinyint types (CASSANDRA-9671)
 * Revert CASSANDRA-9542 (allow native functions in UDA) (CASSANDRA-9771)
Merged from 2.1:
 * Fix MarshalException when upgrading superColumn family (CASSANDRA-9582)
 * Fix broken logging for "empty" flushes in Memtable (CASSANDRA-9837)
 * Handle corrupt files on startup (CASSANDRA-9686)
 * Fix clientutil jar and tests (CASSANDRA-9760)
 * (cqlsh) Allow the SSL protocol version to be specified through the
    config file or environment variables (CASSANDRA-9544)
Merged from 2.0:
 * Add tool to find why expired sstables are not getting dropped (CASSANDRA-10015)
 * Remove erroneous pending HH tasks from tpstats/jmx (CASSANDRA-9129)
 * Don't cast expected bf size to an int (CASSANDRA-9959)
 * checkForEndpointCollision fails for legitimate collisions (CASSANDRA-9765)
 * Complete CASSANDRA-8448 fix (CASSANDRA-9519)
 * Don't include auth credentials in debug log (CASSANDRA-9682)
 * Can't transition from write survey to normal mode (CASSANDRA-9740)
 * Scrub (recover) sstables even when -Index.db is missing (CASSANDRA-9591)
 * Fix growing pending background compaction (CASSANDRA-9662)


2.2.0-rc2
 * Re-enable memory-mapped I/O on Windows (CASSANDRA-9658)
 * Warn when an extra-large partition is compacted (CASSANDRA-9643)
 * (cqlsh) Allow setting the initial connection timeout (CASSANDRA-9601)
 * BulkLoader has --transport-factory option but does not use it (CASSANDRA-9675)
 * Allow JMX over SSL directly from nodetool (CASSANDRA-9090)
 * Update cqlsh for UDFs (CASSANDRA-7556)
 * Change Windows kernel default timer resolution (CASSANDRA-9634)
 * Deprected sstable2json and json2sstable (CASSANDRA-9618)
 * Allow native functions in user-defined aggregates (CASSANDRA-9542)
 * Don't repair system_distributed by default (CASSANDRA-9621)
 * Fix mixing min, max, and count aggregates for blob type (CASSANRA-9622)
 * Rename class for DATE type in Java driver (CASSANDRA-9563)
 * Duplicate compilation of UDFs on coordinator (CASSANDRA-9475)
 * Fix connection leak in CqlRecordWriter (CASSANDRA-9576)
 * Mlockall before opening system sstables & remove boot_without_jna option (CASSANDRA-9573)
 * Add functions to convert timeuuid to date or time, deprecate dateOf and unixTimestampOf (CASSANDRA-9229)
 * Make sure we cancel non-compacting sstables from LifecycleTransaction (CASSANDRA-9566)
 * Fix deprecated repair JMX API (CASSANDRA-9570)
 * Add logback metrics (CASSANDRA-9378)
 * Update and refactor ant test/test-compression to run the tests in parallel (CASSANDRA-9583)
 * Fix upgrading to new directory for secondary index (CASSANDRA-9687)
Merged from 2.1:
 * (cqlsh) Fix bad check for CQL compatibility when DESCRIBE'ing
   COMPACT STORAGE tables with no clustering columns
 * Eliminate strong self-reference chains in sstable ref tidiers (CASSANDRA-9656)
 * Ensure StreamSession uses canonical sstable reader instances (CASSANDRA-9700) 
 * Ensure memtable book keeping is not corrupted in the event we shrink usage (CASSANDRA-9681)
 * Update internal python driver for cqlsh (CASSANDRA-9064)
 * Fix IndexOutOfBoundsException when inserting tuple with too many
   elements using the string literal notation (CASSANDRA-9559)
 * Enable describe on indices (CASSANDRA-7814)
 * Fix incorrect result for IN queries where column not found (CASSANDRA-9540)
 * ColumnFamilyStore.selectAndReference may block during compaction (CASSANDRA-9637)
 * Fix bug in cardinality check when compacting (CASSANDRA-9580)
 * Fix memory leak in Ref due to ConcurrentLinkedQueue.remove() behaviour (CASSANDRA-9549)
 * Make rebuild only run one at a time (CASSANDRA-9119)
Merged from 2.0:
 * Avoid NPE in AuthSuccess#decode (CASSANDRA-9727)
 * Add listen_address to system.local (CASSANDRA-9603)
 * Bug fixes to resultset metadata construction (CASSANDRA-9636)
 * Fix setting 'durable_writes' in ALTER KEYSPACE (CASSANDRA-9560)
 * Avoids ballot clash in Paxos (CASSANDRA-9649)
 * Improve trace messages for RR (CASSANDRA-9479)
 * Fix suboptimal secondary index selection when restricted
   clustering column is also indexed (CASSANDRA-9631)
 * (cqlsh) Add min_threshold to DTCS option autocomplete (CASSANDRA-9385)
 * Fix error message when attempting to create an index on a column
   in a COMPACT STORAGE table with clustering columns (CASSANDRA-9527)
 * 'WITH WITH' in alter keyspace statements causes NPE (CASSANDRA-9565)
 * Expose some internals of SelectStatement for inspection (CASSANDRA-9532)
 * ArrivalWindow should use primitives (CASSANDRA-9496)
 * Periodically submit background compaction tasks (CASSANDRA-9592)
 * Set HAS_MORE_PAGES flag to false when PagingState is null (CASSANDRA-9571)


2.2.0-rc1
 * Compressed commit log should measure compressed space used (CASSANDRA-9095)
 * Fix comparison bug in CassandraRoleManager#collectRoles (CASSANDRA-9551)
 * Add tinyint,smallint,time,date support for UDFs (CASSANDRA-9400)
 * Deprecates SSTableSimpleWriter and SSTableSimpleUnsortedWriter (CASSANDRA-9546)
 * Empty INITCOND treated as null in aggregate (CASSANDRA-9457)
 * Remove use of Cell in Thrift MapReduce classes (CASSANDRA-8609)
 * Integrate pre-release Java Driver 2.2-rc1, custom build (CASSANDRA-9493)
 * Clean up gossiper logic for old versions (CASSANDRA-9370)
 * Fix custom payload coding/decoding to match the spec (CASSANDRA-9515)
 * ant test-all results incomplete when parsed (CASSANDRA-9463)
 * Disallow frozen<> types in function arguments and return types for
   clarity (CASSANDRA-9411)
 * Static Analysis to warn on unsafe use of Autocloseable instances (CASSANDRA-9431)
 * Update commitlog archiving examples now that commitlog segments are
   not recycled (CASSANDRA-9350)
 * Extend Transactional API to sstable lifecycle management (CASSANDRA-8568)
 * (cqlsh) Add support for native protocol 4 (CASSANDRA-9399)
 * Ensure that UDF and UDAs are keyspace-isolated (CASSANDRA-9409)
 * Revert CASSANDRA-7807 (tracing completion client notifications) (CASSANDRA-9429)
 * Add ability to stop compaction by ID (CASSANDRA-7207)
 * Let CassandraVersion handle SNAPSHOT version (CASSANDRA-9438)
Merged from 2.1:
 * (cqlsh) Fix using COPY through SOURCE or -f (CASSANDRA-9083)
 * Fix occasional lack of `system` keyspace in schema tables (CASSANDRA-8487)
 * Use ProtocolError code instead of ServerError code for native protocol
   error responses to unsupported protocol versions (CASSANDRA-9451)
 * Default commitlog_sync_batch_window_in_ms changed to 2ms (CASSANDRA-9504)
 * Fix empty partition assertion in unsorted sstable writing tools (CASSANDRA-9071)
 * Ensure truncate without snapshot cannot produce corrupt responses (CASSANDRA-9388) 
 * Consistent error message when a table mixes counter and non-counter
   columns (CASSANDRA-9492)
 * Avoid getting unreadable keys during anticompaction (CASSANDRA-9508)
 * (cqlsh) Better float precision by default (CASSANDRA-9224)
 * Improve estimated row count (CASSANDRA-9107)
 * Optimize range tombstone memory footprint (CASSANDRA-8603)
 * Use configured gcgs in anticompaction (CASSANDRA-9397)
Merged from 2.0:
 * Don't accumulate more range than necessary in RangeTombstone.Tracker (CASSANDRA-9486)
 * Add broadcast and rpc addresses to system.local (CASSANDRA-9436)
 * Always mark sstable suspect when corrupted (CASSANDRA-9478)
 * Add database users and permissions to CQL3 documentation (CASSANDRA-7558)
 * Allow JVM_OPTS to be passed to standalone tools (CASSANDRA-5969)
 * Fix bad condition in RangeTombstoneList (CASSANDRA-9485)
 * Fix potential StackOverflow when setting CrcCheckChance over JMX (CASSANDRA-9488)
 * Fix null static columns in pages after the first, paged reversed
   queries (CASSANDRA-8502)
 * Fix counting cache serialization in request metrics (CASSANDRA-9466)
 * Add option not to validate atoms during scrub (CASSANDRA-9406)


2.2.0-beta1
 * Introduce Transactional API for internal state changes (CASSANDRA-8984)
 * Add a flag in cassandra.yaml to enable UDFs (CASSANDRA-9404)
 * Better support of null for UDF (CASSANDRA-8374)
 * Use ecj instead of javassist for UDFs (CASSANDRA-8241)
 * faster async logback configuration for tests (CASSANDRA-9376)
 * Add `smallint` and `tinyint` data types (CASSANDRA-8951)
 * Avoid thrift schema creation when native driver is used in stress tool (CASSANDRA-9374)
 * Make Functions.declared thread-safe
 * Add client warnings to native protocol v4 (CASSANDRA-8930)
 * Allow roles cache to be invalidated (CASSANDRA-8967)
 * Upgrade Snappy (CASSANDRA-9063)
 * Don't start Thrift rpc by default (CASSANDRA-9319)
 * Only stream from unrepaired sstables with incremental repair (CASSANDRA-8267)
 * Aggregate UDFs allow SFUNC return type to differ from STYPE if FFUNC specified (CASSANDRA-9321)
 * Remove Thrift dependencies in bundled tools (CASSANDRA-8358)
 * Disable memory mapping of hsperfdata file for JVM statistics (CASSANDRA-9242)
 * Add pre-startup checks to detect potential incompatibilities (CASSANDRA-8049)
 * Distinguish between null and unset in protocol v4 (CASSANDRA-7304)
 * Add user/role permissions for user-defined functions (CASSANDRA-7557)
 * Allow cassandra config to be updated to restart daemon without unloading classes (CASSANDRA-9046)
 * Don't initialize compaction writer before checking if iter is empty (CASSANDRA-9117)
 * Don't execute any functions at prepare-time (CASSANDRA-9037)
 * Share file handles between all instances of a SegmentedFile (CASSANDRA-8893)
 * Make it possible to major compact LCS (CASSANDRA-7272)
 * Make FunctionExecutionException extend RequestExecutionException
   (CASSANDRA-9055)
 * Add support for SELECT JSON, INSERT JSON syntax and new toJson(), fromJson()
   functions (CASSANDRA-7970)
 * Optimise max purgeable timestamp calculation in compaction (CASSANDRA-8920)
 * Constrain internode message buffer sizes, and improve IO class hierarchy (CASSANDRA-8670) 
 * New tool added to validate all sstables in a node (CASSANDRA-5791)
 * Push notification when tracing completes for an operation (CASSANDRA-7807)
 * Delay "node up" and "node added" notifications until native protocol server is started (CASSANDRA-8236)
 * Compressed Commit Log (CASSANDRA-6809)
 * Optimise IntervalTree (CASSANDRA-8988)
 * Add a key-value payload for third party usage (CASSANDRA-8553, 9212)
 * Bump metrics-reporter-config dependency for metrics 3.0 (CASSANDRA-8149)
 * Partition intra-cluster message streams by size, not type (CASSANDRA-8789)
 * Add WriteFailureException to native protocol, notify coordinator of
   write failures (CASSANDRA-8592)
 * Convert SequentialWriter to nio (CASSANDRA-8709)
 * Add role based access control (CASSANDRA-7653, 8650, 7216, 8760, 8849, 8761, 8850)
 * Record client ip address in tracing sessions (CASSANDRA-8162)
 * Indicate partition key columns in response metadata for prepared
   statements (CASSANDRA-7660)
 * Merge UUIDType and TimeUUIDType parse logic (CASSANDRA-8759)
 * Avoid memory allocation when searching index summary (CASSANDRA-8793)
 * Optimise (Time)?UUIDType Comparisons (CASSANDRA-8730)
 * Make CRC32Ex into a separate maven dependency (CASSANDRA-8836)
 * Use preloaded jemalloc w/ Unsafe (CASSANDRA-8714, 9197)
 * Avoid accessing partitioner through StorageProxy (CASSANDRA-8244, 8268)
 * Upgrade Metrics library and remove depricated metrics (CASSANDRA-5657)
 * Serializing Row cache alternative, fully off heap (CASSANDRA-7438)
 * Duplicate rows returned when in clause has repeated values (CASSANDRA-6706)
 * Make CassandraException unchecked, extend RuntimeException (CASSANDRA-8560)
 * Support direct buffer decompression for reads (CASSANDRA-8464)
 * DirectByteBuffer compatible LZ4 methods (CASSANDRA-7039)
 * Group sstables for anticompaction correctly (CASSANDRA-8578)
 * Add ReadFailureException to native protocol, respond
   immediately when replicas encounter errors while handling
   a read request (CASSANDRA-7886)
 * Switch CommitLogSegment from RandomAccessFile to nio (CASSANDRA-8308)
 * Allow mixing token and partition key restrictions (CASSANDRA-7016)
 * Support index key/value entries on map collections (CASSANDRA-8473)
 * Modernize schema tables (CASSANDRA-8261)
 * Support for user-defined aggregation functions (CASSANDRA-8053)
 * Fix NPE in SelectStatement with empty IN values (CASSANDRA-8419)
 * Refactor SelectStatement, return IN results in natural order instead
   of IN value list order and ignore duplicate values in partition key IN restrictions (CASSANDRA-7981)
 * Support UDTs, tuples, and collections in user-defined
   functions (CASSANDRA-7563)
 * Fix aggregate fn results on empty selection, result column name,
   and cqlsh parsing (CASSANDRA-8229)
 * Mark sstables as repaired after full repair (CASSANDRA-7586)
 * Extend Descriptor to include a format value and refactor reader/writer
   APIs (CASSANDRA-7443)
 * Integrate JMH for microbenchmarks (CASSANDRA-8151)
 * Keep sstable levels when bootstrapping (CASSANDRA-7460)
 * Add Sigar library and perform basic OS settings check on startup (CASSANDRA-7838)
 * Support for aggregation functions (CASSANDRA-4914)
 * Remove cassandra-cli (CASSANDRA-7920)
 * Accept dollar quoted strings in CQL (CASSANDRA-7769)
 * Make assassinate a first class command (CASSANDRA-7935)
 * Support IN clause on any partition key column (CASSANDRA-7855)
 * Support IN clause on any clustering column (CASSANDRA-4762)
 * Improve compaction logging (CASSANDRA-7818)
 * Remove YamlFileNetworkTopologySnitch (CASSANDRA-7917)
 * Do anticompaction in groups (CASSANDRA-6851)
 * Support user-defined functions (CASSANDRA-7395, 7526, 7562, 7740, 7781, 7929,
   7924, 7812, 8063, 7813, 7708)
 * Permit configurable timestamps with cassandra-stress (CASSANDRA-7416)
 * Move sstable RandomAccessReader to nio2, which allows using the
   FILE_SHARE_DELETE flag on Windows (CASSANDRA-4050)
 * Remove CQL2 (CASSANDRA-5918)
 * Optimize fetching multiple cells by name (CASSANDRA-6933)
 * Allow compilation in java 8 (CASSANDRA-7028)
 * Make incremental repair default (CASSANDRA-7250)
 * Enable code coverage thru JaCoCo (CASSANDRA-7226)
 * Switch external naming of 'column families' to 'tables' (CASSANDRA-4369) 
 * Shorten SSTable path (CASSANDRA-6962)
 * Use unsafe mutations for most unit tests (CASSANDRA-6969)
 * Fix race condition during calculation of pending ranges (CASSANDRA-7390)
 * Fail on very large batch sizes (CASSANDRA-8011)
 * Improve concurrency of repair (CASSANDRA-6455, 8208, 9145)
 * Select optimal CRC32 implementation at runtime (CASSANDRA-8614)
 * Evaluate MurmurHash of Token once per query (CASSANDRA-7096)
 * Generalize progress reporting (CASSANDRA-8901)
 * Resumable bootstrap streaming (CASSANDRA-8838, CASSANDRA-8942)
 * Allow scrub for secondary index (CASSANDRA-5174)
 * Save repair data to system table (CASSANDRA-5839)
 * fix nodetool names that reference column families (CASSANDRA-8872)
 Merged from 2.1:
 * Warn on misuse of unlogged batches (CASSANDRA-9282)
 * Failure detector detects and ignores local pauses (CASSANDRA-9183)
 * Add utility class to support for rate limiting a given log statement (CASSANDRA-9029)
 * Add missing consistency levels to cassandra-stess (CASSANDRA-9361)
 * Fix commitlog getCompletedTasks to not increment (CASSANDRA-9339)
 * Fix for harmless exceptions logged as ERROR (CASSANDRA-8564)
 * Delete processed sstables in sstablesplit/sstableupgrade (CASSANDRA-8606)
 * Improve sstable exclusion from partition tombstones (CASSANDRA-9298)
 * Validate the indexed column rather than the cell's contents for 2i (CASSANDRA-9057)
 * Add support for top-k custom 2i queries (CASSANDRA-8717)
 * Fix error when dropping table during compaction (CASSANDRA-9251)
 * cassandra-stress supports validation operations over user profiles (CASSANDRA-8773)
 * Add support for rate limiting log messages (CASSANDRA-9029)
 * Log the partition key with tombstone warnings (CASSANDRA-8561)
 * Reduce runWithCompactionsDisabled poll interval to 1ms (CASSANDRA-9271)
 * Fix PITR commitlog replay (CASSANDRA-9195)
 * GCInspector logs very different times (CASSANDRA-9124)
 * Fix deleting from an empty list (CASSANDRA-9198)
 * Update tuple and collection types that use a user-defined type when that UDT
   is modified (CASSANDRA-9148, CASSANDRA-9192)
 * Use higher timeout for prepair and snapshot in repair (CASSANDRA-9261)
 * Fix anticompaction blocking ANTI_ENTROPY stage (CASSANDRA-9151)
 * Repair waits for anticompaction to finish (CASSANDRA-9097)
 * Fix streaming not holding ref when stream error (CASSANDRA-9295)
 * Fix canonical view returning early opened SSTables (CASSANDRA-9396)
Merged from 2.0:
 * (cqlsh) Add LOGIN command to switch users (CASSANDRA-7212)
 * Clone SliceQueryFilter in AbstractReadCommand implementations (CASSANDRA-8940)
 * Push correct protocol notification for DROP INDEX (CASSANDRA-9310)
 * token-generator - generated tokens too long (CASSANDRA-9300)
 * Fix counting of tombstones for TombstoneOverwhelmingException (CASSANDRA-9299)
 * Fix ReconnectableSnitch reconnecting to peers during upgrade (CASSANDRA-6702)
 * Include keyspace and table name in error log for collections over the size
   limit (CASSANDRA-9286)
 * Avoid potential overlap in LCS with single-partition sstables (CASSANDRA-9322)
 * Log warning message when a table is queried before the schema has fully
   propagated (CASSANDRA-9136)
 * Overload SecondaryIndex#indexes to accept the column definition (CASSANDRA-9314)
 * (cqlsh) Add SERIAL and LOCAL_SERIAL consistency levels (CASSANDRA-8051)
 * Fix index selection during rebuild with certain table layouts (CASSANDRA-9281)
 * Fix partition-level-delete-only workload accounting (CASSANDRA-9194)
 * Allow scrub to handle corrupted compressed chunks (CASSANDRA-9140)
 * Fix assertion error when resetlocalschema is run during repair (CASSANDRA-9249)
 * Disable single sstable tombstone compactions for DTCS by default (CASSANDRA-9234)
 * IncomingTcpConnection thread is not named (CASSANDRA-9262)
 * Close incoming connections when MessagingService is stopped (CASSANDRA-9238)
 * Fix streaming hang when retrying (CASSANDRA-9132)


2.1.5
 * Re-add deprecated cold_reads_to_omit param for backwards compat (CASSANDRA-9203)
 * Make anticompaction visible in compactionstats (CASSANDRA-9098)
 * Improve nodetool getendpoints documentation about the partition
   key parameter (CASSANDRA-6458)
 * Don't check other keyspaces for schema changes when an user-defined
   type is altered (CASSANDRA-9187)
 * Add generate-idea-files target to build.xml (CASSANDRA-9123)
 * Allow takeColumnFamilySnapshot to take a list of tables (CASSANDRA-8348)
 * Limit major sstable operations to their canonical representation (CASSANDRA-8669)
 * cqlsh: Add tests for INSERT and UPDATE tab completion (CASSANDRA-9125)
 * cqlsh: quote column names when needed in COPY FROM inserts (CASSANDRA-9080)
 * Do not load read meter for offline operations (CASSANDRA-9082)
 * cqlsh: Make CompositeType data readable (CASSANDRA-8919)
 * cqlsh: Fix display of triggers (CASSANDRA-9081)
 * Fix NullPointerException when deleting or setting an element by index on
   a null list collection (CASSANDRA-9077)
 * Buffer bloom filter serialization (CASSANDRA-9066)
 * Fix anti-compaction target bloom filter size (CASSANDRA-9060)
 * Make FROZEN and TUPLE unreserved keywords in CQL (CASSANDRA-9047)
 * Prevent AssertionError from SizeEstimatesRecorder (CASSANDRA-9034)
 * Avoid overwriting index summaries for sstables with an older format that
   does not support downsampling; rebuild summaries on startup when this
   is detected (CASSANDRA-8993)
 * Fix potential data loss in CompressedSequentialWriter (CASSANDRA-8949)
 * Make PasswordAuthenticator number of hashing rounds configurable (CASSANDRA-8085)
 * Fix AssertionError when binding nested collections in DELETE (CASSANDRA-8900)
 * Check for overlap with non-early sstables in LCS (CASSANDRA-8739)
 * Only calculate max purgable timestamp if we have to (CASSANDRA-8914)
 * (cqlsh) Greatly improve performance of COPY FROM (CASSANDRA-8225)
 * IndexSummary effectiveIndexInterval is now a guideline, not a rule (CASSANDRA-8993)
 * Use correct bounds for page cache eviction of compressed files (CASSANDRA-8746)
 * SSTableScanner enforces its bounds (CASSANDRA-8946)
 * Cleanup cell equality (CASSANDRA-8947)
 * Introduce intra-cluster message coalescing (CASSANDRA-8692)
 * DatabaseDescriptor throws NPE when rpc_interface is used (CASSANDRA-8839)
 * Don't check if an sstable is live for offline compactions (CASSANDRA-8841)
 * Don't set clientMode in SSTableLoader (CASSANDRA-8238)
 * Fix SSTableRewriter with disabled early open (CASSANDRA-8535)
 * Fix cassandra-stress so it respects the CL passed in user mode (CASSANDRA-8948)
 * Fix rare NPE in ColumnDefinition#hasIndexOption() (CASSANDRA-8786)
 * cassandra-stress reports per-operation statistics, plus misc (CASSANDRA-8769)
 * Add SimpleDate (cql date) and Time (cql time) types (CASSANDRA-7523)
 * Use long for key count in cfstats (CASSANDRA-8913)
 * Make SSTableRewriter.abort() more robust to failure (CASSANDRA-8832)
 * Remove cold_reads_to_omit from STCS (CASSANDRA-8860)
 * Make EstimatedHistogram#percentile() use ceil instead of floor (CASSANDRA-8883)
 * Fix top partitions reporting wrong cardinality (CASSANDRA-8834)
 * Fix rare NPE in KeyCacheSerializer (CASSANDRA-8067)
 * Pick sstables for validation as late as possible inc repairs (CASSANDRA-8366)
 * Fix commitlog getPendingTasks to not increment (CASSANDRA-8862)
 * Fix parallelism adjustment in range and secondary index queries
   when the first fetch does not satisfy the limit (CASSANDRA-8856)
 * Check if the filtered sstables is non-empty in STCS (CASSANDRA-8843)
 * Upgrade java-driver used for cassandra-stress (CASSANDRA-8842)
 * Fix CommitLog.forceRecycleAllSegments() memory access error (CASSANDRA-8812)
 * Improve assertions in Memory (CASSANDRA-8792)
 * Fix SSTableRewriter cleanup (CASSANDRA-8802)
 * Introduce SafeMemory for CompressionMetadata.Writer (CASSANDRA-8758)
 * 'nodetool info' prints exception against older node (CASSANDRA-8796)
 * Ensure SSTableReader.last corresponds exactly with the file end (CASSANDRA-8750)
 * Make SSTableWriter.openEarly more robust and obvious (CASSANDRA-8747)
 * Enforce SSTableReader.first/last (CASSANDRA-8744)
 * Cleanup SegmentedFile API (CASSANDRA-8749)
 * Avoid overlap with early compaction replacement (CASSANDRA-8683)
 * Safer Resource Management++ (CASSANDRA-8707)
 * Write partition size estimates into a system table (CASSANDRA-7688)
 * cqlsh: Fix keys() and full() collection indexes in DESCRIBE output
   (CASSANDRA-8154)
 * Show progress of streaming in nodetool netstats (CASSANDRA-8886)
 * IndexSummaryBuilder utilises offheap memory, and shares data between
   each IndexSummary opened from it (CASSANDRA-8757)
 * markCompacting only succeeds if the exact SSTableReader instances being 
   marked are in the live set (CASSANDRA-8689)
 * cassandra-stress support for varint (CASSANDRA-8882)
 * Fix Adler32 digest for compressed sstables (CASSANDRA-8778)
 * Add nodetool statushandoff/statusbackup (CASSANDRA-8912)
 * Use stdout for progress and stats in sstableloader (CASSANDRA-8982)
 * Correctly identify 2i datadir from older versions (CASSANDRA-9116)
Merged from 2.0:
 * Ignore gossip SYNs after shutdown (CASSANDRA-9238)
 * Avoid overflow when calculating max sstable size in LCS (CASSANDRA-9235)
 * Make sstable blacklisting work with compression (CASSANDRA-9138)
 * Do not attempt to rebuild indexes if no index accepts any column (CASSANDRA-9196)
 * Don't initiate snitch reconnection for dead states (CASSANDRA-7292)
 * Fix ArrayIndexOutOfBoundsException in CQLSSTableWriter (CASSANDRA-8978)
 * Add shutdown gossip state to prevent timeouts during rolling restarts (CASSANDRA-8336)
 * Fix running with java.net.preferIPv6Addresses=true (CASSANDRA-9137)
 * Fix failed bootstrap/replace attempts being persisted in system.peers (CASSANDRA-9180)
 * Flush system.IndexInfo after marking index built (CASSANDRA-9128)
 * Fix updates to min/max_compaction_threshold through cassandra-cli
   (CASSANDRA-8102)
 * Don't include tmp files when doing offline relevel (CASSANDRA-9088)
 * Use the proper CAS WriteType when finishing a previous round during Paxos
   preparation (CASSANDRA-8672)
 * Avoid race in cancelling compactions (CASSANDRA-9070)
 * More aggressive check for expired sstables in DTCS (CASSANDRA-8359)
 * Fix ignored index_interval change in ALTER TABLE statements (CASSANDRA-7976)
 * Do more aggressive compaction in old time windows in DTCS (CASSANDRA-8360)
 * java.lang.AssertionError when reading saved cache (CASSANDRA-8740)
 * "disk full" when running cleanup (CASSANDRA-9036)
 * Lower logging level from ERROR to DEBUG when a scheduled schema pull
   cannot be completed due to a node being down (CASSANDRA-9032)
 * Fix MOVED_NODE client event (CASSANDRA-8516)
 * Allow overriding MAX_OUTSTANDING_REPLAY_COUNT (CASSANDRA-7533)
 * Fix malformed JMX ObjectName containing IPv6 addresses (CASSANDRA-9027)
 * (cqlsh) Allow increasing CSV field size limit through
   cqlshrc config option (CASSANDRA-8934)
 * Stop logging range tombstones when exceeding the threshold
   (CASSANDRA-8559)
 * Fix NullPointerException when nodetool getendpoints is run
   against invalid keyspaces or tables (CASSANDRA-8950)
 * Allow specifying the tmp dir (CASSANDRA-7712)
 * Improve compaction estimated tasks estimation (CASSANDRA-8904)
 * Fix duplicate up/down messages sent to native clients (CASSANDRA-7816)
 * Expose commit log archive status via JMX (CASSANDRA-8734)
 * Provide better exceptions for invalid replication strategy parameters
   (CASSANDRA-8909)
 * Fix regression in mixed single and multi-column relation support for
   SELECT statements (CASSANDRA-8613)
 * Add ability to limit number of native connections (CASSANDRA-8086)
 * Fix CQLSSTableWriter throwing exception and spawning threads
   (CASSANDRA-8808)
 * Fix MT mismatch between empty and GC-able data (CASSANDRA-8979)
 * Fix incorrect validation when snapshotting single table (CASSANDRA-8056)
 * Add offline tool to relevel sstables (CASSANDRA-8301)
 * Preserve stream ID for more protocol errors (CASSANDRA-8848)
 * Fix combining token() function with multi-column relations on
   clustering columns (CASSANDRA-8797)
 * Make CFS.markReferenced() resistant to bad refcounting (CASSANDRA-8829)
 * Fix StreamTransferTask abort/complete bad refcounting (CASSANDRA-8815)
 * Fix AssertionError when querying a DESC clustering ordered
   table with ASC ordering and paging (CASSANDRA-8767)
 * AssertionError: "Memory was freed" when running cleanup (CASSANDRA-8716)
 * Make it possible to set max_sstable_age to fractional days (CASSANDRA-8406)
 * Fix some multi-column relations with indexes on some clustering
   columns (CASSANDRA-8275)
 * Fix memory leak in SSTableSimple*Writer and SSTableReader.validate()
   (CASSANDRA-8748)
 * Throw OOM if allocating memory fails to return a valid pointer (CASSANDRA-8726)
 * Fix SSTableSimpleUnsortedWriter ConcurrentModificationException (CASSANDRA-8619)
 * 'nodetool info' prints exception against older node (CASSANDRA-8796)
 * Ensure SSTableSimpleUnsortedWriter.close() terminates if
   disk writer has crashed (CASSANDRA-8807)


2.1.4
 * Bind JMX to localhost unless explicitly configured otherwise (CASSANDRA-9085)


2.1.3
 * Fix HSHA/offheap_objects corruption (CASSANDRA-8719)
 * Upgrade libthrift to 0.9.2 (CASSANDRA-8685)
 * Don't use the shared ref in sstableloader (CASSANDRA-8704)
 * Purge internal prepared statements if related tables or
   keyspaces are dropped (CASSANDRA-8693)
 * (cqlsh) Handle unicode BOM at start of files (CASSANDRA-8638)
 * Stop compactions before exiting offline tools (CASSANDRA-8623)
 * Update tools/stress/README.txt to match current behaviour (CASSANDRA-7933)
 * Fix schema from Thrift conversion with empty metadata (CASSANDRA-8695)
 * Safer Resource Management (CASSANDRA-7705)
 * Make sure we compact highly overlapping cold sstables with
   STCS (CASSANDRA-8635)
 * rpc_interface and listen_interface generate NPE on startup when specified
   interface doesn't exist (CASSANDRA-8677)
 * Fix ArrayIndexOutOfBoundsException in nodetool cfhistograms (CASSANDRA-8514)
 * Switch from yammer metrics for nodetool cf/proxy histograms (CASSANDRA-8662)
 * Make sure we don't add tmplink files to the compaction
   strategy (CASSANDRA-8580)
 * (cqlsh) Handle maps with blob keys (CASSANDRA-8372)
 * (cqlsh) Handle DynamicCompositeType schemas correctly (CASSANDRA-8563)
 * Duplicate rows returned when in clause has repeated values (CASSANDRA-6706)
 * Add tooling to detect hot partitions (CASSANDRA-7974)
 * Fix cassandra-stress user-mode truncation of partition generation (CASSANDRA-8608)
 * Only stream from unrepaired sstables during inc repair (CASSANDRA-8267)
 * Don't allow starting multiple inc repairs on the same sstables (CASSANDRA-8316)
 * Invalidate prepared BATCH statements when related tables
   or keyspaces are dropped (CASSANDRA-8652)
 * Fix missing results in secondary index queries on collections
   with ALLOW FILTERING (CASSANDRA-8421)
 * Expose EstimatedHistogram metrics for range slices (CASSANDRA-8627)
 * (cqlsh) Escape clqshrc passwords properly (CASSANDRA-8618)
 * Fix NPE when passing wrong argument in ALTER TABLE statement (CASSANDRA-8355)
 * Pig: Refactor and deprecate CqlStorage (CASSANDRA-8599)
 * Don't reuse the same cleanup strategy for all sstables (CASSANDRA-8537)
 * Fix case-sensitivity of index name on CREATE and DROP INDEX
   statements (CASSANDRA-8365)
 * Better detection/logging for corruption in compressed sstables (CASSANDRA-8192)
 * Use the correct repairedAt value when closing writer (CASSANDRA-8570)
 * (cqlsh) Handle a schema mismatch being detected on startup (CASSANDRA-8512)
 * Properly calculate expected write size during compaction (CASSANDRA-8532)
 * Invalidate affected prepared statements when a table's columns
   are altered (CASSANDRA-7910)
 * Stress - user defined writes should populate sequentally (CASSANDRA-8524)
 * Fix regression in SSTableRewriter causing some rows to become unreadable 
   during compaction (CASSANDRA-8429)
 * Run major compactions for repaired/unrepaired in parallel (CASSANDRA-8510)
 * (cqlsh) Fix compression options in DESCRIBE TABLE output when compression
   is disabled (CASSANDRA-8288)
 * (cqlsh) Fix DESCRIBE output after keyspaces are altered (CASSANDRA-7623)
 * Make sure we set lastCompactedKey correctly (CASSANDRA-8463)
 * (cqlsh) Fix output of CONSISTENCY command (CASSANDRA-8507)
 * (cqlsh) Fixed the handling of LIST statements (CASSANDRA-8370)
 * Make sstablescrub check leveled manifest again (CASSANDRA-8432)
 * Check first/last keys in sstable when giving out positions (CASSANDRA-8458)
 * Disable mmap on Windows (CASSANDRA-6993)
 * Add missing ConsistencyLevels to cassandra-stress (CASSANDRA-8253)
 * Add auth support to cassandra-stress (CASSANDRA-7985)
 * Fix ArrayIndexOutOfBoundsException when generating error message
   for some CQL syntax errors (CASSANDRA-8455)
 * Scale memtable slab allocation logarithmically (CASSANDRA-7882)
 * cassandra-stress simultaneous inserts over same seed (CASSANDRA-7964)
 * Reduce cassandra-stress sampling memory requirements (CASSANDRA-7926)
 * Ensure memtable flush cannot expire commit log entries from its future (CASSANDRA-8383)
 * Make read "defrag" async to reclaim memtables (CASSANDRA-8459)
 * Remove tmplink files for offline compactions (CASSANDRA-8321)
 * Reduce maxHintsInProgress (CASSANDRA-8415)
 * BTree updates may call provided update function twice (CASSANDRA-8018)
 * Release sstable references after anticompaction (CASSANDRA-8386)
 * Handle abort() in SSTableRewriter properly (CASSANDRA-8320)
 * Centralize shared executors (CASSANDRA-8055)
 * Fix filtering for CONTAINS (KEY) relations on frozen collection
   clustering columns when the query is restricted to a single
   partition (CASSANDRA-8203)
 * Do more aggressive entire-sstable TTL expiry checks (CASSANDRA-8243)
 * Add more log info if readMeter is null (CASSANDRA-8238)
 * add check of the system wall clock time at startup (CASSANDRA-8305)
 * Support for frozen collections (CASSANDRA-7859)
 * Fix overflow on histogram computation (CASSANDRA-8028)
 * Have paxos reuse the timestamp generation of normal queries (CASSANDRA-7801)
 * Fix incremental repair not remove parent session on remote (CASSANDRA-8291)
 * Improve JBOD disk utilization (CASSANDRA-7386)
 * Log failed host when preparing incremental repair (CASSANDRA-8228)
 * Force config client mode in CQLSSTableWriter (CASSANDRA-8281)
 * Fix sstableupgrade throws exception (CASSANDRA-8688)
 * Fix hang when repairing empty keyspace (CASSANDRA-8694)
Merged from 2.0:
 * Fix IllegalArgumentException in dynamic snitch (CASSANDRA-8448)
 * Add support for UPDATE ... IF EXISTS (CASSANDRA-8610)
 * Fix reversal of list prepends (CASSANDRA-8733)
 * Prevent non-zero default_time_to_live on tables with counters
   (CASSANDRA-8678)
 * Fix SSTableSimpleUnsortedWriter ConcurrentModificationException
   (CASSANDRA-8619)
 * Round up time deltas lower than 1ms in BulkLoader (CASSANDRA-8645)
 * Add batch remove iterator to ABSC (CASSANDRA-8414, 8666)
 * Round up time deltas lower than 1ms in BulkLoader (CASSANDRA-8645)
 * Fix isClientMode check in Keyspace (CASSANDRA-8687)
 * Use more efficient slice size for querying internal secondary
   index tables (CASSANDRA-8550)
 * Fix potentially returning deleted rows with range tombstone (CASSANDRA-8558)
 * Check for available disk space before starting a compaction (CASSANDRA-8562)
 * Fix DISTINCT queries with LIMITs or paging when some partitions
   contain only tombstones (CASSANDRA-8490)
 * Introduce background cache refreshing to permissions cache
   (CASSANDRA-8194)
 * Fix race condition in StreamTransferTask that could lead to
   infinite loops and premature sstable deletion (CASSANDRA-7704)
 * Add an extra version check to MigrationTask (CASSANDRA-8462)
 * Ensure SSTableWriter cleans up properly after failure (CASSANDRA-8499)
 * Increase bf true positive count on key cache hit (CASSANDRA-8525)
 * Move MeteredFlusher to its own thread (CASSANDRA-8485)
 * Fix non-distinct results in DISTNCT queries on static columns when
   paging is enabled (CASSANDRA-8087)
 * Move all hints related tasks to hints internal executor (CASSANDRA-8285)
 * Fix paging for multi-partition IN queries (CASSANDRA-8408)
 * Fix MOVED_NODE topology event never being emitted when a node
   moves its token (CASSANDRA-8373)
 * Fix validation of indexes in COMPACT tables (CASSANDRA-8156)
 * Avoid StackOverflowError when a large list of IN values
   is used for a clustering column (CASSANDRA-8410)
 * Fix NPE when writetime() or ttl() calls are wrapped by
   another function call (CASSANDRA-8451)
 * Fix NPE after dropping a keyspace (CASSANDRA-8332)
 * Fix error message on read repair timeouts (CASSANDRA-7947)
 * Default DTCS base_time_seconds changed to 60 (CASSANDRA-8417)
 * Refuse Paxos operation with more than one pending endpoint (CASSANDRA-8346, 8640)
 * Throw correct exception when trying to bind a keyspace or table
   name (CASSANDRA-6952)
 * Make HHOM.compact synchronized (CASSANDRA-8416)
 * cancel latency-sampling task when CF is dropped (CASSANDRA-8401)
 * don't block SocketThread for MessagingService (CASSANDRA-8188)
 * Increase quarantine delay on replacement (CASSANDRA-8260)
 * Expose off-heap memory usage stats (CASSANDRA-7897)
 * Ignore Paxos commits for truncated tables (CASSANDRA-7538)
 * Validate size of indexed column values (CASSANDRA-8280)
 * Make LCS split compaction results over all data directories (CASSANDRA-8329)
 * Fix some failing queries that use multi-column relations
   on COMPACT STORAGE tables (CASSANDRA-8264)
 * Fix InvalidRequestException with ORDER BY (CASSANDRA-8286)
 * Disable SSLv3 for POODLE (CASSANDRA-8265)
 * Fix millisecond timestamps in Tracing (CASSANDRA-8297)
 * Include keyspace name in error message when there are insufficient
   live nodes to stream from (CASSANDRA-8221)
 * Avoid overlap in L1 when L0 contains many nonoverlapping
   sstables (CASSANDRA-8211)
 * Improve PropertyFileSnitch logging (CASSANDRA-8183)
 * Add DC-aware sequential repair (CASSANDRA-8193)
 * Use live sstables in snapshot repair if possible (CASSANDRA-8312)
 * Fix hints serialized size calculation (CASSANDRA-8587)


2.1.2
 * (cqlsh) parse_for_table_meta errors out on queries with undefined
   grammars (CASSANDRA-8262)
 * (cqlsh) Fix SELECT ... TOKEN() function broken in C* 2.1.1 (CASSANDRA-8258)
 * Fix Cassandra crash when running on JDK8 update 40 (CASSANDRA-8209)
 * Optimize partitioner tokens (CASSANDRA-8230)
 * Improve compaction of repaired/unrepaired sstables (CASSANDRA-8004)
 * Make cache serializers pluggable (CASSANDRA-8096)
 * Fix issues with CONTAINS (KEY) queries on secondary indexes
   (CASSANDRA-8147)
 * Fix read-rate tracking of sstables for some queries (CASSANDRA-8239)
 * Fix default timestamp in QueryOptions (CASSANDRA-8246)
 * Set socket timeout when reading remote version (CASSANDRA-8188)
 * Refactor how we track live size (CASSANDRA-7852)
 * Make sure unfinished compaction files are removed (CASSANDRA-8124)
 * Fix shutdown when run as Windows service (CASSANDRA-8136)
 * Fix DESCRIBE TABLE with custom indexes (CASSANDRA-8031)
 * Fix race in RecoveryManagerTest (CASSANDRA-8176)
 * Avoid IllegalArgumentException while sorting sstables in
   IndexSummaryManager (CASSANDRA-8182)
 * Shutdown JVM on file descriptor exhaustion (CASSANDRA-7579)
 * Add 'die' policy for commit log and disk failure (CASSANDRA-7927)
 * Fix installing as service on Windows (CASSANDRA-8115)
 * Fix CREATE TABLE for CQL2 (CASSANDRA-8144)
 * Avoid boxing in ColumnStats min/max trackers (CASSANDRA-8109)
Merged from 2.0:
 * Correctly handle non-text column names in cql3 (CASSANDRA-8178)
 * Fix deletion for indexes on primary key columns (CASSANDRA-8206)
 * Add 'nodetool statusgossip' (CASSANDRA-8125)
 * Improve client notification that nodes are ready for requests (CASSANDRA-7510)
 * Handle negative timestamp in writetime method (CASSANDRA-8139)
 * Pig: Remove errant LIMIT clause in CqlNativeStorage (CASSANDRA-8166)
 * Throw ConfigurationException when hsha is used with the default
   rpc_max_threads setting of 'unlimited' (CASSANDRA-8116)
 * Allow concurrent writing of the same table in the same JVM using
   CQLSSTableWriter (CASSANDRA-7463)
 * Fix totalDiskSpaceUsed calculation (CASSANDRA-8205)


2.1.1
 * Fix spin loop in AtomicSortedColumns (CASSANDRA-7546)
 * Dont notify when replacing tmplink files (CASSANDRA-8157)
 * Fix validation with multiple CONTAINS clause (CASSANDRA-8131)
 * Fix validation of collections in TriggerExecutor (CASSANDRA-8146)
 * Fix IllegalArgumentException when a list of IN values containing tuples
   is passed as a single arg to a prepared statement with the v1 or v2
   protocol (CASSANDRA-8062)
 * Fix ClassCastException in DISTINCT query on static columns with
   query paging (CASSANDRA-8108)
 * Fix NPE on null nested UDT inside a set (CASSANDRA-8105)
 * Fix exception when querying secondary index on set items or map keys
   when some clustering columns are specified (CASSANDRA-8073)
 * Send proper error response when there is an error during native
   protocol message decode (CASSANDRA-8118)
 * Gossip should ignore generation numbers too far in the future (CASSANDRA-8113)
 * Fix NPE when creating a table with frozen sets, lists (CASSANDRA-8104)
 * Fix high memory use due to tracking reads on incrementally opened sstable
   readers (CASSANDRA-8066)
 * Fix EXECUTE request with skipMetadata=false returning no metadata
   (CASSANDRA-8054)
 * Allow concurrent use of CQLBulkOutputFormat (CASSANDRA-7776)
 * Shutdown JVM on OOM (CASSANDRA-7507)
 * Upgrade netty version and enable epoll event loop (CASSANDRA-7761)
 * Don't duplicate sstables smaller than split size when using
   the sstablesplitter tool (CASSANDRA-7616)
 * Avoid re-parsing already prepared statements (CASSANDRA-7923)
 * Fix some Thrift slice deletions and updates of COMPACT STORAGE
   tables with some clustering columns omitted (CASSANDRA-7990)
 * Fix filtering for CONTAINS on sets (CASSANDRA-8033)
 * Properly track added size (CASSANDRA-7239)
 * Allow compilation in java 8 (CASSANDRA-7208)
 * Fix Assertion error on RangeTombstoneList diff (CASSANDRA-8013)
 * Release references to overlapping sstables during compaction (CASSANDRA-7819)
 * Send notification when opening compaction results early (CASSANDRA-8034)
 * Make native server start block until properly bound (CASSANDRA-7885)
 * (cqlsh) Fix IPv6 support (CASSANDRA-7988)
 * Ignore fat clients when checking for endpoint collision (CASSANDRA-7939)
 * Make sstablerepairedset take a list of files (CASSANDRA-7995)
 * (cqlsh) Tab completeion for indexes on map keys (CASSANDRA-7972)
 * (cqlsh) Fix UDT field selection in select clause (CASSANDRA-7891)
 * Fix resource leak in event of corrupt sstable
 * (cqlsh) Add command line option for cqlshrc file path (CASSANDRA-7131)
 * Provide visibility into prepared statements churn (CASSANDRA-7921, CASSANDRA-7930)
 * Invalidate prepared statements when their keyspace or table is
   dropped (CASSANDRA-7566)
 * cassandra-stress: fix support for NetworkTopologyStrategy (CASSANDRA-7945)
 * Fix saving caches when a table is dropped (CASSANDRA-7784)
 * Add better error checking of new stress profile (CASSANDRA-7716)
 * Use ThreadLocalRandom and remove FBUtilities.threadLocalRandom (CASSANDRA-7934)
 * Prevent operator mistakes due to simultaneous bootstrap (CASSANDRA-7069)
 * cassandra-stress supports whitelist mode for node config (CASSANDRA-7658)
 * GCInspector more closely tracks GC; cassandra-stress and nodetool report it (CASSANDRA-7916)
 * nodetool won't output bogus ownership info without a keyspace (CASSANDRA-7173)
 * Add human readable option to nodetool commands (CASSANDRA-5433)
 * Don't try to set repairedAt on old sstables (CASSANDRA-7913)
 * Add metrics for tracking PreparedStatement use (CASSANDRA-7719)
 * (cqlsh) tab-completion for triggers (CASSANDRA-7824)
 * (cqlsh) Support for query paging (CASSANDRA-7514)
 * (cqlsh) Show progress of COPY operations (CASSANDRA-7789)
 * Add syntax to remove multiple elements from a map (CASSANDRA-6599)
 * Support non-equals conditions in lightweight transactions (CASSANDRA-6839)
 * Add IF [NOT] EXISTS to create/drop triggers (CASSANDRA-7606)
 * (cqlsh) Display the current logged-in user (CASSANDRA-7785)
 * (cqlsh) Don't ignore CTRL-C during COPY FROM execution (CASSANDRA-7815)
 * (cqlsh) Order UDTs according to cross-type dependencies in DESCRIBE
   output (CASSANDRA-7659)
 * (cqlsh) Fix handling of CAS statement results (CASSANDRA-7671)
 * (cqlsh) COPY TO/FROM improvements (CASSANDRA-7405)
 * Support list index operations with conditions (CASSANDRA-7499)
 * Add max live/tombstoned cells to nodetool cfstats output (CASSANDRA-7731)
 * Validate IPv6 wildcard addresses properly (CASSANDRA-7680)
 * (cqlsh) Error when tracing query (CASSANDRA-7613)
 * Avoid IOOBE when building SyntaxError message snippet (CASSANDRA-7569)
 * SSTableExport uses correct validator to create string representation of partition
   keys (CASSANDRA-7498)
 * Avoid NPEs when receiving type changes for an unknown keyspace (CASSANDRA-7689)
 * Add support for custom 2i validation (CASSANDRA-7575)
 * Pig support for hadoop CqlInputFormat (CASSANDRA-6454)
 * Add duration mode to cassandra-stress (CASSANDRA-7468)
 * Add listen_interface and rpc_interface options (CASSANDRA-7417)
 * Improve schema merge performance (CASSANDRA-7444)
 * Adjust MT depth based on # of partition validating (CASSANDRA-5263)
 * Optimise NativeCell comparisons (CASSANDRA-6755)
 * Configurable client timeout for cqlsh (CASSANDRA-7516)
 * Include snippet of CQL query near syntax error in messages (CASSANDRA-7111)
 * Make repair -pr work with -local (CASSANDRA-7450)
 * Fix error in sstableloader with -cph > 1 (CASSANDRA-8007)
 * Fix snapshot repair error on indexed tables (CASSANDRA-8020)
 * Do not exit nodetool repair when receiving JMX NOTIF_LOST (CASSANDRA-7909)
 * Stream to private IP when available (CASSANDRA-8084)
Merged from 2.0:
 * Reject conditions on DELETE unless full PK is given (CASSANDRA-6430)
 * Properly reject the token function DELETE (CASSANDRA-7747)
 * Force batchlog replay before decommissioning a node (CASSANDRA-7446)
 * Fix hint replay with many accumulated expired hints (CASSANDRA-6998)
 * Fix duplicate results in DISTINCT queries on static columns with query
   paging (CASSANDRA-8108)
 * Add DateTieredCompactionStrategy (CASSANDRA-6602)
 * Properly validate ascii and utf8 string literals in CQL queries (CASSANDRA-8101)
 * (cqlsh) Fix autocompletion for alter keyspace (CASSANDRA-8021)
 * Create backup directories for commitlog archiving during startup (CASSANDRA-8111)
 * Reduce totalBlockFor() for LOCAL_* consistency levels (CASSANDRA-8058)
 * Fix merging schemas with re-dropped keyspaces (CASSANDRA-7256)
 * Fix counters in supercolumns during live upgrades from 1.2 (CASSANDRA-7188)
 * Notify DT subscribers when a column family is truncated (CASSANDRA-8088)
 * Add sanity check of $JAVA on startup (CASSANDRA-7676)
 * Schedule fat client schema pull on join (CASSANDRA-7993)
 * Don't reset nodes' versions when closing IncomingTcpConnections
   (CASSANDRA-7734)
 * Record the real messaging version in all cases in OutboundTcpConnection
   (CASSANDRA-8057)
 * SSL does not work in cassandra-cli (CASSANDRA-7899)
 * Fix potential exception when using ReversedType in DynamicCompositeType
   (CASSANDRA-7898)
 * Better validation of collection values (CASSANDRA-7833)
 * Track min/max timestamps correctly (CASSANDRA-7969)
 * Fix possible overflow while sorting CL segments for replay (CASSANDRA-7992)
 * Increase nodetool Xmx (CASSANDRA-7956)
 * Archive any commitlog segments present at startup (CASSANDRA-6904)
 * CrcCheckChance should adjust based on live CFMetadata not 
   sstable metadata (CASSANDRA-7978)
 * token() should only accept columns in the partitioning
   key order (CASSANDRA-6075)
 * Add method to invalidate permission cache via JMX (CASSANDRA-7977)
 * Allow propagating multiple gossip states atomically (CASSANDRA-6125)
 * Log exceptions related to unclean native protocol client disconnects
   at DEBUG or INFO (CASSANDRA-7849)
 * Allow permissions cache to be set via JMX (CASSANDRA-7698)
 * Include schema_triggers CF in readable system resources (CASSANDRA-7967)
 * Fix RowIndexEntry to report correct serializedSize (CASSANDRA-7948)
 * Make CQLSSTableWriter sync within partitions (CASSANDRA-7360)
 * Potentially use non-local replicas in CqlConfigHelper (CASSANDRA-7906)
 * Explicitly disallow mixing multi-column and single-column
   relations on clustering columns (CASSANDRA-7711)
 * Better error message when condition is set on PK column (CASSANDRA-7804)
 * Don't send schema change responses and events for no-op DDL
   statements (CASSANDRA-7600)
 * (Hadoop) fix cluster initialisation for a split fetching (CASSANDRA-7774)
 * Throw InvalidRequestException when queries contain relations on entire
   collection columns (CASSANDRA-7506)
 * (cqlsh) enable CTRL-R history search with libedit (CASSANDRA-7577)
 * (Hadoop) allow ACFRW to limit nodes to local DC (CASSANDRA-7252)
 * (cqlsh) cqlsh should automatically disable tracing when selecting
   from system_traces (CASSANDRA-7641)
 * (Hadoop) Add CqlOutputFormat (CASSANDRA-6927)
 * Don't depend on cassandra config for nodetool ring (CASSANDRA-7508)
 * (cqlsh) Fix failing cqlsh formatting tests (CASSANDRA-7703)
 * Fix IncompatibleClassChangeError from hadoop2 (CASSANDRA-7229)
 * Add 'nodetool sethintedhandoffthrottlekb' (CASSANDRA-7635)
 * (cqlsh) Add tab-completion for CREATE/DROP USER IF [NOT] EXISTS (CASSANDRA-7611)
 * Catch errors when the JVM pulls the rug out from GCInspector (CASSANDRA-5345)
 * cqlsh fails when version number parts are not int (CASSANDRA-7524)
 * Fix NPE when table dropped during streaming (CASSANDRA-7946)
 * Fix wrong progress when streaming uncompressed (CASSANDRA-7878)
 * Fix possible infinite loop in creating repair range (CASSANDRA-7983)
 * Fix unit in nodetool for streaming throughput (CASSANDRA-7375)
Merged from 1.2:
 * Don't index tombstones (CASSANDRA-7828)
 * Improve PasswordAuthenticator default super user setup (CASSANDRA-7788)


2.1.0
 * (cqlsh) Removed "ALTER TYPE <name> RENAME TO <name>" from tab-completion
   (CASSANDRA-7895)
 * Fixed IllegalStateException in anticompaction (CASSANDRA-7892)
 * cqlsh: DESCRIBE support for frozen UDTs, tuples (CASSANDRA-7863)
 * Avoid exposing internal classes over JMX (CASSANDRA-7879)
 * Add null check for keys when freezing collection (CASSANDRA-7869)
 * Improve stress workload realism (CASSANDRA-7519)
Merged from 2.0:
 * Configure system.paxos with LeveledCompactionStrategy (CASSANDRA-7753)
 * Fix ALTER clustering column type from DateType to TimestampType when
   using DESC clustering order (CASSANRDA-7797)
 * Throw EOFException if we run out of chunks in compressed datafile
   (CASSANDRA-7664)
 * Fix PRSI handling of CQL3 row markers for row cleanup (CASSANDRA-7787)
 * Fix dropping collection when it's the last regular column (CASSANDRA-7744)
 * Make StreamReceiveTask thread safe and gc friendly (CASSANDRA-7795)
 * Validate empty cell names from counter updates (CASSANDRA-7798)
Merged from 1.2:
 * Don't allow compacted sstables to be marked as compacting (CASSANDRA-7145)
 * Track expired tombstones (CASSANDRA-7810)


2.1.0-rc7
 * Add frozen keyword and require UDT to be frozen (CASSANDRA-7857)
 * Track added sstable size correctly (CASSANDRA-7239)
 * (cqlsh) Fix case insensitivity (CASSANDRA-7834)
 * Fix failure to stream ranges when moving (CASSANDRA-7836)
 * Correctly remove tmplink files (CASSANDRA-7803)
 * (cqlsh) Fix column name formatting for functions, CAS operations,
   and UDT field selections (CASSANDRA-7806)
 * (cqlsh) Fix COPY FROM handling of null/empty primary key
   values (CASSANDRA-7792)
 * Fix ordering of static cells (CASSANDRA-7763)
Merged from 2.0:
 * Forbid re-adding dropped counter columns (CASSANDRA-7831)
 * Fix CFMetaData#isThriftCompatible() for PK-only tables (CASSANDRA-7832)
 * Always reject inequality on the partition key without token()
   (CASSANDRA-7722)
 * Always send Paxos commit to all replicas (CASSANDRA-7479)
 * Make disruptor_thrift_server invocation pool configurable (CASSANDRA-7594)
 * Make repair no-op when RF=1 (CASSANDRA-7864)


2.1.0-rc6
 * Fix OOM issue from netty caching over time (CASSANDRA-7743)
 * json2sstable couldn't import JSON for CQL table (CASSANDRA-7477)
 * Invalidate all caches on table drop (CASSANDRA-7561)
 * Skip strict endpoint selection for ranges if RF == nodes (CASSANRA-7765)
 * Fix Thrift range filtering without 2ary index lookups (CASSANDRA-7741)
 * Add tracing entries about concurrent range requests (CASSANDRA-7599)
 * (cqlsh) Fix DESCRIBE for NTS keyspaces (CASSANDRA-7729)
 * Remove netty buffer ref-counting (CASSANDRA-7735)
 * Pass mutated cf to index updater for use by PRSI (CASSANDRA-7742)
 * Include stress yaml example in release and deb (CASSANDRA-7717)
 * workaround for netty issue causing corrupted data off the wire (CASSANDRA-7695)
 * cqlsh DESC CLUSTER fails retrieving ring information (CASSANDRA-7687)
 * Fix binding null values inside UDT (CASSANDRA-7685)
 * Fix UDT field selection with empty fields (CASSANDRA-7670)
 * Bogus deserialization of static cells from sstable (CASSANDRA-7684)
 * Fix NPE on compaction leftover cleanup for dropped table (CASSANDRA-7770)
Merged from 2.0:
 * Fix race condition in StreamTransferTask that could lead to
   infinite loops and premature sstable deletion (CASSANDRA-7704)
 * (cqlsh) Wait up to 10 sec for a tracing session (CASSANDRA-7222)
 * Fix NPE in FileCacheService.sizeInBytes (CASSANDRA-7756)
 * Remove duplicates from StorageService.getJoiningNodes (CASSANDRA-7478)
 * Clone token map outside of hot gossip loops (CASSANDRA-7758)
 * Fix MS expiring map timeout for Paxos messages (CASSANDRA-7752)
 * Do not flush on truncate if durable_writes is false (CASSANDRA-7750)
 * Give CRR a default input_cql Statement (CASSANDRA-7226)
 * Better error message when adding a collection with the same name
   than a previously dropped one (CASSANDRA-6276)
 * Fix validation when adding static columns (CASSANDRA-7730)
 * (Thrift) fix range deletion of supercolumns (CASSANDRA-7733)
 * Fix potential AssertionError in RangeTombstoneList (CASSANDRA-7700)
 * Validate arguments of blobAs* functions (CASSANDRA-7707)
 * Fix potential AssertionError with 2ndary indexes (CASSANDRA-6612)
 * Avoid logging CompactionInterrupted at ERROR (CASSANDRA-7694)
 * Minor leak in sstable2jon (CASSANDRA-7709)
 * Add cassandra.auto_bootstrap system property (CASSANDRA-7650)
 * Update java driver (for hadoop) (CASSANDRA-7618)
 * Remove CqlPagingRecordReader/CqlPagingInputFormat (CASSANDRA-7570)
 * Support connecting to ipv6 jmx with nodetool (CASSANDRA-7669)


2.1.0-rc5
 * Reject counters inside user types (CASSANDRA-7672)
 * Switch to notification-based GCInspector (CASSANDRA-7638)
 * (cqlsh) Handle nulls in UDTs and tuples correctly (CASSANDRA-7656)
 * Don't use strict consistency when replacing (CASSANDRA-7568)
 * Fix min/max cell name collection on 2.0 SSTables with range
   tombstones (CASSANDRA-7593)
 * Tolerate min/max cell names of different lengths (CASSANDRA-7651)
 * Filter cached results correctly (CASSANDRA-7636)
 * Fix tracing on the new SEPExecutor (CASSANDRA-7644)
 * Remove shuffle and taketoken (CASSANDRA-7601)
 * Clean up Windows batch scripts (CASSANDRA-7619)
 * Fix native protocol drop user type notification (CASSANDRA-7571)
 * Give read access to system.schema_usertypes to all authenticated users
   (CASSANDRA-7578)
 * (cqlsh) Fix cqlsh display when zero rows are returned (CASSANDRA-7580)
 * Get java version correctly when JAVA_TOOL_OPTIONS is set (CASSANDRA-7572)
 * Fix NPE when dropping index from non-existent keyspace, AssertionError when
   dropping non-existent index with IF EXISTS (CASSANDRA-7590)
 * Fix sstablelevelresetter hang (CASSANDRA-7614)
 * (cqlsh) Fix deserialization of blobs (CASSANDRA-7603)
 * Use "keyspace updated" schema change message for UDT changes in v1 and
   v2 protocols (CASSANDRA-7617)
 * Fix tracing of range slices and secondary index lookups that are local
   to the coordinator (CASSANDRA-7599)
 * Set -Dcassandra.storagedir for all tool shell scripts (CASSANDRA-7587)
 * Don't swap max/min col names when mutating sstable metadata (CASSANDRA-7596)
 * (cqlsh) Correctly handle paged result sets (CASSANDRA-7625)
 * (cqlsh) Improve waiting for a trace to complete (CASSANDRA-7626)
 * Fix tracing of concurrent range slices and 2ary index queries (CASSANDRA-7626)
 * Fix scrub against collection type (CASSANDRA-7665)
Merged from 2.0:
 * Set gc_grace_seconds to seven days for system schema tables (CASSANDRA-7668)
 * SimpleSeedProvider no longer caches seeds forever (CASSANDRA-7663)
 * Always flush on truncate (CASSANDRA-7511)
 * Fix ReversedType(DateType) mapping to native protocol (CASSANDRA-7576)
 * Always merge ranges owned by a single node (CASSANDRA-6930)
 * Track max/min timestamps for range tombstones (CASSANDRA-7647)
 * Fix NPE when listing saved caches dir (CASSANDRA-7632)


2.1.0-rc4
 * Fix word count hadoop example (CASSANDRA-7200)
 * Updated memtable_cleanup_threshold and memtable_flush_writers defaults 
   (CASSANDRA-7551)
 * (Windows) fix startup when WMI memory query fails (CASSANDRA-7505)
 * Anti-compaction proceeds if any part of the repair failed (CASSANDRA-7521)
 * Add missing table name to DROP INDEX responses and notifications (CASSANDRA-7539)
 * Bump CQL version to 3.2.0 and update CQL documentation (CASSANDRA-7527)
 * Fix configuration error message when running nodetool ring (CASSANDRA-7508)
 * Support conditional updates, tuple type, and the v3 protocol in cqlsh (CASSANDRA-7509)
 * Handle queries on multiple secondary index types (CASSANDRA-7525)
 * Fix cqlsh authentication with v3 native protocol (CASSANDRA-7564)
 * Fix NPE when unknown prepared statement ID is used (CASSANDRA-7454)
Merged from 2.0:
 * (Windows) force range-based repair to non-sequential mode (CASSANDRA-7541)
 * Fix range merging when DES scores are zero (CASSANDRA-7535)
 * Warn when SSL certificates have expired (CASSANDRA-7528)
 * Fix error when doing reversed queries with static columns (CASSANDRA-7490)
Merged from 1.2:
 * Set correct stream ID on responses when non-Exception Throwables
   are thrown while handling native protocol messages (CASSANDRA-7470)


2.1.0-rc3
 * Consider expiry when reconciling otherwise equal cells (CASSANDRA-7403)
 * Introduce CQL support for stress tool (CASSANDRA-6146)
 * Fix ClassCastException processing expired messages (CASSANDRA-7496)
 * Fix prepared marker for collections inside UDT (CASSANDRA-7472)
 * Remove left-over populate_io_cache_on_flush and replicate_on_write
   uses (CASSANDRA-7493)
 * (Windows) handle spaces in path names (CASSANDRA-7451)
 * Ensure writes have completed after dropping a table, before recycling
   commit log segments (CASSANDRA-7437)
 * Remove left-over rows_per_partition_to_cache (CASSANDRA-7493)
 * Fix error when CONTAINS is used with a bind marker (CASSANDRA-7502)
 * Properly reject unknown UDT field (CASSANDRA-7484)
Merged from 2.0:
 * Fix CC#collectTimeOrderedData() tombstone optimisations (CASSANDRA-7394)
 * Support DISTINCT for static columns and fix behaviour when DISTINC is
   not use (CASSANDRA-7305).
 * Workaround JVM NPE on JMX bind failure (CASSANDRA-7254)
 * Fix race in FileCacheService RemovalListener (CASSANDRA-7278)
 * Fix inconsistent use of consistencyForCommit that allowed LOCAL_QUORUM
   operations to incorrect become full QUORUM (CASSANDRA-7345)
 * Properly handle unrecognized opcodes and flags (CASSANDRA-7440)
 * (Hadoop) close CqlRecordWriter clients when finished (CASSANDRA-7459)
 * Commit disk failure policy (CASSANDRA-7429)
 * Make sure high level sstables get compacted (CASSANDRA-7414)
 * Fix AssertionError when using empty clustering columns and static columns
   (CASSANDRA-7455)
 * Add option to disable STCS in L0 (CASSANDRA-6621)
 * Upgrade to snappy-java 1.0.5.2 (CASSANDRA-7476)


2.1.0-rc2
 * Fix heap size calculation for CompoundSparseCellName and 
   CompoundSparseCellName.WithCollection (CASSANDRA-7421)
 * Allow counter mutations in UNLOGGED batches (CASSANDRA-7351)
 * Modify reconcile logic to always pick a tombstone over a counter cell
   (CASSANDRA-7346)
 * Avoid incremental compaction on Windows (CASSANDRA-7365)
 * Fix exception when querying a composite-keyed table with a collection index
   (CASSANDRA-7372)
 * Use node's host id in place of counter ids (CASSANDRA-7366)
 * Fix error when doing reversed queries with static columns (CASSANDRA-7490)
 * Backport CASSANDRA-6747 (CASSANDRA-7560)
 * Track max/min timestamps for range tombstones (CASSANDRA-7647)
 * Fix NPE when listing saved caches dir (CASSANDRA-7632)
 * Fix sstableloader unable to connect encrypted node (CASSANDRA-7585)
Merged from 1.2:
 * Clone token map outside of hot gossip loops (CASSANDRA-7758)
 * Add stop method to EmbeddedCassandraService (CASSANDRA-7595)
 * Support connecting to ipv6 jmx with nodetool (CASSANDRA-7669)
 * Set gc_grace_seconds to seven days for system schema tables (CASSANDRA-7668)
 * SimpleSeedProvider no longer caches seeds forever (CASSANDRA-7663)
 * Set correct stream ID on responses when non-Exception Throwables
   are thrown while handling native protocol messages (CASSANDRA-7470)
 * Fix row size miscalculation in LazilyCompactedRow (CASSANDRA-7543)
 * Fix race in background compaction check (CASSANDRA-7745)
 * Don't clear out range tombstones during compaction (CASSANDRA-7808)


2.1.0-rc1
 * Revert flush directory (CASSANDRA-6357)
 * More efficient executor service for fast operations (CASSANDRA-4718)
 * Move less common tools into a new cassandra-tools package (CASSANDRA-7160)
 * Support more concurrent requests in native protocol (CASSANDRA-7231)
 * Add tab-completion to debian nodetool packaging (CASSANDRA-6421)
 * Change concurrent_compactors defaults (CASSANDRA-7139)
 * Add PowerShell Windows launch scripts (CASSANDRA-7001)
 * Make commitlog archive+restore more robust (CASSANDRA-6974)
 * Fix marking commitlogsegments clean (CASSANDRA-6959)
 * Add snapshot "manifest" describing files included (CASSANDRA-6326)
 * Parallel streaming for sstableloader (CASSANDRA-3668)
 * Fix bugs in supercolumns handling (CASSANDRA-7138)
 * Fix ClassClassException on composite dense tables (CASSANDRA-7112)
 * Cleanup and optimize collation and slice iterators (CASSANDRA-7107)
 * Upgrade NBHM lib (CASSANDRA-7128)
 * Optimize netty server (CASSANDRA-6861)
 * Fix repair hang when given CF does not exist (CASSANDRA-7189)
 * Allow c* to be shutdown in an embedded mode (CASSANDRA-5635)
 * Add server side batching to native transport (CASSANDRA-5663)
 * Make batchlog replay asynchronous (CASSANDRA-6134)
 * remove unused classes (CASSANDRA-7197)
 * Limit user types to the keyspace they are defined in (CASSANDRA-6643)
 * Add validate method to CollectionType (CASSANDRA-7208)
 * New serialization format for UDT values (CASSANDRA-7209, CASSANDRA-7261)
 * Fix nodetool netstats (CASSANDRA-7270)
 * Fix potential ClassCastException in HintedHandoffManager (CASSANDRA-7284)
 * Use prepared statements internally (CASSANDRA-6975)
 * Fix broken paging state with prepared statement (CASSANDRA-7120)
 * Fix IllegalArgumentException in CqlStorage (CASSANDRA-7287)
 * Allow nulls/non-existant fields in UDT (CASSANDRA-7206)
 * Add Thrift MultiSliceRequest (CASSANDRA-6757, CASSANDRA-7027)
 * Handle overlapping MultiSlices (CASSANDRA-7279)
 * Fix DataOutputTest on Windows (CASSANDRA-7265)
 * Embedded sets in user defined data-types are not updating (CASSANDRA-7267)
 * Add tuple type to CQL/native protocol (CASSANDRA-7248)
 * Fix CqlPagingRecordReader on tables with few rows (CASSANDRA-7322)
Merged from 2.0:
 * Copy compaction options to make sure they are reloaded (CASSANDRA-7290)
 * Add option to do more aggressive tombstone compactions (CASSANDRA-6563)
 * Don't try to compact already-compacting files in HHOM (CASSANDRA-7288)
 * Always reallocate buffers in HSHA (CASSANDRA-6285)
 * (Hadoop) support authentication in CqlRecordReader (CASSANDRA-7221)
 * (Hadoop) Close java driver Cluster in CQLRR.close (CASSANDRA-7228)
 * Warn when 'USING TIMESTAMP' is used on a CAS BATCH (CASSANDRA-7067)
 * return all cpu values from BackgroundActivityMonitor.readAndCompute (CASSANDRA-7183)
 * Correctly delete scheduled range xfers (CASSANDRA-7143)
 * return all cpu values from BackgroundActivityMonitor.readAndCompute (CASSANDRA-7183)  
 * reduce garbage creation in calculatePendingRanges (CASSANDRA-7191)
 * fix c* launch issues on Russian os's due to output of linux 'free' cmd (CASSANDRA-6162)
 * Fix disabling autocompaction (CASSANDRA-7187)
 * Fix potential NumberFormatException when deserializing IntegerType (CASSANDRA-7088)
 * cqlsh can't tab-complete disabling compaction (CASSANDRA-7185)
 * cqlsh: Accept and execute CQL statement(s) from command-line parameter (CASSANDRA-7172)
 * Fix IllegalStateException in CqlPagingRecordReader (CASSANDRA-7198)
 * Fix the InvertedIndex trigger example (CASSANDRA-7211)
 * Add --resolve-ip option to 'nodetool ring' (CASSANDRA-7210)
 * reduce garbage on codec flag deserialization (CASSANDRA-7244) 
 * Fix duplicated error messages on directory creation error at startup (CASSANDRA-5818)
 * Proper null handle for IF with map element access (CASSANDRA-7155)
 * Improve compaction visibility (CASSANDRA-7242)
 * Correctly delete scheduled range xfers (CASSANDRA-7143)
 * Make batchlog replica selection rack-aware (CASSANDRA-6551)
 * Fix CFMetaData#getColumnDefinitionFromColumnName() (CASSANDRA-7074)
 * Fix writetime/ttl functions for static columns (CASSANDRA-7081)
 * Suggest CTRL-C or semicolon after three blank lines in cqlsh (CASSANDRA-7142)
 * Fix 2ndary index queries with DESC clustering order (CASSANDRA-6950)
 * Invalid key cache entries on DROP (CASSANDRA-6525)
 * Fix flapping RecoveryManagerTest (CASSANDRA-7084)
 * Add missing iso8601 patterns for date strings (CASSANDRA-6973)
 * Support selecting multiple rows in a partition using IN (CASSANDRA-6875)
 * Add authentication support to shuffle (CASSANDRA-6484)
 * Swap local and global default read repair chances (CASSANDRA-7320)
 * Add conditional CREATE/DROP USER support (CASSANDRA-7264)
 * Cqlsh counts non-empty lines for "Blank lines" warning (CASSANDRA-7325)
Merged from 1.2:
 * Add Cloudstack snitch (CASSANDRA-7147)
 * Update system.peers correctly when relocating tokens (CASSANDRA-7126)
 * Add Google Compute Engine snitch (CASSANDRA-7132)
 * remove duplicate query for local tokens (CASSANDRA-7182)
 * exit CQLSH with error status code if script fails (CASSANDRA-6344)
 * Fix bug with some IN queries missig results (CASSANDRA-7105)
 * Fix availability validation for LOCAL_ONE CL (CASSANDRA-7319)
 * Hint streaming can cause decommission to fail (CASSANDRA-7219)


2.1.0-beta2
 * Increase default CL space to 8GB (CASSANDRA-7031)
 * Add range tombstones to read repair digests (CASSANDRA-6863)
 * Fix BTree.clear for large updates (CASSANDRA-6943)
 * Fail write instead of logging a warning when unable to append to CL
   (CASSANDRA-6764)
 * Eliminate possibility of CL segment appearing twice in active list 
   (CASSANDRA-6557)
 * Apply DONTNEED fadvise to commitlog segments (CASSANDRA-6759)
 * Switch CRC component to Adler and include it for compressed sstables 
   (CASSANDRA-4165)
 * Allow cassandra-stress to set compaction strategy options (CASSANDRA-6451)
 * Add broadcast_rpc_address option to cassandra.yaml (CASSANDRA-5899)
 * Auto reload GossipingPropertyFileSnitch config (CASSANDRA-5897)
 * Fix overflow of memtable_total_space_in_mb (CASSANDRA-6573)
 * Fix ABTC NPE and apply update function correctly (CASSANDRA-6692)
 * Allow nodetool to use a file or prompt for password (CASSANDRA-6660)
 * Fix AIOOBE when concurrently accessing ABSC (CASSANDRA-6742)
 * Fix assertion error in ALTER TYPE RENAME (CASSANDRA-6705)
 * Scrub should not always clear out repaired status (CASSANDRA-5351)
 * Improve handling of range tombstone for wide partitions (CASSANDRA-6446)
 * Fix ClassCastException for compact table with composites (CASSANDRA-6738)
 * Fix potentially repairing with wrong nodes (CASSANDRA-6808)
 * Change caching option syntax (CASSANDRA-6745)
 * Fix stress to do proper counter reads (CASSANDRA-6835)
 * Fix help message for stress counter_write (CASSANDRA-6824)
 * Fix stress smart Thrift client to pick servers correctly (CASSANDRA-6848)
 * Add logging levels (minimal, normal or verbose) to stress tool (CASSANDRA-6849)
 * Fix race condition in Batch CLE (CASSANDRA-6860)
 * Improve cleanup/scrub/upgradesstables failure handling (CASSANDRA-6774)
 * ByteBuffer write() methods for serializing sstables (CASSANDRA-6781)
 * Proper compare function for CollectionType (CASSANDRA-6783)
 * Update native server to Netty 4 (CASSANDRA-6236)
 * Fix off-by-one error in stress (CASSANDRA-6883)
 * Make OpOrder AutoCloseable (CASSANDRA-6901)
 * Remove sync repair JMX interface (CASSANDRA-6900)
 * Add multiple memory allocation options for memtables (CASSANDRA-6689, 6694)
 * Remove adjusted op rate from stress output (CASSANDRA-6921)
 * Add optimized CF.hasColumns() implementations (CASSANDRA-6941)
 * Serialize batchlog mutations with the version of the target node
   (CASSANDRA-6931)
 * Optimize CounterColumn#reconcile() (CASSANDRA-6953)
 * Properly remove 1.2 sstable support in 2.1 (CASSANDRA-6869)
 * Lock counter cells, not partitions (CASSANDRA-6880)
 * Track presence of legacy counter shards in sstables (CASSANDRA-6888)
 * Ensure safe resource cleanup when replacing sstables (CASSANDRA-6912)
 * Add failure handler to async callback (CASSANDRA-6747)
 * Fix AE when closing SSTable without releasing reference (CASSANDRA-7000)
 * Clean up IndexInfo on keyspace/table drops (CASSANDRA-6924)
 * Only snapshot relative SSTables when sequential repair (CASSANDRA-7024)
 * Require nodetool rebuild_index to specify index names (CASSANDRA-7038)
 * fix cassandra stress errors on reads with native protocol (CASSANDRA-7033)
 * Use OpOrder to guard sstable references for reads (CASSANDRA-6919)
 * Preemptive opening of compaction result (CASSANDRA-6916)
 * Multi-threaded scrub/cleanup/upgradesstables (CASSANDRA-5547)
 * Optimize cellname comparison (CASSANDRA-6934)
 * Native protocol v3 (CASSANDRA-6855)
 * Optimize Cell liveness checks and clean up Cell (CASSANDRA-7119)
 * Support consistent range movements (CASSANDRA-2434)
 * Display min timestamp in sstablemetadata viewer (CASSANDRA-6767)
Merged from 2.0:
 * Avoid race-prone second "scrub" of system keyspace (CASSANDRA-6797)
 * Pool CqlRecordWriter clients by inetaddress rather than Range
   (CASSANDRA-6665)
 * Fix compaction_history timestamps (CASSANDRA-6784)
 * Compare scores of full replica ordering in DES (CASSANDRA-6683)
 * fix CME in SessionInfo updateProgress affecting netstats (CASSANDRA-6577)
 * Allow repairing between specific replicas (CASSANDRA-6440)
 * Allow per-dc enabling of hints (CASSANDRA-6157)
 * Add compatibility for Hadoop 0.2.x (CASSANDRA-5201)
 * Fix EstimatedHistogram races (CASSANDRA-6682)
 * Failure detector correctly converts initial value to nanos (CASSANDRA-6658)
 * Add nodetool taketoken to relocate vnodes (CASSANDRA-4445)
 * Expose bulk loading progress over JMX (CASSANDRA-4757)
 * Correctly handle null with IF conditions and TTL (CASSANDRA-6623)
 * Account for range/row tombstones in tombstone drop
   time histogram (CASSANDRA-6522)
 * Stop CommitLogSegment.close() from calling sync() (CASSANDRA-6652)
 * Make commitlog failure handling configurable (CASSANDRA-6364)
 * Avoid overlaps in LCS (CASSANDRA-6688)
 * Improve support for paginating over composites (CASSANDRA-4851)
 * Fix count(*) queries in a mixed cluster (CASSANDRA-6707)
 * Improve repair tasks(snapshot, differencing) concurrency (CASSANDRA-6566)
 * Fix replaying pre-2.0 commit logs (CASSANDRA-6714)
 * Add static columns to CQL3 (CASSANDRA-6561)
 * Optimize single partition batch statements (CASSANDRA-6737)
 * Disallow post-query re-ordering when paging (CASSANDRA-6722)
 * Fix potential paging bug with deleted columns (CASSANDRA-6748)
 * Fix NPE on BulkLoader caused by losing StreamEvent (CASSANDRA-6636)
 * Fix truncating compression metadata (CASSANDRA-6791)
 * Add CMSClassUnloadingEnabled JVM option (CASSANDRA-6541)
 * Catch memtable flush exceptions during shutdown (CASSANDRA-6735)
 * Fix upgradesstables NPE for non-CF-based indexes (CASSANDRA-6645)
 * Fix UPDATE updating PRIMARY KEY columns implicitly (CASSANDRA-6782)
 * Fix IllegalArgumentException when updating from 1.2 with SuperColumns
   (CASSANDRA-6733)
 * FBUtilities.singleton() should use the CF comparator (CASSANDRA-6778)
 * Fix CQLSStableWriter.addRow(Map<String, Object>) (CASSANDRA-6526)
 * Fix HSHA server introducing corrupt data (CASSANDRA-6285)
 * Fix CAS conditions for COMPACT STORAGE tables (CASSANDRA-6813)
 * Starting threads in OutboundTcpConnectionPool constructor causes race conditions (CASSANDRA-7177)
 * Allow overriding cassandra-rackdc.properties file (CASSANDRA-7072)
 * Set JMX RMI port to 7199 (CASSANDRA-7087)
 * Use LOCAL_QUORUM for data reads at LOCAL_SERIAL (CASSANDRA-6939)
 * Log a warning for large batches (CASSANDRA-6487)
 * Put nodes in hibernate when join_ring is false (CASSANDRA-6961)
 * Avoid early loading of non-system keyspaces before compaction-leftovers 
   cleanup at startup (CASSANDRA-6913)
 * Restrict Windows to parallel repairs (CASSANDRA-6907)
 * (Hadoop) Allow manually specifying start/end tokens in CFIF (CASSANDRA-6436)
 * Fix NPE in MeteredFlusher (CASSANDRA-6820)
 * Fix race processing range scan responses (CASSANDRA-6820)
 * Allow deleting snapshots from dropped keyspaces (CASSANDRA-6821)
 * Add uuid() function (CASSANDRA-6473)
 * Omit tombstones from schema digests (CASSANDRA-6862)
 * Include correct consistencyLevel in LWT timeout (CASSANDRA-6884)
 * Lower chances for losing new SSTables during nodetool refresh and
   ColumnFamilyStore.loadNewSSTables (CASSANDRA-6514)
 * Add support for DELETE ... IF EXISTS to CQL3 (CASSANDRA-5708)
 * Update hadoop_cql3_word_count example (CASSANDRA-6793)
 * Fix handling of RejectedExecution in sync Thrift server (CASSANDRA-6788)
 * Log more information when exceeding tombstone_warn_threshold (CASSANDRA-6865)
 * Fix truncate to not abort due to unreachable fat clients (CASSANDRA-6864)
 * Fix schema concurrency exceptions (CASSANDRA-6841)
 * Fix leaking validator FH in StreamWriter (CASSANDRA-6832)
 * Fix saving triggers to schema (CASSANDRA-6789)
 * Fix trigger mutations when base mutation list is immutable (CASSANDRA-6790)
 * Fix accounting in FileCacheService to allow re-using RAR (CASSANDRA-6838)
 * Fix static counter columns (CASSANDRA-6827)
 * Restore expiring->deleted (cell) compaction optimization (CASSANDRA-6844)
 * Fix CompactionManager.needsCleanup (CASSANDRA-6845)
 * Correctly compare BooleanType values other than 0 and 1 (CASSANDRA-6779)
 * Read message id as string from earlier versions (CASSANDRA-6840)
 * Properly use the Paxos consistency for (non-protocol) batch (CASSANDRA-6837)
 * Add paranoid disk failure option (CASSANDRA-6646)
 * Improve PerRowSecondaryIndex performance (CASSANDRA-6876)
 * Extend triggers to support CAS updates (CASSANDRA-6882)
 * Static columns with IF NOT EXISTS don't always work as expected (CASSANDRA-6873)
 * Fix paging with SELECT DISTINCT (CASSANDRA-6857)
 * Fix UnsupportedOperationException on CAS timeout (CASSANDRA-6923)
 * Improve MeteredFlusher handling of MF-unaffected column families
   (CASSANDRA-6867)
 * Add CqlRecordReader using native pagination (CASSANDRA-6311)
 * Add QueryHandler interface (CASSANDRA-6659)
 * Track liveRatio per-memtable, not per-CF (CASSANDRA-6945)
 * Make sure upgradesstables keeps sstable level (CASSANDRA-6958)
 * Fix LIMIT with static columns (CASSANDRA-6956)
 * Fix clash with CQL column name in thrift validation (CASSANDRA-6892)
 * Fix error with super columns in mixed 1.2-2.0 clusters (CASSANDRA-6966)
 * Fix bad skip of sstables on slice query with composite start/finish (CASSANDRA-6825)
 * Fix unintended update with conditional statement (CASSANDRA-6893)
 * Fix map element access in IF (CASSANDRA-6914)
 * Avoid costly range calculations for range queries on system keyspaces
   (CASSANDRA-6906)
 * Fix SSTable not released if stream session fails (CASSANDRA-6818)
 * Avoid build failure due to ANTLR timeout (CASSANDRA-6991)
 * Queries on compact tables can return more rows that requested (CASSANDRA-7052)
 * USING TIMESTAMP for batches does not work (CASSANDRA-7053)
 * Fix performance regression from CASSANDRA-5614 (CASSANDRA-6949)
 * Ensure that batchlog and hint timeouts do not produce hints (CASSANDRA-7058)
 * Merge groupable mutations in TriggerExecutor#execute() (CASSANDRA-7047)
 * Plug holes in resource release when wiring up StreamSession (CASSANDRA-7073)
 * Re-add parameter columns to tracing session (CASSANDRA-6942)
 * Preserves CQL metadata when updating table from thrift (CASSANDRA-6831)
Merged from 1.2:
 * Fix nodetool display with vnodes (CASSANDRA-7082)
 * Add UNLOGGED, COUNTER options to BATCH documentation (CASSANDRA-6816)
 * add extra SSL cipher suites (CASSANDRA-6613)
 * fix nodetool getsstables for blob PK (CASSANDRA-6803)
 * Fix BatchlogManager#deleteBatch() use of millisecond timestamps
   (CASSANDRA-6822)
 * Continue assassinating even if the endpoint vanishes (CASSANDRA-6787)
 * Schedule schema pulls on change (CASSANDRA-6971)
 * Non-droppable verbs shouldn't be dropped from OTC (CASSANDRA-6980)
 * Shutdown batchlog executor in SS#drain() (CASSANDRA-7025)
 * Fix batchlog to account for CF truncation records (CASSANDRA-6999)
 * Fix CQLSH parsing of functions and BLOB literals (CASSANDRA-7018)
 * Properly load trustore in the native protocol (CASSANDRA-6847)
 * Always clean up references in SerializingCache (CASSANDRA-6994)
 * Don't shut MessagingService down when replacing a node (CASSANDRA-6476)
 * fix npe when doing -Dcassandra.fd_initial_value_ms (CASSANDRA-6751)


2.1.0-beta1
 * Add flush directory distinct from compaction directories (CASSANDRA-6357)
 * Require JNA by default (CASSANDRA-6575)
 * add listsnapshots command to nodetool (CASSANDRA-5742)
 * Introduce AtomicBTreeColumns (CASSANDRA-6271, 6692)
 * Multithreaded commitlog (CASSANDRA-3578)
 * allocate fixed index summary memory pool and resample cold index summaries 
   to use less memory (CASSANDRA-5519)
 * Removed multithreaded compaction (CASSANDRA-6142)
 * Parallelize fetching rows for low-cardinality indexes (CASSANDRA-1337)
 * change logging from log4j to logback (CASSANDRA-5883)
 * switch to LZ4 compression for internode communication (CASSANDRA-5887)
 * Stop using Thrift-generated Index* classes internally (CASSANDRA-5971)
 * Remove 1.2 network compatibility code (CASSANDRA-5960)
 * Remove leveled json manifest migration code (CASSANDRA-5996)
 * Remove CFDefinition (CASSANDRA-6253)
 * Use AtomicIntegerFieldUpdater in RefCountedMemory (CASSANDRA-6278)
 * User-defined types for CQL3 (CASSANDRA-5590)
 * Use of o.a.c.metrics in nodetool (CASSANDRA-5871, 6406)
 * Batch read from OTC's queue and cleanup (CASSANDRA-1632)
 * Secondary index support for collections (CASSANDRA-4511, 6383)
 * SSTable metadata(Stats.db) format change (CASSANDRA-6356)
 * Push composites support in the storage engine
   (CASSANDRA-5417, CASSANDRA-6520)
 * Add snapshot space used to cfstats (CASSANDRA-6231)
 * Add cardinality estimator for key count estimation (CASSANDRA-5906)
 * CF id is changed to be non-deterministic. Data dir/key cache are created
   uniquely for CF id (CASSANDRA-5202)
 * New counters implementation (CASSANDRA-6504)
 * Replace UnsortedColumns, EmptyColumns, TreeMapBackedSortedColumns with new
   ArrayBackedSortedColumns (CASSANDRA-6630, CASSANDRA-6662, CASSANDRA-6690)
 * Add option to use row cache with a given amount of rows (CASSANDRA-5357)
 * Avoid repairing already repaired data (CASSANDRA-5351)
 * Reject counter updates with USING TTL/TIMESTAMP (CASSANDRA-6649)
 * Replace index_interval with min/max_index_interval (CASSANDRA-6379)
 * Lift limitation that order by columns must be selected for IN queries (CASSANDRA-4911)


2.0.5
 * Reduce garbage generated by bloom filter lookups (CASSANDRA-6609)
 * Add ks.cf names to tombstone logging (CASSANDRA-6597)
 * Use LOCAL_QUORUM for LWT operations at LOCAL_SERIAL (CASSANDRA-6495)
 * Wait for gossip to settle before accepting client connections (CASSANDRA-4288)
 * Delete unfinished compaction incrementally (CASSANDRA-6086)
 * Allow specifying custom secondary index options in CQL3 (CASSANDRA-6480)
 * Improve replica pinning for cache efficiency in DES (CASSANDRA-6485)
 * Fix LOCAL_SERIAL from thrift (CASSANDRA-6584)
 * Don't special case received counts in CAS timeout exceptions (CASSANDRA-6595)
 * Add support for 2.1 global counter shards (CASSANDRA-6505)
 * Fix NPE when streaming connection is not yet established (CASSANDRA-6210)
 * Avoid rare duplicate read repair triggering (CASSANDRA-6606)
 * Fix paging discardFirst (CASSANDRA-6555)
 * Fix ArrayIndexOutOfBoundsException in 2ndary index query (CASSANDRA-6470)
 * Release sstables upon rebuilding 2i (CASSANDRA-6635)
 * Add AbstractCompactionStrategy.startup() method (CASSANDRA-6637)
 * SSTableScanner may skip rows during cleanup (CASSANDRA-6638)
 * sstables from stalled repair sessions can resurrect deleted data (CASSANDRA-6503)
 * Switch stress to use ITransportFactory (CASSANDRA-6641)
 * Fix IllegalArgumentException during prepare (CASSANDRA-6592)
 * Fix possible loss of 2ndary index entries during compaction (CASSANDRA-6517)
 * Fix direct Memory on architectures that do not support unaligned long access
   (CASSANDRA-6628)
 * Let scrub optionally skip broken counter partitions (CASSANDRA-5930)
Merged from 1.2:
 * fsync compression metadata (CASSANDRA-6531)
 * Validate CF existence on execution for prepared statement (CASSANDRA-6535)
 * Add ability to throttle batchlog replay (CASSANDRA-6550)
 * Fix executing LOCAL_QUORUM with SimpleStrategy (CASSANDRA-6545)
 * Avoid StackOverflow when using large IN queries (CASSANDRA-6567)
 * Nodetool upgradesstables includes secondary indexes (CASSANDRA-6598)
 * Paginate batchlog replay (CASSANDRA-6569)
 * skip blocking on streaming during drain (CASSANDRA-6603)
 * Improve error message when schema doesn't match loaded sstable (CASSANDRA-6262)
 * Add properties to adjust FD initial value and max interval (CASSANDRA-4375)
 * Fix preparing with batch and delete from collection (CASSANDRA-6607)
 * Fix ABSC reverse iterator's remove() method (CASSANDRA-6629)
 * Handle host ID conflicts properly (CASSANDRA-6615)
 * Move handling of migration event source to solve bootstrap race. (CASSANDRA-6648)
 * Make sure compaction throughput value doesn't overflow with int math (CASSANDRA-6647)


2.0.4
 * Allow removing snapshots of no-longer-existing CFs (CASSANDRA-6418)
 * add StorageService.stopDaemon() (CASSANDRA-4268)
 * add IRE for invalid CF supplied to get_count (CASSANDRA-5701)
 * add client encryption support to sstableloader (CASSANDRA-6378)
 * Fix accept() loop for SSL sockets post-shutdown (CASSANDRA-6468)
 * Fix size-tiered compaction in LCS L0 (CASSANDRA-6496)
 * Fix assertion failure in filterColdSSTables (CASSANDRA-6483)
 * Fix row tombstones in larger-than-memory compactions (CASSANDRA-6008)
 * Fix cleanup ClassCastException (CASSANDRA-6462)
 * Reduce gossip memory use by interning VersionedValue strings (CASSANDRA-6410)
 * Allow specifying datacenters to participate in a repair (CASSANDRA-6218)
 * Fix divide-by-zero in PCI (CASSANDRA-6403)
 * Fix setting last compacted key in the wrong level for LCS (CASSANDRA-6284)
 * Add millisecond precision formats to the timestamp parser (CASSANDRA-6395)
 * Expose a total memtable size metric for a CF (CASSANDRA-6391)
 * cqlsh: handle symlinks properly (CASSANDRA-6425)
 * Fix potential infinite loop when paging query with IN (CASSANDRA-6464)
 * Fix assertion error in AbstractQueryPager.discardFirst (CASSANDRA-6447)
 * Fix streaming older SSTable yields unnecessary tombstones (CASSANDRA-6527)
Merged from 1.2:
 * Improved error message on bad properties in DDL queries (CASSANDRA-6453)
 * Randomize batchlog candidates selection (CASSANDRA-6481)
 * Fix thundering herd on endpoint cache invalidation (CASSANDRA-6345, 6485)
 * Improve batchlog write performance with vnodes (CASSANDRA-6488)
 * cqlsh: quote single quotes in strings inside collections (CASSANDRA-6172)
 * Improve gossip performance for typical messages (CASSANDRA-6409)
 * Throw IRE if a prepared statement has more markers than supported 
   (CASSANDRA-5598)
 * Expose Thread metrics for the native protocol server (CASSANDRA-6234)
 * Change snapshot response message verb to INTERNAL to avoid dropping it 
   (CASSANDRA-6415)
 * Warn when collection read has > 65K elements (CASSANDRA-5428)
 * Fix cache persistence when both row and key cache are enabled 
   (CASSANDRA-6413)
 * (Hadoop) add describe_local_ring (CASSANDRA-6268)
 * Fix handling of concurrent directory creation failure (CASSANDRA-6459)
 * Allow executing CREATE statements multiple times (CASSANDRA-6471)
 * Don't send confusing info with timeouts (CASSANDRA-6491)
 * Don't resubmit counter mutation runnables internally (CASSANDRA-6427)
 * Don't drop local mutations without a hint (CASSANDRA-6510)
 * Don't allow null max_hint_window_in_ms (CASSANDRA-6419)
 * Validate SliceRange start and finish lengths (CASSANDRA-6521)


2.0.3
 * Fix FD leak on slice read path (CASSANDRA-6275)
 * Cancel read meter task when closing SSTR (CASSANDRA-6358)
 * free off-heap IndexSummary during bulk (CASSANDRA-6359)
 * Recover from IOException in accept() thread (CASSANDRA-6349)
 * Improve Gossip tolerance of abnormally slow tasks (CASSANDRA-6338)
 * Fix trying to hint timed out counter writes (CASSANDRA-6322)
 * Allow restoring specific columnfamilies from archived CL (CASSANDRA-4809)
 * Avoid flushing compaction_history after each operation (CASSANDRA-6287)
 * Fix repair assertion error when tombstones expire (CASSANDRA-6277)
 * Skip loading corrupt key cache (CASSANDRA-6260)
 * Fixes for compacting larger-than-memory rows (CASSANDRA-6274)
 * Compact hottest sstables first and optionally omit coldest from
   compaction entirely (CASSANDRA-6109)
 * Fix modifying column_metadata from thrift (CASSANDRA-6182)
 * cqlsh: fix LIST USERS output (CASSANDRA-6242)
 * Add IRequestSink interface (CASSANDRA-6248)
 * Update memtable size while flushing (CASSANDRA-6249)
 * Provide hooks around CQL2/CQL3 statement execution (CASSANDRA-6252)
 * Require Permission.SELECT for CAS updates (CASSANDRA-6247)
 * New CQL-aware SSTableWriter (CASSANDRA-5894)
 * Reject CAS operation when the protocol v1 is used (CASSANDRA-6270)
 * Correctly throw error when frame too large (CASSANDRA-5981)
 * Fix serialization bug in PagedRange with 2ndary indexes (CASSANDRA-6299)
 * Fix CQL3 table validation in Thrift (CASSANDRA-6140)
 * Fix bug missing results with IN clauses (CASSANDRA-6327)
 * Fix paging with reversed slices (CASSANDRA-6343)
 * Set minTimestamp correctly to be able to drop expired sstables (CASSANDRA-6337)
 * Support NaN and Infinity as float literals (CASSANDRA-6003)
 * Remove RF from nodetool ring output (CASSANDRA-6289)
 * Fix attempting to flush empty rows (CASSANDRA-6374)
 * Fix potential out of bounds exception when paging (CASSANDRA-6333)
Merged from 1.2:
 * Optimize FD phi calculation (CASSANDRA-6386)
 * Improve initial FD phi estimate when starting up (CASSANDRA-6385)
 * Don't list CQL3 table in CLI describe even if named explicitely 
   (CASSANDRA-5750)
 * Invalidate row cache when dropping CF (CASSANDRA-6351)
 * add non-jamm path for cached statements (CASSANDRA-6293)
 * add windows bat files for shell commands (CASSANDRA-6145)
 * Require logging in for Thrift CQL2/3 statement preparation (CASSANDRA-6254)
 * restrict max_num_tokens to 1536 (CASSANDRA-6267)
 * Nodetool gets default JMX port from cassandra-env.sh (CASSANDRA-6273)
 * make calculatePendingRanges asynchronous (CASSANDRA-6244)
 * Remove blocking flushes in gossip thread (CASSANDRA-6297)
 * Fix potential socket leak in connectionpool creation (CASSANDRA-6308)
 * Allow LOCAL_ONE/LOCAL_QUORUM to work with SimpleStrategy (CASSANDRA-6238)
 * cqlsh: handle 'null' as session duration (CASSANDRA-6317)
 * Fix json2sstable handling of range tombstones (CASSANDRA-6316)
 * Fix missing one row in reverse query (CASSANDRA-6330)
 * Fix reading expired row value from row cache (CASSANDRA-6325)
 * Fix AssertionError when doing set element deletion (CASSANDRA-6341)
 * Make CL code for the native protocol match the one in C* 2.0
   (CASSANDRA-6347)
 * Disallow altering CQL3 table from thrift (CASSANDRA-6370)
 * Fix size computation of prepared statement (CASSANDRA-6369)


2.0.2
 * Update FailureDetector to use nanontime (CASSANDRA-4925)
 * Fix FileCacheService regressions (CASSANDRA-6149)
 * Never return WriteTimeout for CL.ANY (CASSANDRA-6132)
 * Fix race conditions in bulk loader (CASSANDRA-6129)
 * Add configurable metrics reporting (CASSANDRA-4430)
 * drop queries exceeding a configurable number of tombstones (CASSANDRA-6117)
 * Track and persist sstable read activity (CASSANDRA-5515)
 * Fixes for speculative retry (CASSANDRA-5932, CASSANDRA-6194)
 * Improve memory usage of metadata min/max column names (CASSANDRA-6077)
 * Fix thrift validation refusing row markers on CQL3 tables (CASSANDRA-6081)
 * Fix insertion of collections with CAS (CASSANDRA-6069)
 * Correctly send metadata on SELECT COUNT (CASSANDRA-6080)
 * Track clients' remote addresses in ClientState (CASSANDRA-6070)
 * Create snapshot dir if it does not exist when migrating
   leveled manifest (CASSANDRA-6093)
 * make sequential nodetool repair the default (CASSANDRA-5950)
 * Add more hooks for compaction strategy implementations (CASSANDRA-6111)
 * Fix potential NPE on composite 2ndary indexes (CASSANDRA-6098)
 * Delete can potentially be skipped in batch (CASSANDRA-6115)
 * Allow alter keyspace on system_traces (CASSANDRA-6016)
 * Disallow empty column names in cql (CASSANDRA-6136)
 * Use Java7 file-handling APIs and fix file moving on Windows (CASSANDRA-5383)
 * Save compaction history to system keyspace (CASSANDRA-5078)
 * Fix NPE if StorageService.getOperationMode() is executed before full startup (CASSANDRA-6166)
 * CQL3: support pre-epoch longs for TimestampType (CASSANDRA-6212)
 * Add reloadtriggers command to nodetool (CASSANDRA-4949)
 * cqlsh: ignore empty 'value alias' in DESCRIBE (CASSANDRA-6139)
 * Fix sstable loader (CASSANDRA-6205)
 * Reject bootstrapping if the node already exists in gossip (CASSANDRA-5571)
 * Fix NPE while loading paxos state (CASSANDRA-6211)
 * cqlsh: add SHOW SESSION <tracing-session> command (CASSANDRA-6228)
Merged from 1.2:
 * (Hadoop) Require CFRR batchSize to be at least 2 (CASSANDRA-6114)
 * Add a warning for small LCS sstable size (CASSANDRA-6191)
 * Add ability to list specific KS/CF combinations in nodetool cfstats (CASSANDRA-4191)
 * Mark CF clean if a mutation raced the drop and got it marked dirty (CASSANDRA-5946)
 * Add a LOCAL_ONE consistency level (CASSANDRA-6202)
 * Limit CQL prepared statement cache by size instead of count (CASSANDRA-6107)
 * Tracing should log write failure rather than raw exceptions (CASSANDRA-6133)
 * lock access to TM.endpointToHostIdMap (CASSANDRA-6103)
 * Allow estimated memtable size to exceed slab allocator size (CASSANDRA-6078)
 * Start MeteredFlusher earlier to prevent OOM during CL replay (CASSANDRA-6087)
 * Avoid sending Truncate command to fat clients (CASSANDRA-6088)
 * Allow where clause conditions to be in parenthesis (CASSANDRA-6037)
 * Do not open non-ssl storage port if encryption option is all (CASSANDRA-3916)
 * Move batchlog replay to its own executor (CASSANDRA-6079)
 * Add tombstone debug threshold and histogram (CASSANDRA-6042, 6057)
 * Enable tcp keepalive on incoming connections (CASSANDRA-4053)
 * Fix fat client schema pull NPE (CASSANDRA-6089)
 * Fix memtable flushing for indexed tables (CASSANDRA-6112)
 * Fix skipping columns with multiple slices (CASSANDRA-6119)
 * Expose connected thrift + native client counts (CASSANDRA-5084)
 * Optimize auth setup (CASSANDRA-6122)
 * Trace index selection (CASSANDRA-6001)
 * Update sstablesPerReadHistogram to use biased sampling (CASSANDRA-6164)
 * Log UnknownColumnfamilyException when closing socket (CASSANDRA-5725)
 * Properly error out on CREATE INDEX for counters table (CASSANDRA-6160)
 * Handle JMX notification failure for repair (CASSANDRA-6097)
 * (Hadoop) Fetch no more than 128 splits in parallel (CASSANDRA-6169)
 * stress: add username/password authentication support (CASSANDRA-6068)
 * Fix indexed queries with row cache enabled on parent table (CASSANDRA-5732)
 * Fix compaction race during columnfamily drop (CASSANDRA-5957)
 * Fix validation of empty column names for compact tables (CASSANDRA-6152)
 * Skip replaying mutations that pass CRC but fail to deserialize (CASSANDRA-6183)
 * Rework token replacement to use replace_address (CASSANDRA-5916)
 * Fix altering column types (CASSANDRA-6185)
 * cqlsh: fix CREATE/ALTER WITH completion (CASSANDRA-6196)
 * add windows bat files for shell commands (CASSANDRA-6145)
 * Fix potential stack overflow during range tombstones insertion (CASSANDRA-6181)
 * (Hadoop) Make LOCAL_ONE the default consistency level (CASSANDRA-6214)


2.0.1
 * Fix bug that could allow reading deleted data temporarily (CASSANDRA-6025)
 * Improve memory use defaults (CASSANDRA-6059)
 * Make ThriftServer more easlly extensible (CASSANDRA-6058)
 * Remove Hadoop dependency from ITransportFactory (CASSANDRA-6062)
 * add file_cache_size_in_mb setting (CASSANDRA-5661)
 * Improve error message when yaml contains invalid properties (CASSANDRA-5958)
 * Improve leveled compaction's ability to find non-overlapping L0 compactions
   to work on concurrently (CASSANDRA-5921)
 * Notify indexer of columns shadowed by range tombstones (CASSANDRA-5614)
 * Log Merkle tree stats (CASSANDRA-2698)
 * Switch from crc32 to adler32 for compressed sstable checksums (CASSANDRA-5862)
 * Improve offheap memcpy performance (CASSANDRA-5884)
 * Use a range aware scanner for cleanup (CASSANDRA-2524)
 * Cleanup doesn't need to inspect sstables that contain only local data
   (CASSANDRA-5722)
 * Add ability for CQL3 to list partition keys (CASSANDRA-4536)
 * Improve native protocol serialization (CASSANDRA-5664)
 * Upgrade Thrift to 0.9.1 (CASSANDRA-5923)
 * Require superuser status for adding triggers (CASSANDRA-5963)
 * Make standalone scrubber handle old and new style leveled manifest
   (CASSANDRA-6005)
 * Fix paxos bugs (CASSANDRA-6012, 6013, 6023)
 * Fix paged ranges with multiple replicas (CASSANDRA-6004)
 * Fix potential AssertionError during tracing (CASSANDRA-6041)
 * Fix NPE in sstablesplit (CASSANDRA-6027)
 * Migrate pre-2.0 key/value/column aliases to system.schema_columns
   (CASSANDRA-6009)
 * Paging filter empty rows too agressively (CASSANDRA-6040)
 * Support variadic parameters for IN clauses (CASSANDRA-4210)
 * cqlsh: return the result of CAS writes (CASSANDRA-5796)
 * Fix validation of IN clauses with 2ndary indexes (CASSANDRA-6050)
 * Support named bind variables in CQL (CASSANDRA-6033)
Merged from 1.2:
 * Allow cache-keys-to-save to be set at runtime (CASSANDRA-5980)
 * Avoid second-guessing out-of-space state (CASSANDRA-5605)
 * Tuning knobs for dealing with large blobs and many CFs (CASSANDRA-5982)
 * (Hadoop) Fix CQLRW for thrift tables (CASSANDRA-6002)
 * Fix possible divide-by-zero in HHOM (CASSANDRA-5990)
 * Allow local batchlog writes for CL.ANY (CASSANDRA-5967)
 * Upgrade metrics-core to version 2.2.0 (CASSANDRA-5947)
 * Fix CqlRecordWriter with composite keys (CASSANDRA-5949)
 * Add snitch, schema version, cluster, partitioner to JMX (CASSANDRA-5881)
 * Allow disabling SlabAllocator (CASSANDRA-5935)
 * Make user-defined compaction JMX blocking (CASSANDRA-4952)
 * Fix streaming does not transfer wrapped range (CASSANDRA-5948)
 * Fix loading index summary containing empty key (CASSANDRA-5965)
 * Correctly handle limits in CompositesSearcher (CASSANDRA-5975)
 * Pig: handle CQL collections (CASSANDRA-5867)
 * Pass the updated cf to the PRSI index() method (CASSANDRA-5999)
 * Allow empty CQL3 batches (as no-op) (CASSANDRA-5994)
 * Support null in CQL3 functions (CASSANDRA-5910)
 * Replace the deprecated MapMaker with CacheLoader (CASSANDRA-6007)
 * Add SSTableDeletingNotification to DataTracker (CASSANDRA-6010)
 * Fix snapshots in use get deleted during snapshot repair (CASSANDRA-6011)
 * Move hints and exception count to o.a.c.metrics (CASSANDRA-6017)
 * Fix memory leak in snapshot repair (CASSANDRA-6047)
 * Fix sstable2sjon for CQL3 tables (CASSANDRA-5852)


2.0.0
 * Fix thrift validation when inserting into CQL3 tables (CASSANDRA-5138)
 * Fix periodic memtable flushing behavior with clean memtables (CASSANDRA-5931)
 * Fix dateOf() function for pre-2.0 timestamp columns (CASSANDRA-5928)
 * Fix SSTable unintentionally loads BF when opened for batch (CASSANDRA-5938)
 * Add stream session progress to JMX (CASSANDRA-4757)
 * Fix NPE during CAS operation (CASSANDRA-5925)
Merged from 1.2:
 * Fix getBloomFilterDiskSpaceUsed for AlwaysPresentFilter (CASSANDRA-5900)
 * Don't announce schema version until we've loaded the changes locally
   (CASSANDRA-5904)
 * Fix to support off heap bloom filters size greater than 2 GB (CASSANDRA-5903)
 * Properly handle parsing huge map and set literals (CASSANDRA-5893)


2.0.0-rc2
 * enable vnodes by default (CASSANDRA-5869)
 * fix CAS contention timeout (CASSANDRA-5830)
 * fix HsHa to respect max frame size (CASSANDRA-4573)
 * Fix (some) 2i on composite components omissions (CASSANDRA-5851)
 * cqlsh: add DESCRIBE FULL SCHEMA variant (CASSANDRA-5880)
Merged from 1.2:
 * Correctly validate sparse composite cells in scrub (CASSANDRA-5855)
 * Add KeyCacheHitRate metric to CF metrics (CASSANDRA-5868)
 * cqlsh: add support for multiline comments (CASSANDRA-5798)
 * Handle CQL3 SELECT duplicate IN restrictions on clustering columns
   (CASSANDRA-5856)


2.0.0-rc1
 * improve DecimalSerializer performance (CASSANDRA-5837)
 * fix potential spurious wakeup in AsyncOneResponse (CASSANDRA-5690)
 * fix schema-related trigger issues (CASSANDRA-5774)
 * Better validation when accessing CQL3 table from thrift (CASSANDRA-5138)
 * Fix assertion error during repair (CASSANDRA-5801)
 * Fix range tombstone bug (CASSANDRA-5805)
 * DC-local CAS (CASSANDRA-5797)
 * Add a native_protocol_version column to the system.local table (CASSANRDA-5819)
 * Use index_interval from cassandra.yaml when upgraded (CASSANDRA-5822)
 * Fix buffer underflow on socket close (CASSANDRA-5792)
Merged from 1.2:
 * Fix reading DeletionTime from 1.1-format sstables (CASSANDRA-5814)
 * cqlsh: add collections support to COPY (CASSANDRA-5698)
 * retry important messages for any IOException (CASSANDRA-5804)
 * Allow empty IN relations in SELECT/UPDATE/DELETE statements (CASSANDRA-5626)
 * cqlsh: fix crashing on Windows due to libedit detection (CASSANDRA-5812)
 * fix bulk-loading compressed sstables (CASSANDRA-5820)
 * (Hadoop) fix quoting in CqlPagingRecordReader and CqlRecordWriter 
   (CASSANDRA-5824)
 * update default LCS sstable size to 160MB (CASSANDRA-5727)
 * Allow compacting 2Is via nodetool (CASSANDRA-5670)
 * Hex-encode non-String keys in OPP (CASSANDRA-5793)
 * nodetool history logging (CASSANDRA-5823)
 * (Hadoop) fix support for Thrift tables in CqlPagingRecordReader 
   (CASSANDRA-5752)
 * add "all time blocked" to StatusLogger output (CASSANDRA-5825)
 * Future-proof inter-major-version schema migrations (CASSANDRA-5845)
 * (Hadoop) add CqlPagingRecordReader support for ReversedType in Thrift table
   (CASSANDRA-5718)
 * Add -no-snapshot option to scrub (CASSANDRA-5891)
 * Fix to support off heap bloom filters size greater than 2 GB (CASSANDRA-5903)
 * Properly handle parsing huge map and set literals (CASSANDRA-5893)
 * Fix LCS L0 compaction may overlap in L1 (CASSANDRA-5907)
 * New sstablesplit tool to split large sstables offline (CASSANDRA-4766)
 * Fix potential deadlock in native protocol server (CASSANDRA-5926)
 * Disallow incompatible type change in CQL3 (CASSANDRA-5882)
Merged from 1.1:
 * Correctly validate sparse composite cells in scrub (CASSANDRA-5855)


2.0.0-beta2
 * Replace countPendingHints with Hints Created metric (CASSANDRA-5746)
 * Allow nodetool with no args, and with help to run without a server (CASSANDRA-5734)
 * Cleanup AbstractType/TypeSerializer classes (CASSANDRA-5744)
 * Remove unimplemented cli option schema-mwt (CASSANDRA-5754)
 * Support range tombstones in thrift (CASSANDRA-5435)
 * Normalize table-manipulating CQL3 statements' class names (CASSANDRA-5759)
 * cqlsh: add missing table options to DESCRIBE output (CASSANDRA-5749)
 * Fix assertion error during repair (CASSANDRA-5757)
 * Fix bulkloader (CASSANDRA-5542)
 * Add LZ4 compression to the native protocol (CASSANDRA-5765)
 * Fix bugs in the native protocol v2 (CASSANDRA-5770)
 * CAS on 'primary key only' table (CASSANDRA-5715)
 * Support streaming SSTables of old versions (CASSANDRA-5772)
 * Always respect protocol version in native protocol (CASSANDRA-5778)
 * Fix ConcurrentModificationException during streaming (CASSANDRA-5782)
 * Update deletion timestamp in Commit#updatesWithPaxosTime (CASSANDRA-5787)
 * Thrift cas() method crashes if input columns are not sorted (CASSANDRA-5786)
 * Order columns names correctly when querying for CAS (CASSANDRA-5788)
 * Fix streaming retry (CASSANDRA-5775)
Merged from 1.2:
 * if no seeds can be a reached a node won't start in a ring by itself (CASSANDRA-5768)
 * add cassandra.unsafesystem property (CASSANDRA-5704)
 * (Hadoop) quote identifiers in CqlPagingRecordReader (CASSANDRA-5763)
 * Add replace_node functionality for vnodes (CASSANDRA-5337)
 * Add timeout events to query traces (CASSANDRA-5520)
 * Fix serialization of the LEFT gossip value (CASSANDRA-5696)
 * Pig: support for cql3 tables (CASSANDRA-5234)
 * Fix skipping range tombstones with reverse queries (CASSANDRA-5712)
 * Expire entries out of ThriftSessionManager (CASSANDRA-5719)
 * Don't keep ancestor information in memory (CASSANDRA-5342)
 * Expose native protocol server status in nodetool info (CASSANDRA-5735)
 * Fix pathetic performance of range tombstones (CASSANDRA-5677)
 * Fix querying with an empty (impossible) range (CASSANDRA-5573)
 * cqlsh: handle CUSTOM 2i in DESCRIBE output (CASSANDRA-5760)
 * Fix minor bug in Range.intersects(Bound) (CASSANDRA-5771)
 * cqlsh: handle disabled compression in DESCRIBE output (CASSANDRA-5766)
 * Ensure all UP events are notified on the native protocol (CASSANDRA-5769)
 * Fix formatting of sstable2json with multiple -k arguments (CASSANDRA-5781)
 * Don't rely on row marker for queries in general to hide lost markers
   after TTL expires (CASSANDRA-5762)
 * Sort nodetool help output (CASSANDRA-5776)
 * Fix column expiring during 2 phases compaction (CASSANDRA-5799)
 * now() is being rejected in INSERTs when inside collections (CASSANDRA-5795)


2.0.0-beta1
 * Add support for indexing clustered columns (CASSANDRA-5125)
 * Removed on-heap row cache (CASSANDRA-5348)
 * use nanotime consistently for node-local timeouts (CASSANDRA-5581)
 * Avoid unnecessary second pass on name-based queries (CASSANDRA-5577)
 * Experimental triggers (CASSANDRA-1311)
 * JEMalloc support for off-heap allocation (CASSANDRA-3997)
 * Single-pass compaction (CASSANDRA-4180)
 * Removed token range bisection (CASSANDRA-5518)
 * Removed compatibility with pre-1.2.5 sstables and network messages
   (CASSANDRA-5511)
 * removed PBSPredictor (CASSANDRA-5455)
 * CAS support (CASSANDRA-5062, 5441, 5442, 5443, 5619, 5667)
 * Leveled compaction performs size-tiered compactions in L0 
   (CASSANDRA-5371, 5439)
 * Add yaml network topology snitch for mixed ec2/other envs (CASSANDRA-5339)
 * Log when a node is down longer than the hint window (CASSANDRA-4554)
 * Optimize tombstone creation for ExpiringColumns (CASSANDRA-4917)
 * Improve LeveledScanner work estimation (CASSANDRA-5250, 5407)
 * Replace compaction lock with runWithCompactionsDisabled (CASSANDRA-3430)
 * Change Message IDs to ints (CASSANDRA-5307)
 * Move sstable level information into the Stats component, removing the
   need for a separate Manifest file (CASSANDRA-4872)
 * avoid serializing to byte[] on commitlog append (CASSANDRA-5199)
 * make index_interval configurable per columnfamily (CASSANDRA-3961, CASSANDRA-5650)
 * add default_time_to_live (CASSANDRA-3974)
 * add memtable_flush_period_in_ms (CASSANDRA-4237)
 * replace supercolumns internally by composites (CASSANDRA-3237, 5123)
 * upgrade thrift to 0.9.0 (CASSANDRA-3719)
 * drop unnecessary keyspace parameter from user-defined compaction API 
   (CASSANDRA-5139)
 * more robust solution to incomplete compactions + counters (CASSANDRA-5151)
 * Change order of directory searching for c*.in.sh (CASSANDRA-3983)
 * Add tool to reset SSTable compaction level for LCS (CASSANDRA-5271)
 * Allow custom configuration loader (CASSANDRA-5045)
 * Remove memory emergency pressure valve logic (CASSANDRA-3534)
 * Reduce request latency with eager retry (CASSANDRA-4705)
 * cqlsh: Remove ASSUME command (CASSANDRA-5331)
 * Rebuild BF when loading sstables if bloom_filter_fp_chance
   has changed since compaction (CASSANDRA-5015)
 * remove row-level bloom filters (CASSANDRA-4885)
 * Change Kernel Page Cache skipping into row preheating (disabled by default)
   (CASSANDRA-4937)
 * Improve repair by deciding on a gcBefore before sending
   out TreeRequests (CASSANDRA-4932)
 * Add an official way to disable compactions (CASSANDRA-5074)
 * Reenable ALTER TABLE DROP with new semantics (CASSANDRA-3919)
 * Add binary protocol versioning (CASSANDRA-5436)
 * Swap THshaServer for TThreadedSelectorServer (CASSANDRA-5530)
 * Add alias support to SELECT statement (CASSANDRA-5075)
 * Don't create empty RowMutations in CommitLogReplayer (CASSANDRA-5541)
 * Use range tombstones when dropping cfs/columns from schema (CASSANDRA-5579)
 * cqlsh: drop CQL2/CQL3-beta support (CASSANDRA-5585)
 * Track max/min column names in sstables to be able to optimize slice
   queries (CASSANDRA-5514, CASSANDRA-5595, CASSANDRA-5600)
 * Binary protocol: allow batching already prepared statements (CASSANDRA-4693)
 * Allow preparing timestamp, ttl and limit in CQL3 queries (CASSANDRA-4450)
 * Support native link w/o JNA in Java7 (CASSANDRA-3734)
 * Use SASL authentication in binary protocol v2 (CASSANDRA-5545)
 * Replace Thrift HsHa with LMAX Disruptor based implementation (CASSANDRA-5582)
 * cqlsh: Add row count to SELECT output (CASSANDRA-5636)
 * Include a timestamp with all read commands to determine column expiration
   (CASSANDRA-5149)
 * Streaming 2.0 (CASSANDRA-5286, 5699)
 * Conditional create/drop ks/table/index statements in CQL3 (CASSANDRA-2737)
 * more pre-table creation property validation (CASSANDRA-5693)
 * Redesign repair messages (CASSANDRA-5426)
 * Fix ALTER RENAME post-5125 (CASSANDRA-5702)
 * Disallow renaming a 2ndary indexed column (CASSANDRA-5705)
 * Rename Table to Keyspace (CASSANDRA-5613)
 * Ensure changing column_index_size_in_kb on different nodes don't corrupt the
   sstable (CASSANDRA-5454)
 * Move resultset type information into prepare, not execute (CASSANDRA-5649)
 * Auto paging in binary protocol (CASSANDRA-4415, 5714)
 * Don't tie client side use of AbstractType to JDBC (CASSANDRA-4495)
 * Adds new TimestampType to replace DateType (CASSANDRA-5723, CASSANDRA-5729)
Merged from 1.2:
 * make starting native protocol server idempotent (CASSANDRA-5728)
 * Fix loading key cache when a saved entry is no longer valid (CASSANDRA-5706)
 * Fix serialization of the LEFT gossip value (CASSANDRA-5696)
 * cqlsh: Don't show 'null' in place of empty values (CASSANDRA-5675)
 * Race condition in detecting version on a mixed 1.1/1.2 cluster
   (CASSANDRA-5692)
 * Fix skipping range tombstones with reverse queries (CASSANDRA-5712)
 * Expire entries out of ThriftSessionManager (CASSANRDA-5719)
 * Don't keep ancestor information in memory (CASSANDRA-5342)
 * cqlsh: fix handling of semicolons inside BATCH queries (CASSANDRA-5697)


1.2.6
 * Fix tracing when operation completes before all responses arrive 
   (CASSANDRA-5668)
 * Fix cross-DC mutation forwarding (CASSANDRA-5632)
 * Reduce SSTableLoader memory usage (CASSANDRA-5555)
 * Scale hinted_handoff_throttle_in_kb to cluster size (CASSANDRA-5272)
 * (Hadoop) Add CQL3 input/output formats (CASSANDRA-4421, 5622)
 * (Hadoop) Fix InputKeyRange in CFIF (CASSANDRA-5536)
 * Fix dealing with ridiculously large max sstable sizes in LCS (CASSANDRA-5589)
 * Ignore pre-truncate hints (CASSANDRA-4655)
 * Move System.exit on OOM into a separate thread (CASSANDRA-5273)
 * Write row markers when serializing schema (CASSANDRA-5572)
 * Check only SSTables for the requested range when streaming (CASSANDRA-5569)
 * Improve batchlog replay behavior and hint ttl handling (CASSANDRA-5314)
 * Exclude localTimestamp from validation for tombstones (CASSANDRA-5398)
 * cqlsh: add custom prompt support (CASSANDRA-5539)
 * Reuse prepared statements in hot auth queries (CASSANDRA-5594)
 * cqlsh: add vertical output option (see EXPAND) (CASSANDRA-5597)
 * Add a rate limit option to stress (CASSANDRA-5004)
 * have BulkLoader ignore snapshots directories (CASSANDRA-5587) 
 * fix SnitchProperties logging context (CASSANDRA-5602)
 * Expose whether jna is enabled and memory is locked via JMX (CASSANDRA-5508)
 * cqlsh: fix COPY FROM with ReversedType (CASSANDRA-5610)
 * Allow creating CUSTOM indexes on collections (CASSANDRA-5615)
 * Evaluate now() function at execution time (CASSANDRA-5616)
 * Expose detailed read repair metrics (CASSANDRA-5618)
 * Correct blob literal + ReversedType parsing (CASSANDRA-5629)
 * Allow GPFS to prefer the internal IP like EC2MRS (CASSANDRA-5630)
 * fix help text for -tspw cassandra-cli (CASSANDRA-5643)
 * don't throw away initial causes exceptions for internode encryption issues 
   (CASSANDRA-5644)
 * Fix message spelling errors for cql select statements (CASSANDRA-5647)
 * Suppress custom exceptions thru jmx (CASSANDRA-5652)
 * Update CREATE CUSTOM INDEX syntax (CASSANDRA-5639)
 * Fix PermissionDetails.equals() method (CASSANDRA-5655)
 * Never allow partition key ranges in CQL3 without token() (CASSANDRA-5666)
 * Gossiper incorrectly drops AppState for an upgrading node (CASSANDRA-5660)
 * Connection thrashing during multi-region ec2 during upgrade, due to 
   messaging version (CASSANDRA-5669)
 * Avoid over reconnecting in EC2MRS (CASSANDRA-5678)
 * Fix ReadResponseSerializer.serializedSize() for digest reads (CASSANDRA-5476)
 * allow sstable2json on 2i CFs (CASSANDRA-5694)
Merged from 1.1:
 * Remove buggy thrift max message length option (CASSANDRA-5529)
 * Fix NPE in Pig's widerow mode (CASSANDRA-5488)
 * Add split size parameter to Pig and disable split combination (CASSANDRA-5544)


1.2.5
 * make BytesToken.toString only return hex bytes (CASSANDRA-5566)
 * Ensure that submitBackground enqueues at least one task (CASSANDRA-5554)
 * fix 2i updates with identical values and timestamps (CASSANDRA-5540)
 * fix compaction throttling bursty-ness (CASSANDRA-4316)
 * reduce memory consumption of IndexSummary (CASSANDRA-5506)
 * remove per-row column name bloom filters (CASSANDRA-5492)
 * Include fatal errors in trace events (CASSANDRA-5447)
 * Ensure that PerRowSecondaryIndex is notified of row-level deletes
   (CASSANDRA-5445)
 * Allow empty blob literals in CQL3 (CASSANDRA-5452)
 * Fix streaming RangeTombstones at column index boundary (CASSANDRA-5418)
 * Fix preparing statements when current keyspace is not set (CASSANDRA-5468)
 * Fix SemanticVersion.isSupportedBy minor/patch handling (CASSANDRA-5496)
 * Don't provide oldCfId for post-1.1 system cfs (CASSANDRA-5490)
 * Fix primary range ignores replication strategy (CASSANDRA-5424)
 * Fix shutdown of binary protocol server (CASSANDRA-5507)
 * Fix repair -snapshot not working (CASSANDRA-5512)
 * Set isRunning flag later in binary protocol server (CASSANDRA-5467)
 * Fix use of CQL3 functions with descending clustering order (CASSANDRA-5472)
 * Disallow renaming columns one at a time for thrift table in CQL3
   (CASSANDRA-5531)
 * cqlsh: add CLUSTERING ORDER BY support to DESCRIBE (CASSANDRA-5528)
 * Add custom secondary index support to CQL3 (CASSANDRA-5484)
 * Fix repair hanging silently on unexpected error (CASSANDRA-5229)
 * Fix Ec2Snitch regression introduced by CASSANDRA-5171 (CASSANDRA-5432)
 * Add nodetool enablebackup/disablebackup (CASSANDRA-5556)
 * cqlsh: fix DESCRIBE after case insensitive USE (CASSANDRA-5567)
Merged from 1.1
 * Add retry mechanism to OTC for non-droppable_verbs (CASSANDRA-5393)
 * Use allocator information to improve memtable memory usage estimate
   (CASSANDRA-5497)
 * Fix trying to load deleted row into row cache on startup (CASSANDRA-4463)
 * fsync leveled manifest to avoid corruption (CASSANDRA-5535)
 * Fix Bound intersection computation (CASSANDRA-5551)
 * sstablescrub now respects max memory size in cassandra.in.sh (CASSANDRA-5562)


1.2.4
 * Ensure that PerRowSecondaryIndex updates see the most recent values
   (CASSANDRA-5397)
 * avoid duplicate index entries ind PrecompactedRow and 
   ParallelCompactionIterable (CASSANDRA-5395)
 * remove the index entry on oldColumn when new column is a tombstone 
   (CASSANDRA-5395)
 * Change default stream throughput from 400 to 200 mbps (CASSANDRA-5036)
 * Gossiper logs DOWN for symmetry with UP (CASSANDRA-5187)
 * Fix mixing prepared statements between keyspaces (CASSANDRA-5352)
 * Fix consistency level during bootstrap - strike 3 (CASSANDRA-5354)
 * Fix transposed arguments in AlreadyExistsException (CASSANDRA-5362)
 * Improve asynchronous hint delivery (CASSANDRA-5179)
 * Fix Guava dependency version (12.0 -> 13.0.1) for Maven (CASSANDRA-5364)
 * Validate that provided CQL3 collection value are < 64K (CASSANDRA-5355)
 * Make upgradeSSTable skip current version sstables by default (CASSANDRA-5366)
 * Optimize min/max timestamp collection (CASSANDRA-5373)
 * Invalid streamId in cql binary protocol when using invalid CL 
   (CASSANDRA-5164)
 * Fix validation for IN where clauses with collections (CASSANDRA-5376)
 * Copy resultSet on count query to avoid ConcurrentModificationException 
   (CASSANDRA-5382)
 * Correctly typecheck in CQL3 even with ReversedType (CASSANDRA-5386)
 * Fix streaming compressed files when using encryption (CASSANDRA-5391)
 * cassandra-all 1.2.0 pom missing netty dependency (CASSANDRA-5392)
 * Fix writetime/ttl functions on null values (CASSANDRA-5341)
 * Fix NPE during cql3 select with token() (CASSANDRA-5404)
 * IndexHelper.skipBloomFilters won't skip non-SHA filters (CASSANDRA-5385)
 * cqlsh: Print maps ordered by key, sort sets (CASSANDRA-5413)
 * Add null syntax support in CQL3 for inserts (CASSANDRA-3783)
 * Allow unauthenticated set_keyspace() calls (CASSANDRA-5423)
 * Fix potential incremental backups race (CASSANDRA-5410)
 * Fix prepared BATCH statements with batch-level timestamps (CASSANDRA-5415)
 * Allow overriding superuser setup delay (CASSANDRA-5430)
 * cassandra-shuffle with JMX usernames and passwords (CASSANDRA-5431)
Merged from 1.1:
 * cli: Quote ks and cf names in schema output when needed (CASSANDRA-5052)
 * Fix bad default for min/max timestamp in SSTableMetadata (CASSANDRA-5372)
 * Fix cf name extraction from manifest in Directories.migrateFile() 
   (CASSANDRA-5242)
 * Support pluggable internode authentication (CASSANDRA-5401)


1.2.3
 * add check for sstable overlap within a level on startup (CASSANDRA-5327)
 * replace ipv6 colons in jmx object names (CASSANDRA-5298, 5328)
 * Avoid allocating SSTableBoundedScanner during repair when the range does 
   not intersect the sstable (CASSANDRA-5249)
 * Don't lowercase property map keys (this breaks NTS) (CASSANDRA-5292)
 * Fix composite comparator with super columns (CASSANDRA-5287)
 * Fix insufficient validation of UPDATE queries against counter cfs
   (CASSANDRA-5300)
 * Fix PropertyFileSnitch default DC/Rack behavior (CASSANDRA-5285)
 * Handle null values when executing prepared statement (CASSANDRA-5081)
 * Add netty to pom dependencies (CASSANDRA-5181)
 * Include type arguments in Thrift CQLPreparedResult (CASSANDRA-5311)
 * Fix compaction not removing columns when bf_fp_ratio is 1 (CASSANDRA-5182)
 * cli: Warn about missing CQL3 tables in schema descriptions (CASSANDRA-5309)
 * Re-enable unknown option in replication/compaction strategies option for
   backward compatibility (CASSANDRA-4795)
 * Add binary protocol support to stress (CASSANDRA-4993)
 * cqlsh: Fix COPY FROM value quoting and null handling (CASSANDRA-5305)
 * Fix repair -pr for vnodes (CASSANDRA-5329)
 * Relax CL for auth queries for non-default users (CASSANDRA-5310)
 * Fix AssertionError during repair (CASSANDRA-5245)
 * Don't announce migrations to pre-1.2 nodes (CASSANDRA-5334)
Merged from 1.1:
 * Update offline scrub for 1.0 -> 1.1 directory structure (CASSANDRA-5195)
 * add tmp flag to Descriptor hashcode (CASSANDRA-4021)
 * fix logging of "Found table data in data directories" when only system tables
   are present (CASSANDRA-5289)
 * cli: Add JMX authentication support (CASSANDRA-5080)
 * nodetool: ability to repair specific range (CASSANDRA-5280)
 * Fix possible assertion triggered in SliceFromReadCommand (CASSANDRA-5284)
 * cqlsh: Add inet type support on Windows (ipv4-only) (CASSANDRA-4801)
 * Fix race when initializing ColumnFamilyStore (CASSANDRA-5350)
 * Add UseTLAB JVM flag (CASSANDRA-5361)


1.2.2
 * fix potential for multiple concurrent compactions of the same sstables
   (CASSANDRA-5256)
 * avoid no-op caching of byte[] on commitlog append (CASSANDRA-5199)
 * fix symlinks under data dir not working (CASSANDRA-5185)
 * fix bug in compact storage metadata handling (CASSANDRA-5189)
 * Validate login for USE queries (CASSANDRA-5207)
 * cli: remove default username and password (CASSANDRA-5208)
 * configure populate_io_cache_on_flush per-CF (CASSANDRA-4694)
 * allow configuration of internode socket buffer (CASSANDRA-3378)
 * Make sstable directory picking blacklist-aware again (CASSANDRA-5193)
 * Correctly expire gossip states for edge cases (CASSANDRA-5216)
 * Improve handling of directory creation failures (CASSANDRA-5196)
 * Expose secondary indicies to the rest of nodetool (CASSANDRA-4464)
 * Binary protocol: avoid sending notification for 0.0.0.0 (CASSANDRA-5227)
 * add UseCondCardMark XX jvm settings on jdk 1.7 (CASSANDRA-4366)
 * CQL3 refactor to allow conversion function (CASSANDRA-5226)
 * Fix drop of sstables in some circumstance (CASSANDRA-5232)
 * Implement caching of authorization results (CASSANDRA-4295)
 * Add support for LZ4 compression (CASSANDRA-5038)
 * Fix missing columns in wide rows queries (CASSANDRA-5225)
 * Simplify auth setup and make system_auth ks alterable (CASSANDRA-5112)
 * Stop compactions from hanging during bootstrap (CASSANDRA-5244)
 * fix compressed streaming sending extra chunk (CASSANDRA-5105)
 * Add CQL3-based implementations of IAuthenticator and IAuthorizer
   (CASSANDRA-4898)
 * Fix timestamp-based tomstone removal logic (CASSANDRA-5248)
 * cli: Add JMX authentication support (CASSANDRA-5080)
 * Fix forceFlush behavior (CASSANDRA-5241)
 * cqlsh: Add username autocompletion (CASSANDRA-5231)
 * Fix CQL3 composite partition key error (CASSANDRA-5240)
 * Allow IN clause on last clustering key (CASSANDRA-5230)
Merged from 1.1:
 * fix start key/end token validation for wide row iteration (CASSANDRA-5168)
 * add ConfigHelper support for Thrift frame and max message sizes (CASSANDRA-5188)
 * fix nodetool repair not fail on node down (CASSANDRA-5203)
 * always collect tombstone hints (CASSANDRA-5068)
 * Fix error when sourcing file in cqlsh (CASSANDRA-5235)


1.2.1
 * stream undelivered hints on decommission (CASSANDRA-5128)
 * GossipingPropertyFileSnitch loads saved dc/rack info if needed (CASSANDRA-5133)
 * drain should flush system CFs too (CASSANDRA-4446)
 * add inter_dc_tcp_nodelay setting (CASSANDRA-5148)
 * re-allow wrapping ranges for start_token/end_token range pairitspwng (CASSANDRA-5106)
 * fix validation compaction of empty rows (CASSANDRA-5136)
 * nodetool methods to enable/disable hint storage/delivery (CASSANDRA-4750)
 * disallow bloom filter false positive chance of 0 (CASSANDRA-5013)
 * add threadpool size adjustment methods to JMXEnabledThreadPoolExecutor and 
   CompactionManagerMBean (CASSANDRA-5044)
 * fix hinting for dropped local writes (CASSANDRA-4753)
 * off-heap cache doesn't need mutable column container (CASSANDRA-5057)
 * apply disk_failure_policy to bad disks on initial directory creation 
   (CASSANDRA-4847)
 * Optimize name-based queries to use ArrayBackedSortedColumns (CASSANDRA-5043)
 * Fall back to old manifest if most recent is unparseable (CASSANDRA-5041)
 * pool [Compressed]RandomAccessReader objects on the partitioned read path
   (CASSANDRA-4942)
 * Add debug logging to list filenames processed by Directories.migrateFile 
   method (CASSANDRA-4939)
 * Expose black-listed directories via JMX (CASSANDRA-4848)
 * Log compaction merge counts (CASSANDRA-4894)
 * Minimize byte array allocation by AbstractData{Input,Output} (CASSANDRA-5090)
 * Add SSL support for the binary protocol (CASSANDRA-5031)
 * Allow non-schema system ks modification for shuffle to work (CASSANDRA-5097)
 * cqlsh: Add default limit to SELECT statements (CASSANDRA-4972)
 * cqlsh: fix DESCRIBE for 1.1 cfs in CQL3 (CASSANDRA-5101)
 * Correctly gossip with nodes >= 1.1.7 (CASSANDRA-5102)
 * Ensure CL guarantees on digest mismatch (CASSANDRA-5113)
 * Validate correctly selects on composite partition key (CASSANDRA-5122)
 * Fix exception when adding collection (CASSANDRA-5117)
 * Handle states for non-vnode clusters correctly (CASSANDRA-5127)
 * Refuse unrecognized replication and compaction strategy options (CASSANDRA-4795)
 * Pick the correct value validator in sstable2json for cql3 tables (CASSANDRA-5134)
 * Validate login for describe_keyspace, describe_keyspaces and set_keyspace
   (CASSANDRA-5144)
 * Fix inserting empty maps (CASSANDRA-5141)
 * Don't remove tokens from System table for node we know (CASSANDRA-5121)
 * fix streaming progress report for compresed files (CASSANDRA-5130)
 * Coverage analysis for low-CL queries (CASSANDRA-4858)
 * Stop interpreting dates as valid timeUUID value (CASSANDRA-4936)
 * Adds E notation for floating point numbers (CASSANDRA-4927)
 * Detect (and warn) unintentional use of the cql2 thrift methods when cql3 was
   intended (CASSANDRA-5172)
 * cli: Quote ks and cf names in schema output when needed (CASSANDRA-5052)
 * Fix cf name extraction from manifest in Directories.migrateFile() (CASSANDRA-5242)
 * Replace mistaken usage of commons-logging with slf4j (CASSANDRA-5464)
 * Ensure Jackson dependency matches lib (CASSANDRA-5126)
 * Expose droppable tombstone ratio stats over JMX (CASSANDRA-5159)
Merged from 1.1:
 * Simplify CompressedRandomAccessReader to work around JDK FD bug (CASSANDRA-5088)
 * Improve handling a changing target throttle rate mid-compaction (CASSANDRA-5087)
 * Pig: correctly decode row keys in widerow mode (CASSANDRA-5098)
 * nodetool repair command now prints progress (CASSANDRA-4767)
 * fix user defined compaction to run against 1.1 data directory (CASSANDRA-5118)
 * Fix CQL3 BATCH authorization caching (CASSANDRA-5145)
 * fix get_count returns incorrect value with TTL (CASSANDRA-5099)
 * better handling for mid-compaction failure (CASSANDRA-5137)
 * convert default marshallers list to map for better readability (CASSANDRA-5109)
 * fix ConcurrentModificationException in getBootstrapSource (CASSANDRA-5170)
 * fix sstable maxtimestamp for row deletes and pre-1.1.1 sstables (CASSANDRA-5153)
 * Fix thread growth on node removal (CASSANDRA-5175)
 * Make Ec2Region's datacenter name configurable (CASSANDRA-5155)


1.2.0
 * Disallow counters in collections (CASSANDRA-5082)
 * cqlsh: add unit tests (CASSANDRA-3920)
 * fix default bloom_filter_fp_chance for LeveledCompactionStrategy (CASSANDRA-5093)
Merged from 1.1:
 * add validation for get_range_slices with start_key and end_token (CASSANDRA-5089)


1.2.0-rc2
 * fix nodetool ownership display with vnodes (CASSANDRA-5065)
 * cqlsh: add DESCRIBE KEYSPACES command (CASSANDRA-5060)
 * Fix potential infinite loop when reloading CFS (CASSANDRA-5064)
 * Fix SimpleAuthorizer example (CASSANDRA-5072)
 * cqlsh: force CL.ONE for tracing and system.schema* queries (CASSANDRA-5070)
 * Includes cassandra-shuffle in the debian package (CASSANDRA-5058)
Merged from 1.1:
 * fix multithreaded compaction deadlock (CASSANDRA-4492)
 * fix temporarily missing schema after upgrade from pre-1.1.5 (CASSANDRA-5061)
 * Fix ALTER TABLE overriding compression options with defaults
   (CASSANDRA-4996, 5066)
 * fix specifying and altering crc_check_chance (CASSANDRA-5053)
 * fix Murmur3Partitioner ownership% calculation (CASSANDRA-5076)
 * Don't expire columns sooner than they should in 2ndary indexes (CASSANDRA-5079)


1.2-rc1
 * rename rpc_timeout settings to request_timeout (CASSANDRA-5027)
 * add BF with 0.1 FP to LCS by default (CASSANDRA-5029)
 * Fix preparing insert queries (CASSANDRA-5016)
 * Fix preparing queries with counter increment (CASSANDRA-5022)
 * Fix preparing updates with collections (CASSANDRA-5017)
 * Don't generate UUID based on other node address (CASSANDRA-5002)
 * Fix message when trying to alter a clustering key type (CASSANDRA-5012)
 * Update IAuthenticator to match the new IAuthorizer (CASSANDRA-5003)
 * Fix inserting only a key in CQL3 (CASSANDRA-5040)
 * Fix CQL3 token() function when used with strings (CASSANDRA-5050)
Merged from 1.1:
 * reduce log spam from invalid counter shards (CASSANDRA-5026)
 * Improve schema propagation performance (CASSANDRA-5025)
 * Fix for IndexHelper.IndexFor throws OOB Exception (CASSANDRA-5030)
 * cqlsh: make it possible to describe thrift CFs (CASSANDRA-4827)
 * cqlsh: fix timestamp formatting on some platforms (CASSANDRA-5046)


1.2-beta3
 * make consistency level configurable in cqlsh (CASSANDRA-4829)
 * fix cqlsh rendering of blob fields (CASSANDRA-4970)
 * fix cqlsh DESCRIBE command (CASSANDRA-4913)
 * save truncation position in system table (CASSANDRA-4906)
 * Move CompressionMetadata off-heap (CASSANDRA-4937)
 * allow CLI to GET cql3 columnfamily data (CASSANDRA-4924)
 * Fix rare race condition in getExpireTimeForEndpoint (CASSANDRA-4402)
 * acquire references to overlapping sstables during compaction so bloom filter
   doesn't get free'd prematurely (CASSANDRA-4934)
 * Don't share slice query filter in CQL3 SelectStatement (CASSANDRA-4928)
 * Separate tracing from Log4J (CASSANDRA-4861)
 * Exclude gcable tombstones from merkle-tree computation (CASSANDRA-4905)
 * Better printing of AbstractBounds for tracing (CASSANDRA-4931)
 * Optimize mostRecentTombstone check in CC.collectAllData (CASSANDRA-4883)
 * Change stream session ID to UUID to avoid collision from same node (CASSANDRA-4813)
 * Use Stats.db when bulk loading if present (CASSANDRA-4957)
 * Skip repair on system_trace and keyspaces with RF=1 (CASSANDRA-4956)
 * (cql3) Remove arbitrary SELECT limit (CASSANDRA-4918)
 * Correctly handle prepared operation on collections (CASSANDRA-4945)
 * Fix CQL3 LIMIT (CASSANDRA-4877)
 * Fix Stress for CQL3 (CASSANDRA-4979)
 * Remove cassandra specific exceptions from JMX interface (CASSANDRA-4893)
 * (CQL3) Force using ALLOW FILTERING on potentially inefficient queries (CASSANDRA-4915)
 * (cql3) Fix adding column when the table has collections (CASSANDRA-4982)
 * (cql3) Fix allowing collections with compact storage (CASSANDRA-4990)
 * (cql3) Refuse ttl/writetime function on collections (CASSANDRA-4992)
 * Replace IAuthority with new IAuthorizer (CASSANDRA-4874)
 * clqsh: fix KEY pseudocolumn escaping when describing Thrift tables
   in CQL3 mode (CASSANDRA-4955)
 * add basic authentication support for Pig CassandraStorage (CASSANDRA-3042)
 * fix CQL2 ALTER TABLE compaction_strategy_class altering (CASSANDRA-4965)
Merged from 1.1:
 * Fall back to old describe_splits if d_s_ex is not available (CASSANDRA-4803)
 * Improve error reporting when streaming ranges fail (CASSANDRA-5009)
 * Fix cqlsh timestamp formatting of timezone info (CASSANDRA-4746)
 * Fix assertion failure with leveled compaction (CASSANDRA-4799)
 * Check for null end_token in get_range_slice (CASSANDRA-4804)
 * Remove all remnants of removed nodes (CASSANDRA-4840)
 * Add aut-reloading of the log4j file in debian package (CASSANDRA-4855)
 * Fix estimated row cache entry size (CASSANDRA-4860)
 * reset getRangeSlice filter after finishing a row for get_paged_slice
   (CASSANDRA-4919)
 * expunge row cache post-truncate (CASSANDRA-4940)
 * Allow static CF definition with compact storage (CASSANDRA-4910)
 * Fix endless loop/compaction of schema_* CFs due to broken timestamps (CASSANDRA-4880)
 * Fix 'wrong class type' assertion in CounterColumn (CASSANDRA-4976)


1.2-beta2
 * fp rate of 1.0 disables BF entirely; LCS defaults to 1.0 (CASSANDRA-4876)
 * off-heap bloom filters for row keys (CASSANDRA_4865)
 * add extension point for sstable components (CASSANDRA-4049)
 * improve tracing output (CASSANDRA-4852, 4862)
 * make TRACE verb droppable (CASSANDRA-4672)
 * fix BulkLoader recognition of CQL3 columnfamilies (CASSANDRA-4755)
 * Sort commitlog segments for replay by id instead of mtime (CASSANDRA-4793)
 * Make hint delivery asynchronous (CASSANDRA-4761)
 * Pluggable Thrift transport factories for CLI and cqlsh (CASSANDRA-4609, 4610)
 * cassandra-cli: allow Double value type to be inserted to a column (CASSANDRA-4661)
 * Add ability to use custom TServerFactory implementations (CASSANDRA-4608)
 * optimize batchlog flushing to skip successful batches (CASSANDRA-4667)
 * include metadata for system keyspace itself in schema tables (CASSANDRA-4416)
 * add check to PropertyFileSnitch to verify presence of location for
   local node (CASSANDRA-4728)
 * add PBSPredictor consistency modeler (CASSANDRA-4261)
 * remove vestiges of Thrift unframed mode (CASSANDRA-4729)
 * optimize single-row PK lookups (CASSANDRA-4710)
 * adjust blockFor calculation to account for pending ranges due to node 
   movement (CASSANDRA-833)
 * Change CQL version to 3.0.0 and stop accepting 3.0.0-beta1 (CASSANDRA-4649)
 * (CQL3) Make prepared statement global instead of per connection 
   (CASSANDRA-4449)
 * Fix scrubbing of CQL3 created tables (CASSANDRA-4685)
 * (CQL3) Fix validation when using counter and regular columns in the same 
   table (CASSANDRA-4706)
 * Fix bug starting Cassandra with simple authentication (CASSANDRA-4648)
 * Add support for batchlog in CQL3 (CASSANDRA-4545, 4738)
 * Add support for multiple column family outputs in CFOF (CASSANDRA-4208)
 * Support repairing only the local DC nodes (CASSANDRA-4747)
 * Use rpc_address for binary protocol and change default port (CASSANDRA-4751)
 * Fix use of collections in prepared statements (CASSANDRA-4739)
 * Store more information into peers table (CASSANDRA-4351, 4814)
 * Configurable bucket size for size tiered compaction (CASSANDRA-4704)
 * Run leveled compaction in parallel (CASSANDRA-4310)
 * Fix potential NPE during CFS reload (CASSANDRA-4786)
 * Composite indexes may miss results (CASSANDRA-4796)
 * Move consistency level to the protocol level (CASSANDRA-4734, 4824)
 * Fix Subcolumn slice ends not respected (CASSANDRA-4826)
 * Fix Assertion error in cql3 select (CASSANDRA-4783)
 * Fix list prepend logic (CQL3) (CASSANDRA-4835)
 * Add booleans as literals in CQL3 (CASSANDRA-4776)
 * Allow renaming PK columns in CQL3 (CASSANDRA-4822)
 * Fix binary protocol NEW_NODE event (CASSANDRA-4679)
 * Fix potential infinite loop in tombstone compaction (CASSANDRA-4781)
 * Remove system tables accounting from schema (CASSANDRA-4850)
 * (cql3) Force provided columns in clustering key order in 
   'CLUSTERING ORDER BY' (CASSANDRA-4881)
 * Fix composite index bug (CASSANDRA-4884)
 * Fix short read protection for CQL3 (CASSANDRA-4882)
 * Add tracing support to the binary protocol (CASSANDRA-4699)
 * (cql3) Don't allow prepared marker inside collections (CASSANDRA-4890)
 * Re-allow order by on non-selected columns (CASSANDRA-4645)
 * Bug when composite index is created in a table having collections (CASSANDRA-4909)
 * log index scan subject in CompositesSearcher (CASSANDRA-4904)
Merged from 1.1:
 * add get[Row|Key]CacheEntries to CacheServiceMBean (CASSANDRA-4859)
 * fix get_paged_slice to wrap to next row correctly (CASSANDRA-4816)
 * fix indexing empty column values (CASSANDRA-4832)
 * allow JdbcDate to compose null Date objects (CASSANDRA-4830)
 * fix possible stackoverflow when compacting 1000s of sstables
   (CASSANDRA-4765)
 * fix wrong leveled compaction progress calculation (CASSANDRA-4807)
 * add a close() method to CRAR to prevent leaking file descriptors (CASSANDRA-4820)
 * fix potential infinite loop in get_count (CASSANDRA-4833)
 * fix compositeType.{get/from}String methods (CASSANDRA-4842)
 * (CQL) fix CREATE COLUMNFAMILY permissions check (CASSANDRA-4864)
 * Fix DynamicCompositeType same type comparison (CASSANDRA-4711)
 * Fix duplicate SSTable reference when stream session failed (CASSANDRA-3306)
 * Allow static CF definition with compact storage (CASSANDRA-4910)
 * Fix endless loop/compaction of schema_* CFs due to broken timestamps (CASSANDRA-4880)
 * Fix 'wrong class type' assertion in CounterColumn (CASSANDRA-4976)


1.2-beta1
 * add atomic_batch_mutate (CASSANDRA-4542, -4635)
 * increase default max_hint_window_in_ms to 3h (CASSANDRA-4632)
 * include message initiation time to replicas so they can more
   accurately drop timed-out requests (CASSANDRA-2858)
 * fix clientutil.jar dependencies (CASSANDRA-4566)
 * optimize WriteResponse (CASSANDRA-4548)
 * new metrics (CASSANDRA-4009)
 * redesign KEYS indexes to avoid read-before-write (CASSANDRA-2897)
 * debug tracing (CASSANDRA-1123)
 * parallelize row cache loading (CASSANDRA-4282)
 * Make compaction, flush JBOD-aware (CASSANDRA-4292)
 * run local range scans on the read stage (CASSANDRA-3687)
 * clean up ioexceptions (CASSANDRA-2116)
 * add disk_failure_policy (CASSANDRA-2118)
 * Introduce new json format with row level deletion (CASSANDRA-4054)
 * remove redundant "name" column from schema_keyspaces (CASSANDRA-4433)
 * improve "nodetool ring" handling of multi-dc clusters (CASSANDRA-3047)
 * update NTS calculateNaturalEndpoints to be O(N log N) (CASSANDRA-3881)
 * split up rpc timeout by operation type (CASSANDRA-2819)
 * rewrite key cache save/load to use only sequential i/o (CASSANDRA-3762)
 * update MS protocol with a version handshake + broadcast address id
   (CASSANDRA-4311)
 * multithreaded hint replay (CASSANDRA-4189)
 * add inter-node message compression (CASSANDRA-3127)
 * remove COPP (CASSANDRA-2479)
 * Track tombstone expiration and compact when tombstone content is
   higher than a configurable threshold, default 20% (CASSANDRA-3442, 4234)
 * update MurmurHash to version 3 (CASSANDRA-2975)
 * (CLI) track elapsed time for `delete' operation (CASSANDRA-4060)
 * (CLI) jline version is bumped to 1.0 to properly  support
   'delete' key function (CASSANDRA-4132)
 * Save IndexSummary into new SSTable 'Summary' component (CASSANDRA-2392, 4289)
 * Add support for range tombstones (CASSANDRA-3708)
 * Improve MessagingService efficiency (CASSANDRA-3617)
 * Avoid ID conflicts from concurrent schema changes (CASSANDRA-3794)
 * Set thrift HSHA server thread limit to unlimited by default (CASSANDRA-4277)
 * Avoids double serialization of CF id in RowMutation messages
   (CASSANDRA-4293)
 * stream compressed sstables directly with java nio (CASSANDRA-4297)
 * Support multiple ranges in SliceQueryFilter (CASSANDRA-3885)
 * Add column metadata to system column families (CASSANDRA-4018)
 * (cql3) Always use composite types by default (CASSANDRA-4329)
 * (cql3) Add support for set, map and list (CASSANDRA-3647)
 * Validate date type correctly (CASSANDRA-4441)
 * (cql3) Allow definitions with only a PK (CASSANDRA-4361)
 * (cql3) Add support for row key composites (CASSANDRA-4179)
 * improve DynamicEndpointSnitch by using reservoir sampling (CASSANDRA-4038)
 * (cql3) Add support for 2ndary indexes (CASSANDRA-3680)
 * (cql3) fix defining more than one PK to be invalid (CASSANDRA-4477)
 * remove schema agreement checking from all external APIs (Thrift, CQL and CQL3) (CASSANDRA-4487)
 * add Murmur3Partitioner and make it default for new installations (CASSANDRA-3772, 4621)
 * (cql3) update pseudo-map syntax to use map syntax (CASSANDRA-4497)
 * Finer grained exceptions hierarchy and provides error code with exceptions (CASSANDRA-3979)
 * Adds events push to binary protocol (CASSANDRA-4480)
 * Rewrite nodetool help (CASSANDRA-2293)
 * Make CQL3 the default for CQL (CASSANDRA-4640)
 * update stress tool to be able to use CQL3 (CASSANDRA-4406)
 * Accept all thrift update on CQL3 cf but don't expose their metadata (CASSANDRA-4377)
 * Replace Throttle with Guava's RateLimiter for HintedHandOff (CASSANDRA-4541)
 * fix counter add/get using CQL2 and CQL3 in stress tool (CASSANDRA-4633)
 * Add sstable count per level to cfstats (CASSANDRA-4537)
 * (cql3) Add ALTER KEYSPACE statement (CASSANDRA-4611)
 * (cql3) Allow defining default consistency levels (CASSANDRA-4448)
 * (cql3) Fix queries using LIMIT missing results (CASSANDRA-4579)
 * fix cross-version gossip messaging (CASSANDRA-4576)
 * added inet data type (CASSANDRA-4627)


1.1.6
 * Wait for writes on synchronous read digest mismatch (CASSANDRA-4792)
 * fix commitlog replay for nanotime-infected sstables (CASSANDRA-4782)
 * preflight check ttl for maximum of 20 years (CASSANDRA-4771)
 * (Pig) fix widerow input with single column rows (CASSANDRA-4789)
 * Fix HH to compact with correct gcBefore, which avoids wiping out
   undelivered hints (CASSANDRA-4772)
 * LCS will merge up to 32 L0 sstables as intended (CASSANDRA-4778)
 * NTS will default unconfigured DC replicas to zero (CASSANDRA-4675)
 * use default consistency level in counter validation if none is
   explicitly provide (CASSANDRA-4700)
 * Improve IAuthority interface by introducing fine-grained
   access permissions and grant/revoke commands (CASSANDRA-4490, 4644)
 * fix assumption error in CLI when updating/describing keyspace 
   (CASSANDRA-4322)
 * Adds offline sstablescrub to debian packaging (CASSANDRA-4642)
 * Automatic fixing of overlapping leveled sstables (CASSANDRA-4644)
 * fix error when using ORDER BY with extended selections (CASSANDRA-4689)
 * (CQL3) Fix validation for IN queries for non-PK cols (CASSANDRA-4709)
 * fix re-created keyspace disappering after 1.1.5 upgrade 
   (CASSANDRA-4698, 4752)
 * (CLI) display elapsed time in 2 fraction digits (CASSANDRA-3460)
 * add authentication support to sstableloader (CASSANDRA-4712)
 * Fix CQL3 'is reversed' logic (CASSANDRA-4716, 4759)
 * (CQL3) Don't return ReversedType in result set metadata (CASSANDRA-4717)
 * Backport adding AlterKeyspace statement (CASSANDRA-4611)
 * (CQL3) Correcty accept upper-case data types (CASSANDRA-4770)
 * Add binary protocol events for schema changes (CASSANDRA-4684)
Merged from 1.0:
 * Switch from NBHM to CHM in MessagingService's callback map, which
   prevents OOM in long-running instances (CASSANDRA-4708)


1.1.5
 * add SecondaryIndex.reload API (CASSANDRA-4581)
 * use millis + atomicint for commitlog segment creation instead of
   nanotime, which has issues under some hypervisors (CASSANDRA-4601)
 * fix FD leak in slice queries (CASSANDRA-4571)
 * avoid recursion in leveled compaction (CASSANDRA-4587)
 * increase stack size under Java7 to 180K
 * Log(info) schema changes (CASSANDRA-4547)
 * Change nodetool setcachecapcity to manipulate global caches (CASSANDRA-4563)
 * (cql3) fix setting compaction strategy (CASSANDRA-4597)
 * fix broken system.schema_* timestamps on system startup (CASSANDRA-4561)
 * fix wrong skip of cache saving (CASSANDRA-4533)
 * Avoid NPE when lost+found is in data dir (CASSANDRA-4572)
 * Respect five-minute flush moratorium after initial CL replay (CASSANDRA-4474)
 * Adds ntp as recommended in debian packaging (CASSANDRA-4606)
 * Configurable transport in CF Record{Reader|Writer} (CASSANDRA-4558)
 * (cql3) fix potential NPE with both equal and unequal restriction (CASSANDRA-4532)
 * (cql3) improves ORDER BY validation (CASSANDRA-4624)
 * Fix potential deadlock during counter writes (CASSANDRA-4578)
 * Fix cql error with ORDER BY when using IN (CASSANDRA-4612)
Merged from 1.0:
 * increase Xss to 160k to accomodate latest 1.6 JVMs (CASSANDRA-4602)
 * fix toString of hint destination tokens (CASSANDRA-4568)
 * Fix multiple values for CurrentLocal NodeID (CASSANDRA-4626)


1.1.4
 * fix offline scrub to catch >= out of order rows (CASSANDRA-4411)
 * fix cassandra-env.sh on RHEL and other non-dash-based systems 
   (CASSANDRA-4494)
Merged from 1.0:
 * (Hadoop) fix setting key length for old-style mapred api (CASSANDRA-4534)
 * (Hadoop) fix iterating through a resultset consisting entirely
   of tombstoned rows (CASSANDRA-4466)


1.1.3
 * (cqlsh) add COPY TO (CASSANDRA-4434)
 * munmap commitlog segments before rename (CASSANDRA-4337)
 * (JMX) rename getRangeKeySample to sampleKeyRange to avoid returning
   multi-MB results as an attribute (CASSANDRA-4452)
 * flush based on data size, not throughput; overwritten columns no 
   longer artificially inflate liveRatio (CASSANDRA-4399)
 * update default commitlog segment size to 32MB and total commitlog
   size to 32/1024 MB for 32/64 bit JVMs, respectively (CASSANDRA-4422)
 * avoid using global partitioner to estimate ranges in index sstables
   (CASSANDRA-4403)
 * restore pre-CASSANDRA-3862 approach to removing expired tombstones
   from row cache during compaction (CASSANDRA-4364)
 * (stress) support for CQL prepared statements (CASSANDRA-3633)
 * Correctly catch exception when Snappy cannot be loaded (CASSANDRA-4400)
 * (cql3) Support ORDER BY when IN condition is given in WHERE clause (CASSANDRA-4327)
 * (cql3) delete "component_index" column on DROP TABLE call (CASSANDRA-4420)
 * change nanoTime() to currentTimeInMillis() in schema related code (CASSANDRA-4432)
 * add a token generation tool (CASSANDRA-3709)
 * Fix LCS bug with sstable containing only 1 row (CASSANDRA-4411)
 * fix "Can't Modify Index Name" problem on CF update (CASSANDRA-4439)
 * Fix assertion error in getOverlappingSSTables during repair (CASSANDRA-4456)
 * fix nodetool's setcompactionthreshold command (CASSANDRA-4455)
 * Ensure compacted files are never used, to avoid counter overcount (CASSANDRA-4436)
Merged from 1.0:
 * Push the validation of secondary index values to the SecondaryIndexManager (CASSANDRA-4240)
 * allow dropping columns shadowed by not-yet-expired supercolumn or row
   tombstones in PrecompactedRow (CASSANDRA-4396)


1.1.2
 * Fix cleanup not deleting index entries (CASSANDRA-4379)
 * Use correct partitioner when saving + loading caches (CASSANDRA-4331)
 * Check schema before trying to export sstable (CASSANDRA-2760)
 * Raise a meaningful exception instead of NPE when PFS encounters
   an unconfigured node + no default (CASSANDRA-4349)
 * fix bug in sstable blacklisting with LCS (CASSANDRA-4343)
 * LCS no longer promotes tiny sstables out of L0 (CASSANDRA-4341)
 * skip tombstones during hint replay (CASSANDRA-4320)
 * fix NPE in compactionstats (CASSANDRA-4318)
 * enforce 1m min keycache for auto (CASSANDRA-4306)
 * Have DeletedColumn.isMFD always return true (CASSANDRA-4307)
 * (cql3) exeption message for ORDER BY constraints said primary filter can be
    an IN clause, which is misleading (CASSANDRA-4319)
 * (cql3) Reject (not yet supported) creation of 2ndardy indexes on tables with
   composite primary keys (CASSANDRA-4328)
 * Set JVM stack size to 160k for java 7 (CASSANDRA-4275)
 * cqlsh: add COPY command to load data from CSV flat files (CASSANDRA-4012)
 * CFMetaData.fromThrift to throw ConfigurationException upon error (CASSANDRA-4353)
 * Use CF comparator to sort indexed columns in SecondaryIndexManager
   (CASSANDRA-4365)
 * add strategy_options to the KSMetaData.toString() output (CASSANDRA-4248)
 * (cql3) fix range queries containing unqueried results (CASSANDRA-4372)
 * (cql3) allow updating column_alias types (CASSANDRA-4041)
 * (cql3) Fix deletion bug (CASSANDRA-4193)
 * Fix computation of overlapping sstable for leveled compaction (CASSANDRA-4321)
 * Improve scrub and allow to run it offline (CASSANDRA-4321)
 * Fix assertionError in StorageService.bulkLoad (CASSANDRA-4368)
 * (cqlsh) add option to authenticate to a keyspace at startup (CASSANDRA-4108)
 * (cqlsh) fix ASSUME functionality (CASSANDRA-4352)
 * Fix ColumnFamilyRecordReader to not return progress > 100% (CASSANDRA-3942)
Merged from 1.0:
 * Set gc_grace on index CF to 0 (CASSANDRA-4314)


1.1.1
 * add populate_io_cache_on_flush option (CASSANDRA-2635)
 * allow larger cache capacities than 2GB (CASSANDRA-4150)
 * add getsstables command to nodetool (CASSANDRA-4199)
 * apply parent CF compaction settings to secondary index CFs (CASSANDRA-4280)
 * preserve commitlog size cap when recycling segments at startup
   (CASSANDRA-4201)
 * (Hadoop) fix split generation regression (CASSANDRA-4259)
 * ignore min/max compactions settings in LCS, while preserving
   behavior that min=max=0 disables autocompaction (CASSANDRA-4233)
 * log number of rows read from saved cache (CASSANDRA-4249)
 * calculate exact size required for cleanup operations (CASSANDRA-1404)
 * avoid blocking additional writes during flush when the commitlog
   gets behind temporarily (CASSANDRA-1991)
 * enable caching on index CFs based on data CF cache setting (CASSANDRA-4197)
 * warn on invalid replication strategy creation options (CASSANDRA-4046)
 * remove [Freeable]Memory finalizers (CASSANDRA-4222)
 * include tombstone size in ColumnFamily.size, which can prevent OOM
   during sudden mass delete operations by yielding a nonzero liveRatio
   (CASSANDRA-3741)
 * Open 1 sstableScanner per level for leveled compaction (CASSANDRA-4142)
 * Optimize reads when row deletion timestamps allow us to restrict
   the set of sstables we check (CASSANDRA-4116)
 * add support for commitlog archiving and point-in-time recovery
   (CASSANDRA-3690)
 * avoid generating redundant compaction tasks during streaming
   (CASSANDRA-4174)
 * add -cf option to nodetool snapshot, and takeColumnFamilySnapshot to
   StorageService mbean (CASSANDRA-556)
 * optimize cleanup to drop entire sstables where possible (CASSANDRA-4079)
 * optimize truncate when autosnapshot is disabled (CASSANDRA-4153)
 * update caches to use byte[] keys to reduce memory overhead (CASSANDRA-3966)
 * add column limit to cli (CASSANDRA-3012, 4098)
 * clean up and optimize DataOutputBuffer, used by CQL compression and
   CompositeType (CASSANDRA-4072)
 * optimize commitlog checksumming (CASSANDRA-3610)
 * identify and blacklist corrupted SSTables from future compactions 
   (CASSANDRA-2261)
 * Move CfDef and KsDef validation out of thrift (CASSANDRA-4037)
 * Expose API to repair a user provided range (CASSANDRA-3912)
 * Add way to force the cassandra-cli to refresh its schema (CASSANDRA-4052)
 * Avoid having replicate on write tasks stacking up at CL.ONE (CASSANDRA-2889)
 * (cql3) Backwards compatibility for composite comparators in non-cql3-aware
   clients (CASSANDRA-4093)
 * (cql3) Fix order by for reversed queries (CASSANDRA-4160)
 * (cql3) Add ReversedType support (CASSANDRA-4004)
 * (cql3) Add timeuuid type (CASSANDRA-4194)
 * (cql3) Minor fixes (CASSANDRA-4185)
 * (cql3) Fix prepared statement in BATCH (CASSANDRA-4202)
 * (cql3) Reduce the list of reserved keywords (CASSANDRA-4186)
 * (cql3) Move max/min compaction thresholds to compaction strategy options
   (CASSANDRA-4187)
 * Fix exception during move when localhost is the only source (CASSANDRA-4200)
 * (cql3) Allow paging through non-ordered partitioner results (CASSANDRA-3771)
 * (cql3) Fix drop index (CASSANDRA-4192)
 * (cql3) Don't return range ghosts anymore (CASSANDRA-3982)
 * fix re-creating Keyspaces/ColumnFamilies with the same name as dropped
   ones (CASSANDRA-4219)
 * fix SecondaryIndex LeveledManifest save upon snapshot (CASSANDRA-4230)
 * fix missing arrayOffset in FBUtilities.hash (CASSANDRA-4250)
 * (cql3) Add name of parameters in CqlResultSet (CASSANDRA-4242)
 * (cql3) Correctly validate order by queries (CASSANDRA-4246)
 * rename stress to cassandra-stress for saner packaging (CASSANDRA-4256)
 * Fix exception on colum metadata with non-string comparator (CASSANDRA-4269)
 * Check for unknown/invalid compression options (CASSANDRA-4266)
 * (cql3) Adds simple access to column timestamp and ttl (CASSANDRA-4217)
 * (cql3) Fix range queries with secondary indexes (CASSANDRA-4257)
 * Better error messages from improper input in cli (CASSANDRA-3865)
 * Try to stop all compaction upon Keyspace or ColumnFamily drop (CASSANDRA-4221)
 * (cql3) Allow keyspace properties to contain hyphens (CASSANDRA-4278)
 * (cql3) Correctly validate keyspace access in create table (CASSANDRA-4296)
 * Avoid deadlock in migration stage (CASSANDRA-3882)
 * Take supercolumn names and deletion info into account in memtable throughput
   (CASSANDRA-4264)
 * Add back backward compatibility for old style replication factor (CASSANDRA-4294)
 * Preserve compatibility with pre-1.1 index queries (CASSANDRA-4262)
Merged from 1.0:
 * Fix super columns bug where cache is not updated (CASSANDRA-4190)
 * fix maxTimestamp to include row tombstones (CASSANDRA-4116)
 * (CLI) properly handle quotes in create/update keyspace commands (CASSANDRA-4129)
 * Avoids possible deadlock during bootstrap (CASSANDRA-4159)
 * fix stress tool that hangs forever on timeout or error (CASSANDRA-4128)
 * stress tool to return appropriate exit code on failure (CASSANDRA-4188)
 * fix compaction NPE when out of disk space and assertions disabled
   (CASSANDRA-3985)
 * synchronize LCS getEstimatedTasks to avoid CME (CASSANDRA-4255)
 * ensure unique streaming session id's (CASSANDRA-4223)
 * kick off background compaction when min/max thresholds change 
   (CASSANDRA-4279)
 * improve ability of STCS.getBuckets to deal with 100s of 1000s of
   sstables, such as when convertinb back from LCS (CASSANDRA-4287)
 * Oversize integer in CQL throws NumberFormatException (CASSANDRA-4291)
 * fix 1.0.x node join to mixed version cluster, other nodes >= 1.1 (CASSANDRA-4195)
 * Fix LCS splitting sstable base on uncompressed size (CASSANDRA-4419)
 * Push the validation of secondary index values to the SecondaryIndexManager (CASSANDRA-4240)
 * Don't purge columns during upgradesstables (CASSANDRA-4462)
 * Make cqlsh work with piping (CASSANDRA-4113)
 * Validate arguments for nodetool decommission (CASSANDRA-4061)
 * Report thrift status in nodetool info (CASSANDRA-4010)


1.1.0-final
 * average a reduced liveRatio estimate with the previous one (CASSANDRA-4065)
 * Allow KS and CF names up to 48 characters (CASSANDRA-4157)
 * fix stress build (CASSANDRA-4140)
 * add time remaining estimate to nodetool compactionstats (CASSANDRA-4167)
 * (cql) fix NPE in cql3 ALTER TABLE (CASSANDRA-4163)
 * (cql) Add support for CL.TWO and CL.THREE in CQL (CASSANDRA-4156)
 * (cql) Fix type in CQL3 ALTER TABLE preventing update (CASSANDRA-4170)
 * (cql) Throw invalid exception from CQL3 on obsolete options (CASSANDRA-4171)
 * (cqlsh) fix recognizing uppercase SELECT keyword (CASSANDRA-4161)
 * Pig: wide row support (CASSANDRA-3909)
Merged from 1.0:
 * avoid streaming empty files with bulk loader if sstablewriter errors out
   (CASSANDRA-3946)


1.1-rc1
 * Include stress tool in binary builds (CASSANDRA-4103)
 * (Hadoop) fix wide row iteration when last row read was deleted
   (CASSANDRA-4154)
 * fix read_repair_chance to really default to 0.1 in the cli (CASSANDRA-4114)
 * Adds caching and bloomFilterFpChange to CQL options (CASSANDRA-4042)
 * Adds posibility to autoconfigure size of the KeyCache (CASSANDRA-4087)
 * fix KEYS index from skipping results (CASSANDRA-3996)
 * Remove sliced_buffer_size_in_kb dead option (CASSANDRA-4076)
 * make loadNewSStable preserve sstable version (CASSANDRA-4077)
 * Respect 1.0 cache settings as much as possible when upgrading 
   (CASSANDRA-4088)
 * relax path length requirement for sstable files when upgrading on 
   non-Windows platforms (CASSANDRA-4110)
 * fix terminination of the stress.java when errors were encountered
   (CASSANDRA-4128)
 * Move CfDef and KsDef validation out of thrift (CASSANDRA-4037)
 * Fix get_paged_slice (CASSANDRA-4136)
 * CQL3: Support slice with exclusive start and stop (CASSANDRA-3785)
Merged from 1.0:
 * support PropertyFileSnitch in bulk loader (CASSANDRA-4145)
 * add auto_snapshot option allowing disabling snapshot before drop/truncate
   (CASSANDRA-3710)
 * allow short snitch names (CASSANDRA-4130)


1.1-beta2
 * rename loaded sstables to avoid conflicts with local snapshots
   (CASSANDRA-3967)
 * start hint replay as soon as FD notifies that the target is back up
   (CASSANDRA-3958)
 * avoid unproductive deserializing of cached rows during compaction
   (CASSANDRA-3921)
 * fix concurrency issues with CQL keyspace creation (CASSANDRA-3903)
 * Show Effective Owership via Nodetool ring <keyspace> (CASSANDRA-3412)
 * Update ORDER BY syntax for CQL3 (CASSANDRA-3925)
 * Fix BulkRecordWriter to not throw NPE if reducer gets no map data from Hadoop (CASSANDRA-3944)
 * Fix bug with counters in super columns (CASSANDRA-3821)
 * Remove deprecated merge_shard_chance (CASSANDRA-3940)
 * add a convenient way to reset a node's schema (CASSANDRA-2963)
 * fix for intermittent SchemaDisagreementException (CASSANDRA-3884)
 * CLI `list <CF>` to limit number of columns and their order (CASSANDRA-3012)
 * ignore deprecated KsDef/CfDef/ColumnDef fields in native schema (CASSANDRA-3963)
 * CLI to report when unsupported column_metadata pair was given (CASSANDRA-3959)
 * reincarnate removed and deprecated KsDef/CfDef attributes (CASSANDRA-3953)
 * Fix race between writes and read for cache (CASSANDRA-3862)
 * perform static initialization of StorageProxy on start-up (CASSANDRA-3797)
 * support trickling fsync() on writes (CASSANDRA-3950)
 * expose counters for unavailable/timeout exceptions given to thrift clients (CASSANDRA-3671)
 * avoid quadratic startup time in LeveledManifest (CASSANDRA-3952)
 * Add type information to new schema_ columnfamilies and remove thrift
   serialization for schema (CASSANDRA-3792)
 * add missing column validator options to the CLI help (CASSANDRA-3926)
 * skip reading saved key cache if CF's caching strategy is NONE or ROWS_ONLY (CASSANDRA-3954)
 * Unify migration code (CASSANDRA-4017)
Merged from 1.0:
 * cqlsh: guess correct version of Python for Arch Linux (CASSANDRA-4090)
 * (CLI) properly handle quotes in create/update keyspace commands (CASSANDRA-4129)
 * Avoids possible deadlock during bootstrap (CASSANDRA-4159)
 * fix stress tool that hangs forever on timeout or error (CASSANDRA-4128)
 * Fix super columns bug where cache is not updated (CASSANDRA-4190)
 * stress tool to return appropriate exit code on failure (CASSANDRA-4188)


1.0.9
 * improve index sampling performance (CASSANDRA-4023)
 * always compact away deleted hints immediately after handoff (CASSANDRA-3955)
 * delete hints from dropped ColumnFamilies on handoff instead of
   erroring out (CASSANDRA-3975)
 * add CompositeType ref to the CLI doc for create/update column family (CASSANDRA-3980)
 * Pig: support Counter ColumnFamilies (CASSANDRA-3973)
 * Pig: Composite column support (CASSANDRA-3684)
 * Avoid NPE during repair when a keyspace has no CFs (CASSANDRA-3988)
 * Fix division-by-zero error on get_slice (CASSANDRA-4000)
 * don't change manifest level for cleanup, scrub, and upgradesstables
   operations under LeveledCompactionStrategy (CASSANDRA-3989, 4112)
 * fix race leading to super columns assertion failure (CASSANDRA-3957)
 * fix NPE on invalid CQL delete command (CASSANDRA-3755)
 * allow custom types in CLI's assume command (CASSANDRA-4081)
 * fix totalBytes count for parallel compactions (CASSANDRA-3758)
 * fix intermittent NPE in get_slice (CASSANDRA-4095)
 * remove unnecessary asserts in native code interfaces (CASSANDRA-4096)
 * Validate blank keys in CQL to avoid assertion errors (CASSANDRA-3612)
 * cqlsh: fix bad decoding of some column names (CASSANDRA-4003)
 * cqlsh: fix incorrect padding with unicode chars (CASSANDRA-4033)
 * Fix EC2 snitch incorrectly reporting region (CASSANDRA-4026)
 * Shut down thrift during decommission (CASSANDRA-4086)
 * Expose nodetool cfhistograms for 2ndary indexes (CASSANDRA-4063)
Merged from 0.8:
 * Fix ConcurrentModificationException in gossiper (CASSANDRA-4019)


1.1-beta1
 * (cqlsh)
   + add SOURCE and CAPTURE commands, and --file option (CASSANDRA-3479)
   + add ALTER COLUMNFAMILY WITH (CASSANDRA-3523)
   + bundle Python dependencies with Cassandra (CASSANDRA-3507)
   + added to Debian package (CASSANDRA-3458)
   + display byte data instead of erroring out on decode failure 
     (CASSANDRA-3874)
 * add nodetool rebuild_index (CASSANDRA-3583)
 * add nodetool rangekeysample (CASSANDRA-2917)
 * Fix streaming too much data during move operations (CASSANDRA-3639)
 * Nodetool and CLI connect to localhost by default (CASSANDRA-3568)
 * Reduce memory used by primary index sample (CASSANDRA-3743)
 * (Hadoop) separate input/output configurations (CASSANDRA-3197, 3765)
 * avoid returning internal Cassandra classes over JMX (CASSANDRA-2805)
 * add row-level isolation via SnapTree (CASSANDRA-2893)
 * Optimize key count estimation when opening sstable on startup
   (CASSANDRA-2988)
 * multi-dc replication optimization supporting CL > ONE (CASSANDRA-3577)
 * add command to stop compactions (CASSANDRA-1740, 3566, 3582)
 * multithreaded streaming (CASSANDRA-3494)
 * removed in-tree redhat spec (CASSANDRA-3567)
 * "defragment" rows for name-based queries under STCS, again (CASSANDRA-2503)
 * Recycle commitlog segments for improved performance 
   (CASSANDRA-3411, 3543, 3557, 3615)
 * update size-tiered compaction to prioritize small tiers (CASSANDRA-2407)
 * add message expiration logic to OutboundTcpConnection (CASSANDRA-3005)
 * off-heap cache to use sun.misc.Unsafe instead of JNA (CASSANDRA-3271)
 * EACH_QUORUM is only supported for writes (CASSANDRA-3272)
 * replace compactionlock use in schema migration by checking CFS.isValid
   (CASSANDRA-3116)
 * recognize that "SELECT first ... *" isn't really "SELECT *" (CASSANDRA-3445)
 * Use faster bytes comparison (CASSANDRA-3434)
 * Bulk loader is no longer a fat client, (HADOOP) bulk load output format
   (CASSANDRA-3045)
 * (Hadoop) add support for KeyRange.filter
 * remove assumption that keys and token are in bijection
   (CASSANDRA-1034, 3574, 3604)
 * always remove endpoints from delevery queue in HH (CASSANDRA-3546)
 * fix race between cf flush and its 2ndary indexes flush (CASSANDRA-3547)
 * fix potential race in AES when a repair fails (CASSANDRA-3548)
 * Remove columns shadowed by a deleted container even when we cannot purge
   (CASSANDRA-3538)
 * Improve memtable slice iteration performance (CASSANDRA-3545)
 * more efficient allocation of small bloom filters (CASSANDRA-3618)
 * Use separate writer thread in SSTableSimpleUnsortedWriter (CASSANDRA-3619)
 * fsync the directory after new sstable or commitlog segment are created (CASSANDRA-3250)
 * fix minor issues reported by FindBugs (CASSANDRA-3658)
 * global key/row caches (CASSANDRA-3143, 3849)
 * optimize memtable iteration during range scan (CASSANDRA-3638)
 * introduce 'crc_check_chance' in CompressionParameters to support
   a checksum percentage checking chance similarly to read-repair (CASSANDRA-3611)
 * a way to deactivate global key/row cache on per-CF basis (CASSANDRA-3667)
 * fix LeveledCompactionStrategy broken because of generation pre-allocation
   in LeveledManifest (CASSANDRA-3691)
 * finer-grained control over data directories (CASSANDRA-2749)
 * Fix ClassCastException during hinted handoff (CASSANDRA-3694)
 * Upgrade Thrift to 0.7 (CASSANDRA-3213)
 * Make stress.java insert operation to use microseconds (CASSANDRA-3725)
 * Allows (internally) doing a range query with a limit of columns instead of
   rows (CASSANDRA-3742)
 * Allow rangeSlice queries to be start/end inclusive/exclusive (CASSANDRA-3749)
 * Fix BulkLoader to support new SSTable layout and add stream
   throttling to prevent an NPE when there is no yaml config (CASSANDRA-3752)
 * Allow concurrent schema migrations (CASSANDRA-1391, 3832)
 * Add SnapshotCommand to trigger snapshot on remote node (CASSANDRA-3721)
 * Make CFMetaData conversions to/from thrift/native schema inverses
   (CASSANDRA_3559)
 * Add initial code for CQL 3.0-beta (CASSANDRA-2474, 3781, 3753)
 * Add wide row support for ColumnFamilyInputFormat (CASSANDRA-3264)
 * Allow extending CompositeType comparator (CASSANDRA-3657)
 * Avoids over-paging during get_count (CASSANDRA-3798)
 * Add new command to rebuild a node without (repair) merkle tree calculations
   (CASSANDRA-3483, 3922)
 * respect not only row cache capacity but caching mode when
   trying to read data (CASSANDRA-3812)
 * fix system tests (CASSANDRA-3827)
 * CQL support for altering row key type in ALTER TABLE (CASSANDRA-3781)
 * turn compression on by default (CASSANDRA-3871)
 * make hexToBytes refuse invalid input (CASSANDRA-2851)
 * Make secondary indexes CF inherit compression and compaction from their
   parent CF (CASSANDRA-3877)
 * Finish cleanup up tombstone purge code (CASSANDRA-3872)
 * Avoid NPE on aboarted stream-out sessions (CASSANDRA-3904)
 * BulkRecordWriter throws NPE for counter columns (CASSANDRA-3906)
 * Support compression using BulkWriter (CASSANDRA-3907)


1.0.8
 * fix race between cleanup and flush on secondary index CFSes (CASSANDRA-3712)
 * avoid including non-queried nodes in rangeslice read repair
   (CASSANDRA-3843)
 * Only snapshot CF being compacted for snapshot_before_compaction 
   (CASSANDRA-3803)
 * Log active compactions in StatusLogger (CASSANDRA-3703)
 * Compute more accurate compaction score per level (CASSANDRA-3790)
 * Return InvalidRequest when using a keyspace that doesn't exist
   (CASSANDRA-3764)
 * disallow user modification of System keyspace (CASSANDRA-3738)
 * allow using sstable2json on secondary index data (CASSANDRA-3738)
 * (cqlsh) add DESCRIBE COLUMNFAMILIES (CASSANDRA-3586)
 * (cqlsh) format blobs correctly and use colors to improve output
   readability (CASSANDRA-3726)
 * synchronize BiMap of bootstrapping tokens (CASSANDRA-3417)
 * show index options in CLI (CASSANDRA-3809)
 * add optional socket timeout for streaming (CASSANDRA-3838)
 * fix truncate not to leave behind non-CFS backed secondary indexes
   (CASSANDRA-3844)
 * make CLI `show schema` to use output stream directly instead
   of StringBuilder (CASSANDRA-3842)
 * remove the wait on hint future during write (CASSANDRA-3870)
 * (cqlsh) ignore missing CfDef opts (CASSANDRA-3933)
 * (cqlsh) look for cqlshlib relative to realpath (CASSANDRA-3767)
 * Fix short read protection (CASSANDRA-3934)
 * Make sure infered and actual schema match (CASSANDRA-3371)
 * Fix NPE during HH delivery (CASSANDRA-3677)
 * Don't put boostrapping node in 'hibernate' status (CASSANDRA-3737)
 * Fix double quotes in windows bat files (CASSANDRA-3744)
 * Fix bad validator lookup (CASSANDRA-3789)
 * Fix soft reset in EC2MultiRegionSnitch (CASSANDRA-3835)
 * Don't leave zombie connections with THSHA thrift server (CASSANDRA-3867)
 * (cqlsh) fix deserialization of data (CASSANDRA-3874)
 * Fix removetoken force causing an inconsistent state (CASSANDRA-3876)
 * Fix ahndling of some types with Pig (CASSANDRA-3886)
 * Don't allow to drop the system keyspace (CASSANDRA-3759)
 * Make Pig deletes disabled by default and configurable (CASSANDRA-3628)
Merged from 0.8:
 * (Pig) fix CassandraStorage to use correct comparator in Super ColumnFamily
   case (CASSANDRA-3251)
 * fix thread safety issues in commitlog replay, primarily affecting
   systems with many (100s) of CF definitions (CASSANDRA-3751)
 * Fix relevant tombstone ignored with super columns (CASSANDRA-3875)


1.0.7
 * fix regression in HH page size calculation (CASSANDRA-3624)
 * retry failed stream on IOException (CASSANDRA-3686)
 * allow configuring bloom_filter_fp_chance (CASSANDRA-3497)
 * attempt hint delivery every ten minutes, or when failure detector
   notifies us that a node is back up, whichever comes first.  hint
   handoff throttle delay default changed to 1ms, from 50 (CASSANDRA-3554)
 * add nodetool setstreamthroughput (CASSANDRA-3571)
 * fix assertion when dropping a columnfamily with no sstables (CASSANDRA-3614)
 * more efficient allocation of small bloom filters (CASSANDRA-3618)
 * CLibrary.createHardLinkWithExec() to check for errors (CASSANDRA-3101)
 * Avoid creating empty and non cleaned writer during compaction (CASSANDRA-3616)
 * stop thrift service in shutdown hook so we can quiesce MessagingService
   (CASSANDRA-3335)
 * (CQL) compaction_strategy_options and compression_parameters for
   CREATE COLUMNFAMILY statement (CASSANDRA-3374)
 * Reset min/max compaction threshold when creating size tiered compaction
   strategy (CASSANDRA-3666)
 * Don't ignore IOException during compaction (CASSANDRA-3655)
 * Fix assertion error for CF with gc_grace=0 (CASSANDRA-3579)
 * Shutdown ParallelCompaction reducer executor after use (CASSANDRA-3711)
 * Avoid < 0 value for pending tasks in leveled compaction (CASSANDRA-3693)
 * (Hadoop) Support TimeUUID in Pig CassandraStorage (CASSANDRA-3327)
 * Check schema is ready before continuing boostrapping (CASSANDRA-3629)
 * Catch overflows during parsing of chunk_length_kb (CASSANDRA-3644)
 * Improve stream protocol mismatch errors (CASSANDRA-3652)
 * Avoid multiple thread doing HH to the same target (CASSANDRA-3681)
 * Add JMX property for rp_timeout_in_ms (CASSANDRA-2940)
 * Allow DynamicCompositeType to compare component of different types
   (CASSANDRA-3625)
 * Flush non-cfs backed secondary indexes (CASSANDRA-3659)
 * Secondary Indexes should report memory consumption (CASSANDRA-3155)
 * fix for SelectStatement start/end key are not set correctly
   when a key alias is involved (CASSANDRA-3700)
 * fix CLI `show schema` command insert of an extra comma in
   column_metadata (CASSANDRA-3714)
Merged from 0.8:
 * avoid logging (harmless) exception when GC takes < 1ms (CASSANDRA-3656)
 * prevent new nodes from thinking down nodes are up forever (CASSANDRA-3626)
 * use correct list of replicas for LOCAL_QUORUM reads when read repair
   is disabled (CASSANDRA-3696)
 * block on flush before compacting hints (may prevent OOM) (CASSANDRA-3733)


1.0.6
 * (CQL) fix cqlsh support for replicate_on_write (CASSANDRA-3596)
 * fix adding to leveled manifest after streaming (CASSANDRA-3536)
 * filter out unavailable cipher suites when using encryption (CASSANDRA-3178)
 * (HADOOP) add old-style api support for CFIF and CFRR (CASSANDRA-2799)
 * Support TimeUUIDType column names in Stress.java tool (CASSANDRA-3541)
 * (CQL) INSERT/UPDATE/DELETE/TRUNCATE commands should allow CF names to
   be qualified by keyspace (CASSANDRA-3419)
 * always remove endpoints from delevery queue in HH (CASSANDRA-3546)
 * fix race between cf flush and its 2ndary indexes flush (CASSANDRA-3547)
 * fix potential race in AES when a repair fails (CASSANDRA-3548)
 * fix default value validation usage in CLI SET command (CASSANDRA-3553)
 * Optimize componentsFor method for compaction and startup time
   (CASSANDRA-3532)
 * (CQL) Proper ColumnFamily metadata validation on CREATE COLUMNFAMILY 
   (CASSANDRA-3565)
 * fix compression "chunk_length_kb" option to set correct kb value for 
   thrift/avro (CASSANDRA-3558)
 * fix missing response during range slice repair (CASSANDRA-3551)
 * 'describe ring' moved from CLI to nodetool and available through JMX (CASSANDRA-3220)
 * add back partitioner to sstable metadata (CASSANDRA-3540)
 * fix NPE in get_count for counters (CASSANDRA-3601)
Merged from 0.8:
 * remove invalid assertion that table was opened before dropping it
   (CASSANDRA-3580)
 * range and index scans now only send requests to enough replicas to
   satisfy requested CL + RR (CASSANDRA-3598)
 * use cannonical host for local node in nodetool info (CASSANDRA-3556)
 * remove nonlocal DC write optimization since it only worked with
   CL.ONE or CL.LOCAL_QUORUM (CASSANDRA-3577, 3585)
 * detect misuses of CounterColumnType (CASSANDRA-3422)
 * turn off string interning in json2sstable, take 2 (CASSANDRA-2189)
 * validate compression parameters on add/update of the ColumnFamily 
   (CASSANDRA-3573)
 * Check for 0.0.0.0 is incorrect in CFIF (CASSANDRA-3584)
 * Increase vm.max_map_count in debian packaging (CASSANDRA-3563)
 * gossiper will never add itself to saved endpoints (CASSANDRA-3485)


1.0.5
 * revert CASSANDRA-3407 (see CASSANDRA-3540)
 * fix assertion error while forwarding writes to local nodes (CASSANDRA-3539)


1.0.4
 * fix self-hinting of timed out read repair updates and make hinted handoff
   less prone to OOMing a coordinator (CASSANDRA-3440)
 * expose bloom filter sizes via JMX (CASSANDRA-3495)
 * enforce RP tokens 0..2**127 (CASSANDRA-3501)
 * canonicalize paths exposed through JMX (CASSANDRA-3504)
 * fix "liveSize" stat when sstables are removed (CASSANDRA-3496)
 * add bloom filter FP rates to nodetool cfstats (CASSANDRA-3347)
 * record partitioner in sstable metadata component (CASSANDRA-3407)
 * add new upgradesstables nodetool command (CASSANDRA-3406)
 * skip --debug requirement to see common exceptions in CLI (CASSANDRA-3508)
 * fix incorrect query results due to invalid max timestamp (CASSANDRA-3510)
 * make sstableloader recognize compressed sstables (CASSANDRA-3521)
 * avoids race in OutboundTcpConnection in multi-DC setups (CASSANDRA-3530)
 * use SETLOCAL in cassandra.bat (CASSANDRA-3506)
 * fix ConcurrentModificationException in Table.all() (CASSANDRA-3529)
Merged from 0.8:
 * fix concurrence issue in the FailureDetector (CASSANDRA-3519)
 * fix array out of bounds error in counter shard removal (CASSANDRA-3514)
 * avoid dropping tombstones when they might still be needed to shadow
   data in a different sstable (CASSANDRA-2786)


1.0.3
 * revert name-based query defragmentation aka CASSANDRA-2503 (CASSANDRA-3491)
 * fix invalidate-related test failures (CASSANDRA-3437)
 * add next-gen cqlsh to bin/ (CASSANDRA-3188, 3131, 3493)
 * (CQL) fix handling of rows with no columns (CASSANDRA-3424, 3473)
 * fix querying supercolumns by name returning only a subset of
   subcolumns or old subcolumn versions (CASSANDRA-3446)
 * automatically compute sha1 sum for uncompressed data files (CASSANDRA-3456)
 * fix reading metadata/statistics component for version < h (CASSANDRA-3474)
 * add sstable forward-compatibility (CASSANDRA-3478)
 * report compression ratio in CFSMBean (CASSANDRA-3393)
 * fix incorrect size exception during streaming of counters (CASSANDRA-3481)
 * (CQL) fix for counter decrement syntax (CASSANDRA-3418)
 * Fix race introduced by CASSANDRA-2503 (CASSANDRA-3482)
 * Fix incomplete deletion of delivered hints (CASSANDRA-3466)
 * Avoid rescheduling compactions when no compaction was executed 
   (CASSANDRA-3484)
 * fix handling of the chunk_length_kb compression options (CASSANDRA-3492)
Merged from 0.8:
 * fix updating CF row_cache_provider (CASSANDRA-3414)
 * CFMetaData.convertToThrift method to set RowCacheProvider (CASSANDRA-3405)
 * acquire compactionlock during truncate (CASSANDRA-3399)
 * fix displaying cfdef entries for super columnfamilies (CASSANDRA-3415)
 * Make counter shard merging thread safe (CASSANDRA-3178)
 * Revert CASSANDRA-2855
 * Fix bug preventing the use of efficient cross-DC writes (CASSANDRA-3472)
 * `describe ring` command for CLI (CASSANDRA-3220)
 * (Hadoop) skip empty rows when entire row is requested, redux (CASSANDRA-2855)


1.0.2
 * "defragment" rows for name-based queries under STCS (CASSANDRA-2503)
 * Add timing information to cassandra-cli GET/SET/LIST queries (CASSANDRA-3326)
 * Only create one CompressionMetadata object per sstable (CASSANDRA-3427)
 * cleanup usage of StorageService.setMode() (CASSANDRA-3388)
 * Avoid large array allocation for compressed chunk offsets (CASSANDRA-3432)
 * fix DecimalType bytebuffer marshalling (CASSANDRA-3421)
 * fix bug that caused first column in per row indexes to be ignored 
   (CASSANDRA-3441)
 * add JMX call to clean (failed) repair sessions (CASSANDRA-3316)
 * fix sstableloader reference acquisition bug (CASSANDRA-3438)
 * fix estimated row size regression (CASSANDRA-3451)
 * make sure we don't return more columns than asked (CASSANDRA-3303, 3395)
Merged from 0.8:
 * acquire compactionlock during truncate (CASSANDRA-3399)
 * fix displaying cfdef entries for super columnfamilies (CASSANDRA-3415)


1.0.1
 * acquire references during index build to prevent delete problems
   on Windows (CASSANDRA-3314)
 * describe_ring should include datacenter/topology information (CASSANDRA-2882)
 * Thrift sockets are not properly buffered (CASSANDRA-3261)
 * performance improvement for bytebufferutil compare function (CASSANDRA-3286)
 * add system.versions ColumnFamily (CASSANDRA-3140)
 * reduce network copies (CASSANDRA-3333, 3373)
 * limit nodetool to 32MB of heap (CASSANDRA-3124)
 * (CQL) update parser to accept "timestamp" instead of "date" (CASSANDRA-3149)
 * Fix CLI `show schema` to include "compression_options" (CASSANDRA-3368)
 * Snapshot to include manifest under LeveledCompactionStrategy (CASSANDRA-3359)
 * (CQL) SELECT query should allow CF name to be qualified by keyspace (CASSANDRA-3130)
 * (CQL) Fix internal application error specifying 'using consistency ...'
   in lower case (CASSANDRA-3366)
 * fix Deflate compression when compression actually makes the data bigger
   (CASSANDRA-3370)
 * optimize UUIDGen to avoid lock contention on InetAddress.getLocalHost 
   (CASSANDRA-3387)
 * tolerate index being dropped mid-mutation (CASSANDRA-3334, 3313)
 * CompactionManager is now responsible for checking for new candidates
   post-task execution, enabling more consistent leveled compaction 
   (CASSANDRA-3391)
 * Cache HSHA threads (CASSANDRA-3372)
 * use CF/KS names as snapshot prefix for drop + truncate operations
   (CASSANDRA-2997)
 * Break bloom filters up to avoid heap fragmentation (CASSANDRA-2466)
 * fix cassandra hanging on jsvc stop (CASSANDRA-3302)
 * Avoid leveled compaction getting blocked on errors (CASSANDRA-3408)
 * Make reloading the compaction strategy safe (CASSANDRA-3409)
 * ignore 0.8 hints even if compaction begins before we try to purge
   them (CASSANDRA-3385)
 * remove procrun (bin\daemon) from Cassandra source tree and 
   artifacts (CASSANDRA-3331)
 * make cassandra compile under JDK7 (CASSANDRA-3275)
 * remove dependency of clientutil.jar to FBUtilities (CASSANDRA-3299)
 * avoid truncation errors by using long math on long values (CASSANDRA-3364)
 * avoid clock drift on some Windows machine (CASSANDRA-3375)
 * display cache provider in cli 'describe keyspace' command (CASSANDRA-3384)
 * fix incomplete topology information in describe_ring (CASSANDRA-3403)
 * expire dead gossip states based on time (CASSANDRA-2961)
 * improve CompactionTask extensibility (CASSANDRA-3330)
 * Allow one leveled compaction task to kick off another (CASSANDRA-3363)
 * allow encryption only between datacenters (CASSANDRA-2802)
Merged from 0.8:
 * fix truncate allowing data to be replayed post-restart (CASSANDRA-3297)
 * make iwriter final in IndexWriter to avoid NPE (CASSANDRA-2863)
 * (CQL) update grammar to require key clause in DELETE statement
   (CASSANDRA-3349)
 * (CQL) allow numeric keyspace names in USE statement (CASSANDRA-3350)
 * (Hadoop) skip empty rows when slicing the entire row (CASSANDRA-2855)
 * Fix handling of tombstone by SSTableExport/Import (CASSANDRA-3357)
 * fix ColumnIndexer to use long offsets (CASSANDRA-3358)
 * Improved CLI exceptions (CASSANDRA-3312)
 * Fix handling of tombstone by SSTableExport/Import (CASSANDRA-3357)
 * Only count compaction as active (for throttling) when they have
   successfully acquired the compaction lock (CASSANDRA-3344)
 * Display CLI version string on startup (CASSANDRA-3196)
 * (Hadoop) make CFIF try rpc_address or fallback to listen_address
   (CASSANDRA-3214)
 * (Hadoop) accept comma delimited lists of initial thrift connections
   (CASSANDRA-3185)
 * ColumnFamily min_compaction_threshold should be >= 2 (CASSANDRA-3342)
 * (Pig) add 0.8+ types and key validation type in schema (CASSANDRA-3280)
 * Fix completely removing column metadata using CLI (CASSANDRA-3126)
 * CLI `describe cluster;` output should be on separate lines for separate versions
   (CASSANDRA-3170)
 * fix changing durable_writes keyspace option during CF creation
   (CASSANDRA-3292)
 * avoid locking on update when no indexes are involved (CASSANDRA-3386)
 * fix assertionError during repair with ordered partitioners (CASSANDRA-3369)
 * correctly serialize key_validation_class for avro (CASSANDRA-3391)
 * don't expire counter tombstone after streaming (CASSANDRA-3394)
 * prevent nodes that failed to join from hanging around forever 
   (CASSANDRA-3351)
 * remove incorrect optimization from slice read path (CASSANDRA-3390)
 * Fix race in AntiEntropyService (CASSANDRA-3400)


1.0.0-final
 * close scrubbed sstable fd before deleting it (CASSANDRA-3318)
 * fix bug preventing obsolete commitlog segments from being removed
   (CASSANDRA-3269)
 * tolerate whitespace in seed CDL (CASSANDRA-3263)
 * Change default heap thresholds to max(min(1/2 ram, 1G), min(1/4 ram, 8GB))
   (CASSANDRA-3295)
 * Fix broken CompressedRandomAccessReaderTest (CASSANDRA-3298)
 * (CQL) fix type information returned for wildcard queries (CASSANDRA-3311)
 * add estimated tasks to LeveledCompactionStrategy (CASSANDRA-3322)
 * avoid including compaction cache-warming in keycache stats (CASSANDRA-3325)
 * run compaction and hinted handoff threads at MIN_PRIORITY (CASSANDRA-3308)
 * default hsha thrift server to cpu core count in rpc pool (CASSANDRA-3329)
 * add bin\daemon to binary tarball for Windows service (CASSANDRA-3331)
 * Fix places where uncompressed size of sstables was use in place of the
   compressed one (CASSANDRA-3338)
 * Fix hsha thrift server (CASSANDRA-3346)
 * Make sure repair only stream needed sstables (CASSANDRA-3345)


1.0.0-rc2
 * Log a meaningful warning when a node receives a message for a repair session
   that doesn't exist anymore (CASSANDRA-3256)
 * test for NUMA policy support as well as numactl presence (CASSANDRA-3245)
 * Fix FD leak when internode encryption is enabled (CASSANDRA-3257)
 * Remove incorrect assertion in mergeIterator (CASSANDRA-3260)
 * FBUtilities.hexToBytes(String) to throw NumberFormatException when string
   contains non-hex characters (CASSANDRA-3231)
 * Keep SimpleSnitch proximity ordering unchanged from what the Strategy
   generates, as intended (CASSANDRA-3262)
 * remove Scrub from compactionstats when finished (CASSANDRA-3255)
 * fix counter entry in jdbc TypesMap (CASSANDRA-3268)
 * fix full queue scenario for ParallelCompactionIterator (CASSANDRA-3270)
 * fix bootstrap process (CASSANDRA-3285)
 * don't try delivering hints if when there isn't any (CASSANDRA-3176)
 * CLI documentation change for ColumnFamily `compression_options` (CASSANDRA-3282)
 * ignore any CF ids sent by client for adding CF/KS (CASSANDRA-3288)
 * remove obsolete hints on first startup (CASSANDRA-3291)
 * use correct ISortedColumns for time-optimized reads (CASSANDRA-3289)
 * Evict gossip state immediately when a token is taken over by a new IP 
   (CASSANDRA-3259)


1.0.0-rc1
 * Update CQL to generate microsecond timestamps by default (CASSANDRA-3227)
 * Fix counting CFMetadata towards Memtable liveRatio (CASSANDRA-3023)
 * Kill server on wrapped OOME such as from FileChannel.map (CASSANDRA-3201)
 * remove unnecessary copy when adding to row cache (CASSANDRA-3223)
 * Log message when a full repair operation completes (CASSANDRA-3207)
 * Fix streamOutSession keeping sstables references forever if the remote end
   dies (CASSANDRA-3216)
 * Remove dynamic_snitch boolean from example configuration (defaulting to 
   true) and set default badness threshold to 0.1 (CASSANDRA-3229)
 * Base choice of random or "balanced" token on bootstrap on whether
   schema definitions were found (CASSANDRA-3219)
 * Fixes for LeveledCompactionStrategy score computation, prioritization,
   scheduling, and performance (CASSANDRA-3224, 3234)
 * parallelize sstable open at server startup (CASSANDRA-2988)
 * fix handling of exceptions writing to OutboundTcpConnection (CASSANDRA-3235)
 * Allow using quotes in "USE <keyspace>;" CLI command (CASSANDRA-3208)
 * Don't allow any cache loading exceptions to halt startup (CASSANDRA-3218)
 * Fix sstableloader --ignores option (CASSANDRA-3247)
 * File descriptor limit increased in packaging (CASSANDRA-3206)
 * Fix deadlock in commit log during flush (CASSANDRA-3253) 


1.0.0-beta1
 * removed binarymemtable (CASSANDRA-2692)
 * add commitlog_total_space_in_mb to prevent fragmented logs (CASSANDRA-2427)
 * removed commitlog_rotation_threshold_in_mb configuration (CASSANDRA-2771)
 * make AbstractBounds.normalize de-overlapp overlapping ranges (CASSANDRA-2641)
 * replace CollatingIterator, ReducingIterator with MergeIterator 
   (CASSANDRA-2062)
 * Fixed the ability to set compaction strategy in cli using create column 
   family command (CASSANDRA-2778)
 * clean up tmp files after failed compaction (CASSANDRA-2468)
 * restrict repair streaming to specific columnfamilies (CASSANDRA-2280)
 * don't bother persisting columns shadowed by a row tombstone (CASSANDRA-2589)
 * reset CF and SC deletion times after gc_grace (CASSANDRA-2317)
 * optimize away seek when compacting wide rows (CASSANDRA-2879)
 * single-pass streaming (CASSANDRA-2677, 2906, 2916, 3003)
 * use reference counting for deleting sstables instead of relying on GC
   (CASSANDRA-2521, 3179)
 * store hints as serialized mutations instead of pointers to data row
   (CASSANDRA-2045)
 * store hints in the coordinator node instead of in the closest replica 
   (CASSANDRA-2914)
 * add row_cache_keys_to_save CF option (CASSANDRA-1966)
 * check column family validity in nodetool repair (CASSANDRA-2933)
 * use lazy initialization instead of class initialization in NodeId
   (CASSANDRA-2953)
 * add paging to get_count (CASSANDRA-2894)
 * fix "short reads" in [multi]get (CASSANDRA-2643, 3157, 3192)
 * add optional compression for sstables (CASSANDRA-47, 2994, 3001, 3128)
 * add scheduler JMX metrics (CASSANDRA-2962)
 * add block level checksum for compressed data (CASSANDRA-1717)
 * make column family backed column map pluggable and introduce unsynchronized
   ArrayList backed one to speedup reads (CASSANDRA-2843, 3165, 3205)
 * refactoring of the secondary index api (CASSANDRA-2982)
 * make CL > ONE reads wait for digest reconciliation before returning
   (CASSANDRA-2494)
 * fix missing logging for some exceptions (CASSANDRA-2061)
 * refactor and optimize ColumnFamilyStore.files(...) and Descriptor.fromFilename(String)
   and few other places responsible for work with SSTable files (CASSANDRA-3040)
 * Stop reading from sstables once we know we have the most recent columns,
   for query-by-name requests (CASSANDRA-2498)
 * Add query-by-column mode to stress.java (CASSANDRA-3064)
 * Add "install" command to cassandra.bat (CASSANDRA-292)
 * clean up KSMetadata, CFMetadata from unnecessary
   Thrift<->Avro conversion methods (CASSANDRA-3032)
 * Add timeouts to client request schedulers (CASSANDRA-3079, 3096)
 * Cli to use hashes rather than array of hashes for strategy options (CASSANDRA-3081)
 * LeveledCompactionStrategy (CASSANDRA-1608, 3085, 3110, 3087, 3145, 3154, 3182)
 * Improvements of the CLI `describe` command (CASSANDRA-2630)
 * reduce window where dropped CF sstables may not be deleted (CASSANDRA-2942)
 * Expose gossip/FD info to JMX (CASSANDRA-2806)
 * Fix streaming over SSL when compressed SSTable involved (CASSANDRA-3051)
 * Add support for pluggable secondary index implementations (CASSANDRA-3078)
 * remove compaction_thread_priority setting (CASSANDRA-3104)
 * generate hints for replicas that timeout, not just replicas that are known
   to be down before starting (CASSANDRA-2034)
 * Add throttling for internode streaming (CASSANDRA-3080)
 * make the repair of a range repair all replica (CASSANDRA-2610, 3194)
 * expose the ability to repair the first range (as returned by the
   partitioner) of a node (CASSANDRA-2606)
 * Streams Compression (CASSANDRA-3015)
 * add ability to use multiple threads during a single compaction
   (CASSANDRA-2901)
 * make AbstractBounds.normalize support overlapping ranges (CASSANDRA-2641)
 * fix of the CQL count() behavior (CASSANDRA-3068)
 * use TreeMap backed column families for the SSTable simple writers
   (CASSANDRA-3148)
 * fix inconsistency of the CLI syntax when {} should be used instead of [{}]
   (CASSANDRA-3119)
 * rename CQL type names to match expected SQL behavior (CASSANDRA-3149, 3031)
 * Arena-based allocation for memtables (CASSANDRA-2252, 3162, 3163, 3168)
 * Default RR chance to 0.1 (CASSANDRA-3169)
 * Add RowLevel support to secondary index API (CASSANDRA-3147)
 * Make SerializingCacheProvider the default if JNA is available (CASSANDRA-3183)
 * Fix backwards compatibilty for CQL memtable properties (CASSANDRA-3190)
 * Add five-minute delay before starting compactions on a restarted server
   (CASSANDRA-3181)
 * Reduce copies done for intra-host messages (CASSANDRA-1788, 3144)
 * support of compaction strategy option for stress.java (CASSANDRA-3204)
 * make memtable throughput and column count thresholds no-ops (CASSANDRA-2449)
 * Return schema information along with the resultSet in CQL (CASSANDRA-2734)
 * Add new DecimalType (CASSANDRA-2883)
 * Fix assertion error in RowRepairResolver (CASSANDRA-3156)
 * Reduce unnecessary high buffer sizes (CASSANDRA-3171)
 * Pluggable compaction strategy (CASSANDRA-1610)
 * Add new broadcast_address config option (CASSANDRA-2491)


0.8.7
 * Kill server on wrapped OOME such as from FileChannel.map (CASSANDRA-3201)
 * Allow using quotes in "USE <keyspace>;" CLI command (CASSANDRA-3208)
 * Log message when a full repair operation completes (CASSANDRA-3207)
 * Don't allow any cache loading exceptions to halt startup (CASSANDRA-3218)
 * Fix sstableloader --ignores option (CASSANDRA-3247)
 * File descriptor limit increased in packaging (CASSANDRA-3206)
 * Log a meaningfull warning when a node receive a message for a repair session
   that doesn't exist anymore (CASSANDRA-3256)
 * Fix FD leak when internode encryption is enabled (CASSANDRA-3257)
 * FBUtilities.hexToBytes(String) to throw NumberFormatException when string
   contains non-hex characters (CASSANDRA-3231)
 * Keep SimpleSnitch proximity ordering unchanged from what the Strategy
   generates, as intended (CASSANDRA-3262)
 * remove Scrub from compactionstats when finished (CASSANDRA-3255)
 * Fix tool .bat files when CASSANDRA_HOME contains spaces (CASSANDRA-3258)
 * Force flush of status table when removing/updating token (CASSANDRA-3243)
 * Evict gossip state immediately when a token is taken over by a new IP (CASSANDRA-3259)
 * Fix bug where the failure detector can take too long to mark a host
   down (CASSANDRA-3273)
 * (Hadoop) allow wrapping ranges in queries (CASSANDRA-3137)
 * (Hadoop) check all interfaces for a match with split location
   before falling back to random replica (CASSANDRA-3211)
 * (Hadoop) Make Pig storage handle implements LoadMetadata (CASSANDRA-2777)
 * (Hadoop) Fix exception during PIG 'dump' (CASSANDRA-2810)
 * Fix stress COUNTER_GET option (CASSANDRA-3301)
 * Fix missing fields in CLI `show schema` output (CASSANDRA-3304)
 * Nodetool no longer leaks threads and closes JMX connections (CASSANDRA-3309)
 * fix truncate allowing data to be replayed post-restart (CASSANDRA-3297)
 * Move SimpleAuthority and SimpleAuthenticator to examples (CASSANDRA-2922)
 * Fix handling of tombstone by SSTableExport/Import (CASSANDRA-3357)
 * Fix transposition in cfHistograms (CASSANDRA-3222)
 * Allow using number as DC name when creating keyspace in CQL (CASSANDRA-3239)
 * Force flush of system table after updating/removing a token (CASSANDRA-3243)


0.8.6
 * revert CASSANDRA-2388
 * change TokenRange.endpoints back to listen/broadcast address to match
   pre-1777 behavior, and add TokenRange.rpc_endpoints instead (CASSANDRA-3187)
 * avoid trying to watch cassandra-topology.properties when loaded from jar
   (CASSANDRA-3138)
 * prevent users from creating keyspaces with LocalStrategy replication
   (CASSANDRA-3139)
 * fix CLI `show schema;` to output correct keyspace definition statement
   (CASSANDRA-3129)
 * CustomTThreadPoolServer to log TTransportException at DEBUG level
   (CASSANDRA-3142)
 * allow topology sort to work with non-unique rack names between 
   datacenters (CASSANDRA-3152)
 * Improve caching of same-version Messages on digest and repair paths
   (CASSANDRA-3158)
 * Randomize choice of first replica for counter increment (CASSANDRA-2890)
 * Fix using read_repair_chance instead of merge_shard_change (CASSANDRA-3202)
 * Avoid streaming data to nodes that already have it, on move as well as
   decommission (CASSANDRA-3041)
 * Fix divide by zero error in GCInspector (CASSANDRA-3164)
 * allow quoting of the ColumnFamily name in CLI `create column family`
   statement (CASSANDRA-3195)
 * Fix rolling upgrade from 0.7 to 0.8 problem (CASSANDRA-3166)
 * Accomodate missing encryption_options in IncomingTcpConnection.stream
   (CASSANDRA-3212)


0.8.5
 * fix NPE when encryption_options is unspecified (CASSANDRA-3007)
 * include column name in validation failure exceptions (CASSANDRA-2849)
 * make sure truncate clears out the commitlog so replay won't re-
   populate with truncated data (CASSANDRA-2950)
 * fix NPE when debug logging is enabled and dropped CF is present
   in a commitlog segment (CASSANDRA-3021)
 * fix cassandra.bat when CASSANDRA_HOME contains spaces (CASSANDRA-2952)
 * fix to SSTableSimpleUnsortedWriter bufferSize calculation (CASSANDRA-3027)
 * make cleanup and normal compaction able to skip empty rows
   (rows containing nothing but expired tombstones) (CASSANDRA-3039)
 * work around native memory leak in com.sun.management.GarbageCollectorMXBean
   (CASSANDRA-2868)
 * validate that column names in column_metadata are not equal to key_alias
   on create/update of the ColumnFamily and CQL 'ALTER' statement (CASSANDRA-3036)
 * return an InvalidRequestException if an indexed column is assigned
   a value larger than 64KB (CASSANDRA-3057)
 * fix of numeric-only and string column names handling in CLI "drop index" 
   (CASSANDRA-3054)
 * prune index scan resultset back to original request for lazy
   resultset expansion case (CASSANDRA-2964)
 * (Hadoop) fail jobs when Cassandra node has failed but TaskTracker
   has not (CASSANDRA-2388)
 * fix dynamic snitch ignoring nodes when read_repair_chance is zero
   (CASSANDRA-2662)
 * avoid retaining references to dropped CFS objects in 
   CompactionManager.estimatedCompactions (CASSANDRA-2708)
 * expose rpc timeouts per host in MessagingServiceMBean (CASSANDRA-2941)
 * avoid including cwd in classpath for deb and rpm packages (CASSANDRA-2881)
 * remove gossip state when a new IP takes over a token (CASSANDRA-3071)
 * allow sstable2json to work on index sstable files (CASSANDRA-3059)
 * always hint counters (CASSANDRA-3099)
 * fix log4j initialization in EmbeddedCassandraService (CASSANDRA-2857)
 * remove gossip state when a new IP takes over a token (CASSANDRA-3071)
 * work around native memory leak in com.sun.management.GarbageCollectorMXBean
    (CASSANDRA-2868)
 * fix UnavailableException with writes at CL.EACH_QUORM (CASSANDRA-3084)
 * fix parsing of the Keyspace and ColumnFamily names in numeric
   and string representations in CLI (CASSANDRA-3075)
 * fix corner cases in Range.differenceToFetch (CASSANDRA-3084)
 * fix ip address String representation in the ring cache (CASSANDRA-3044)
 * fix ring cache compatibility when mixing pre-0.8.4 nodes with post-
   in the same cluster (CASSANDRA-3023)
 * make repair report failure when a node participating dies (instead of
   hanging forever) (CASSANDRA-2433)
 * fix handling of the empty byte buffer by ReversedType (CASSANDRA-3111)
 * Add validation that Keyspace names are case-insensitively unique (CASSANDRA-3066)
 * catch invalid key_validation_class before instantiating UpdateColumnFamily (CASSANDRA-3102)
 * make Range and Bounds objects client-safe (CASSANDRA-3108)
 * optionally skip log4j configuration (CASSANDRA-3061)
 * bundle sstableloader with the debian package (CASSANDRA-3113)
 * don't try to build secondary indexes when there is none (CASSANDRA-3123)
 * improve SSTableSimpleUnsortedWriter speed for large rows (CASSANDRA-3122)
 * handle keyspace arguments correctly in nodetool snapshot (CASSANDRA-3038)
 * Fix SSTableImportTest on windows (CASSANDRA-3043)
 * expose compactionThroughputMbPerSec through JMX (CASSANDRA-3117)
 * log keyspace and CF of large rows being compacted


0.8.4
 * change TokenRing.endpoints to be a list of rpc addresses instead of 
   listen/broadcast addresses (CASSANDRA-1777)
 * include files-to-be-streamed in StreamInSession.getSources (CASSANDRA-2972)
 * use JAVA env var in cassandra-env.sh (CASSANDRA-2785, 2992)
 * avoid doing read for no-op replicate-on-write at CL=1 (CASSANDRA-2892)
 * refuse counter write for CL.ANY (CASSANDRA-2990)
 * switch back to only logging recent dropped messages (CASSANDRA-3004)
 * always deserialize RowMutation for counters (CASSANDRA-3006)
 * ignore saved replication_factor strategy_option for NTS (CASSANDRA-3011)
 * make sure pre-truncate CL segments are discarded (CASSANDRA-2950)


0.8.3
 * add ability to drop local reads/writes that are going to timeout
   (CASSANDRA-2943)
 * revamp token removal process, keep gossip states for 3 days (CASSANDRA-2496)
 * don't accept extra args for 0-arg nodetool commands (CASSANDRA-2740)
 * log unavailableexception details at debug level (CASSANDRA-2856)
 * expose data_dir though jmx (CASSANDRA-2770)
 * don't include tmp files as sstable when create cfs (CASSANDRA-2929)
 * log Java classpath on startup (CASSANDRA-2895)
 * keep gossipped version in sync with actual on migration coordinator 
   (CASSANDRA-2946)
 * use lazy initialization instead of class initialization in NodeId
   (CASSANDRA-2953)
 * check column family validity in nodetool repair (CASSANDRA-2933)
 * speedup bytes to hex conversions dramatically (CASSANDRA-2850)
 * Flush memtables on shutdown when durable writes are disabled 
   (CASSANDRA-2958)
 * improved POSIX compatibility of start scripts (CASsANDRA-2965)
 * add counter support to Hadoop InputFormat (CASSANDRA-2981)
 * fix bug where dirty commitlog segments were removed (and avoid keeping 
   segments with no post-flush activity permanently dirty) (CASSANDRA-2829)
 * fix throwing exception with batch mutation of counter super columns
   (CASSANDRA-2949)
 * ignore system tables during repair (CASSANDRA-2979)
 * throw exception when NTS is given replication_factor as an option
   (CASSANDRA-2960)
 * fix assertion error during compaction of counter CFs (CASSANDRA-2968)
 * avoid trying to create index names, when no index exists (CASSANDRA-2867)
 * don't sample the system table when choosing a bootstrap token
   (CASSANDRA-2825)
 * gossiper notifies of local state changes (CASSANDRA-2948)
 * add asynchronous and half-sync/half-async (hsha) thrift servers 
   (CASSANDRA-1405)
 * fix potential use of free'd native memory in SerializingCache 
   (CASSANDRA-2951)
 * prune index scan resultset back to original request for lazy
   resultset expansion case (CASSANDRA-2964)
 * (Hadoop) fail jobs when Cassandra node has failed but TaskTracker
    has not (CASSANDRA-2388)


0.8.2
 * CQL: 
   - include only one row per unique key for IN queries (CASSANDRA-2717)
   - respect client timestamp on full row deletions (CASSANDRA-2912)
 * improve thread-safety in StreamOutSession (CASSANDRA-2792)
 * allow deleting a row and updating indexed columns in it in the
   same mutation (CASSANDRA-2773)
 * Expose number of threads blocked on submitting memtable to flush
   in JMX (CASSANDRA-2817)
 * add ability to return "endpoints" to nodetool (CASSANDRA-2776)
 * Add support for multiple (comma-delimited) coordinator addresses
   to ColumnFamilyInputFormat (CASSANDRA-2807)
 * fix potential NPE while scheduling read repair for range slice
   (CASSANDRA-2823)
 * Fix race in SystemTable.getCurrentLocalNodeId (CASSANDRA-2824)
 * Correctly set default for replicate_on_write (CASSANDRA-2835)
 * improve nodetool compactionstats formatting (CASSANDRA-2844)
 * fix index-building status display (CASSANDRA-2853)
 * fix CLI perpetuating obsolete KsDef.replication_factor (CASSANDRA-2846)
 * improve cli treatment of multiline comments (CASSANDRA-2852)
 * handle row tombstones correctly in EchoedRow (CASSANDRA-2786)
 * add MessagingService.get[Recently]DroppedMessages and
   StorageService.getExceptionCount (CASSANDRA-2804)
 * fix possibility of spurious UnavailableException for LOCAL_QUORUM
   reads with dynamic snitch + read repair disabled (CASSANDRA-2870)
 * add ant-optional as dependence for the debian package (CASSANDRA-2164)
 * add option to specify limit for get_slice in the CLI (CASSANDRA-2646)
 * decrease HH page size (CASSANDRA-2832)
 * reset cli keyspace after dropping the current one (CASSANDRA-2763)
 * add KeyRange option to Hadoop inputformat (CASSANDRA-1125)
 * fix protocol versioning (CASSANDRA-2818, 2860)
 * support spaces in path to log4j configuration (CASSANDRA-2383)
 * avoid including inferred types in CF update (CASSANDRA-2809)
 * fix JMX bulkload call (CASSANDRA-2908)
 * fix updating KS with durable_writes=false (CASSANDRA-2907)
 * add simplified facade to SSTableWriter for bulk loading use
   (CASSANDRA-2911)
 * fix re-using index CF sstable names after drop/recreate (CASSANDRA-2872)
 * prepend CF to default index names (CASSANDRA-2903)
 * fix hint replay (CASSANDRA-2928)
 * Properly synchronize repair's merkle tree computation (CASSANDRA-2816)


0.8.1
 * CQL:
   - support for insert, delete in BATCH (CASSANDRA-2537)
   - support for IN to SELECT, UPDATE (CASSANDRA-2553)
   - timestamp support for INSERT, UPDATE, and BATCH (CASSANDRA-2555)
   - TTL support (CASSANDRA-2476)
   - counter support (CASSANDRA-2473)
   - ALTER COLUMNFAMILY (CASSANDRA-1709)
   - DROP INDEX (CASSANDRA-2617)
   - add SCHEMA/TABLE as aliases for KS/CF (CASSANDRA-2743)
   - server handles wait-for-schema-agreement (CASSANDRA-2756)
   - key alias support (CASSANDRA-2480)
 * add support for comparator parameters and a generic ReverseType
   (CASSANDRA-2355)
 * add CompositeType and DynamicCompositeType (CASSANDRA-2231)
 * optimize batches containing multiple updates to the same row
   (CASSANDRA-2583)
 * adjust hinted handoff page size to avoid OOM with large columns 
   (CASSANDRA-2652)
 * mark BRAF buffer invalid post-flush so we don't re-flush partial
   buffers again, especially on CL writes (CASSANDRA-2660)
 * add DROP INDEX support to CLI (CASSANDRA-2616)
 * don't perform HH to client-mode [storageproxy] nodes (CASSANDRA-2668)
 * Improve forceDeserialize/getCompactedRow encapsulation (CASSANDRA-2659)
 * Don't write CounterUpdateColumn to disk in tests (CASSANDRA-2650)
 * Add sstable bulk loading utility (CASSANDRA-1278)
 * avoid replaying hints to dropped columnfamilies (CASSANDRA-2685)
 * add placeholders for missing rows in range query pseudo-RR (CASSANDRA-2680)
 * remove no-op HHOM.renameHints (CASSANDRA-2693)
 * clone super columns to avoid modifying them during flush (CASSANDRA-2675)
 * allow writes to bypass the commitlog for certain keyspaces (CASSANDRA-2683)
 * avoid NPE when bypassing commitlog during memtable flush (CASSANDRA-2781)
 * Added support for making bootstrap retry if nodes flap (CASSANDRA-2644)
 * Added statusthrift to nodetool to report if thrift server is running (CASSANDRA-2722)
 * Fixed rows being cached if they do not exist (CASSANDRA-2723)
 * Support passing tableName and cfName to RowCacheProviders (CASSANDRA-2702)
 * close scrub file handles (CASSANDRA-2669)
 * throttle migration replay (CASSANDRA-2714)
 * optimize column serializer creation (CASSANDRA-2716)
 * Added support for making bootstrap retry if nodes flap (CASSANDRA-2644)
 * Added statusthrift to nodetool to report if thrift server is running
   (CASSANDRA-2722)
 * Fixed rows being cached if they do not exist (CASSANDRA-2723)
 * fix truncate/compaction race (CASSANDRA-2673)
 * workaround large resultsets causing large allocation retention
   by nio sockets (CASSANDRA-2654)
 * fix nodetool ring use with Ec2Snitch (CASSANDRA-2733)
 * fix removing columns and subcolumns that are supressed by a row or
   supercolumn tombstone during replica resolution (CASSANDRA-2590)
 * support sstable2json against snapshot sstables (CASSANDRA-2386)
 * remove active-pull schema requests (CASSANDRA-2715)
 * avoid marking entire list of sstables as actively being compacted
   in multithreaded compaction (CASSANDRA-2765)
 * seek back after deserializing a row to update cache with (CASSANDRA-2752)
 * avoid skipping rows in scrub for counter column family (CASSANDRA-2759)
 * fix ConcurrentModificationException in repair when dealing with 0.7 node
   (CASSANDRA-2767)
 * use threadsafe collections for StreamInSession (CASSANDRA-2766)
 * avoid infinite loop when creating merkle tree (CASSANDRA-2758)
 * avoids unmarking compacting sstable prematurely in cleanup (CASSANDRA-2769)
 * fix NPE when the commit log is bypassed (CASSANDRA-2718)
 * don't throw an exception in SS.isRPCServerRunning (CASSANDRA-2721)
 * make stress.jar executable (CASSANDRA-2744)
 * add daemon mode to java stress (CASSANDRA-2267)
 * expose the DC and rack of a node through JMX and nodetool ring (CASSANDRA-2531)
 * fix cache mbean getSize (CASSANDRA-2781)
 * Add Date, Float, Double, and Boolean types (CASSANDRA-2530)
 * Add startup flag to renew counter node id (CASSANDRA-2788)
 * add jamm agent to cassandra.bat (CASSANDRA-2787)
 * fix repair hanging if a neighbor has nothing to send (CASSANDRA-2797)
 * purge tombstone even if row is in only one sstable (CASSANDRA-2801)
 * Fix wrong purge of deleted cf during compaction (CASSANDRA-2786)
 * fix race that could result in Hadoop writer failing to throw an
   exception encountered after close() (CASSANDRA-2755)
 * fix scan wrongly throwing assertion error (CASSANDRA-2653)
 * Always use even distribution for merkle tree with RandomPartitionner
   (CASSANDRA-2841)
 * fix describeOwnership for OPP (CASSANDRA-2800)
 * ensure that string tokens do not contain commas (CASSANDRA-2762)


0.8.0-final
 * fix CQL grammar warning and cqlsh regression from CASSANDRA-2622
 * add ant generate-cql-html target (CASSANDRA-2526)
 * update CQL consistency levels (CASSANDRA-2566)
 * debian packaging fixes (CASSANDRA-2481, 2647)
 * fix UUIDType, IntegerType for direct buffers (CASSANDRA-2682, 2684)
 * switch to native Thrift for Hadoop map/reduce (CASSANDRA-2667)
 * fix StackOverflowError when building from eclipse (CASSANDRA-2687)
 * only provide replication_factor to strategy_options "help" for
   SimpleStrategy, OldNetworkTopologyStrategy (CASSANDRA-2678, 2713)
 * fix exception adding validators to non-string columns (CASSANDRA-2696)
 * avoid instantiating DatabaseDescriptor in JDBC (CASSANDRA-2694)
 * fix potential stack overflow during compaction (CASSANDRA-2626)
 * clone super columns to avoid modifying them during flush (CASSANDRA-2675)
 * reset underlying iterator in EchoedRow constructor (CASSANDRA-2653)


0.8.0-rc1
 * faster flushes and compaction from fixing excessively pessimistic 
   rebuffering in BRAF (CASSANDRA-2581)
 * fix returning null column values in the python cql driver (CASSANDRA-2593)
 * fix merkle tree splitting exiting early (CASSANDRA-2605)
 * snapshot_before_compaction directory name fix (CASSANDRA-2598)
 * Disable compaction throttling during bootstrap (CASSANDRA-2612) 
 * fix CQL treatment of > and < operators in range slices (CASSANDRA-2592)
 * fix potential double-application of counter updates on commitlog replay
   by moving replay position from header to sstable metadata (CASSANDRA-2419)
 * JDBC CQL driver exposes getColumn for access to timestamp
 * JDBC ResultSetMetadata properties added to AbstractType
 * r/m clustertool (CASSANDRA-2607)
 * add support for presenting row key as a column in CQL result sets 
   (CASSANDRA-2622)
 * Don't allow {LOCAL|EACH}_QUORUM unless strategy is NTS (CASSANDRA-2627)
 * validate keyspace strategy_options during CQL create (CASSANDRA-2624)
 * fix empty Result with secondary index when limit=1 (CASSANDRA-2628)
 * Fix regression where bootstrapping a node with no schema fails
   (CASSANDRA-2625)
 * Allow removing LocationInfo sstables (CASSANDRA-2632)
 * avoid attempting to replay mutations from dropped keyspaces (CASSANDRA-2631)
 * avoid using cached position of a key when GT is requested (CASSANDRA-2633)
 * fix counting bloom filter true positives (CASSANDRA-2637)
 * initialize local ep state prior to gossip startup if needed (CASSANDRA-2638)
 * fix counter increment lost after restart (CASSANDRA-2642)
 * add quote-escaping via backslash to CLI (CASSANDRA-2623)
 * fix pig example script (CASSANDRA-2487)
 * fix dynamic snitch race in adding latencies (CASSANDRA-2618)
 * Start/stop cassandra after more important services such as mdadm in
   debian packaging (CASSANDRA-2481)


0.8.0-beta2
 * fix NPE compacting index CFs (CASSANDRA-2528)
 * Remove checking all column families on startup for compaction candidates 
   (CASSANDRA-2444)
 * validate CQL create keyspace options (CASSANDRA-2525)
 * fix nodetool setcompactionthroughput (CASSANDRA-2550)
 * move	gossip heartbeat back to its own thread (CASSANDRA-2554)
 * validate cql TRUNCATE columnfamily before truncating (CASSANDRA-2570)
 * fix batch_mutate for mixed standard-counter mutations (CASSANDRA-2457)
 * disallow making schema changes to system keyspace (CASSANDRA-2563)
 * fix sending mutation messages multiple times (CASSANDRA-2557)
 * fix incorrect use of NBHM.size in ReadCallback that could cause
   reads to time out even when responses were received (CASSANDRA-2552)
 * trigger read repair correctly for LOCAL_QUORUM reads (CASSANDRA-2556)
 * Allow configuring the number of compaction thread (CASSANDRA-2558)
 * forceUserDefinedCompaction will attempt to compact what it is given
   even if the pessimistic estimate is that there is not enough disk space;
   automatic compactions will only compact 2 or more sstables (CASSANDRA-2575)
 * refuse to apply migrations with older timestamps than the current 
   schema (CASSANDRA-2536)
 * remove unframed Thrift transport option
 * include indexes in snapshots (CASSANDRA-2596)
 * improve ignoring of obsolete mutations in index maintenance (CASSANDRA-2401)
 * recognize attempt to drop just the index while leaving the column
   definition alone (CASSANDRA-2619)
  

0.8.0-beta1
 * remove Avro RPC support (CASSANDRA-926)
 * support for columns that act as incr/decr counters 
   (CASSANDRA-1072, 1937, 1944, 1936, 2101, 2093, 2288, 2105, 2384, 2236, 2342,
   2454)
 * CQL (CASSANDRA-1703, 1704, 1705, 1706, 1707, 1708, 1710, 1711, 1940, 
   2124, 2302, 2277, 2493)
 * avoid double RowMutation serialization on write path (CASSANDRA-1800)
 * make NetworkTopologyStrategy the default (CASSANDRA-1960)
 * configurable internode encryption (CASSANDRA-1567, 2152)
 * human readable column names in sstable2json output (CASSANDRA-1933)
 * change default JMX port to 7199 (CASSANDRA-2027)
 * backwards compatible internal messaging (CASSANDRA-1015)
 * atomic switch of memtables and sstables (CASSANDRA-2284)
 * add pluggable SeedProvider (CASSANDRA-1669)
 * Fix clustertool to not throw exception when calling get_endpoints (CASSANDRA-2437)
 * upgrade to thrift 0.6 (CASSANDRA-2412) 
 * repair works on a token range instead of full ring (CASSANDRA-2324)
 * purge tombstones from row cache (CASSANDRA-2305)
 * push replication_factor into strategy_options (CASSANDRA-1263)
 * give snapshots the same name on each node (CASSANDRA-1791)
 * remove "nodetool loadbalance" (CASSANDRA-2448)
 * multithreaded compaction (CASSANDRA-2191)
 * compaction throttling (CASSANDRA-2156)
 * add key type information and alias (CASSANDRA-2311, 2396)
 * cli no longer divides read_repair_chance by 100 (CASSANDRA-2458)
 * made CompactionInfo.getTaskType return an enum (CASSANDRA-2482)
 * add a server-wide cap on measured memtable memory usage and aggressively
   flush to keep under that threshold (CASSANDRA-2006)
 * add unified UUIDType (CASSANDRA-2233)
 * add off-heap row cache support (CASSANDRA-1969)


0.7.5
 * improvements/fixes to PIG driver (CASSANDRA-1618, CASSANDRA-2387,
   CASSANDRA-2465, CASSANDRA-2484)
 * validate index names (CASSANDRA-1761)
 * reduce contention on Table.flusherLock (CASSANDRA-1954)
 * try harder to detect failures during streaming, cleaning up temporary
   files more reliably (CASSANDRA-2088)
 * shut down server for OOM on a Thrift thread (CASSANDRA-2269)
 * fix tombstone handling in repair and sstable2json (CASSANDRA-2279)
 * preserve version when streaming data from old sstables (CASSANDRA-2283)
 * don't start repair if a neighboring node is marked as dead (CASSANDRA-2290)
 * purge tombstones from row cache (CASSANDRA-2305)
 * Avoid seeking when sstable2json exports the entire file (CASSANDRA-2318)
 * clear Built flag in system table when dropping an index (CASSANDRA-2320)
 * don't allow arbitrary argument for stress.java (CASSANDRA-2323)
 * validate values for index predicates in get_indexed_slice (CASSANDRA-2328)
 * queue secondary indexes for flush before the parent (CASSANDRA-2330)
 * allow job configuration to set the CL used in Hadoop jobs (CASSANDRA-2331)
 * add memtable_flush_queue_size defaulting to 4 (CASSANDRA-2333)
 * Allow overriding of initial_token, storage_port and rpc_port from system
   properties (CASSANDRA-2343)
 * fix comparator used for non-indexed secondary expressions in index scan
   (CASSANDRA-2347)
 * ensure size calculation and write phase of large-row compaction use
   the same threshold for TTL expiration (CASSANDRA-2349)
 * fix race when iterating CFs during add/drop (CASSANDRA-2350)
 * add ConsistencyLevel command to CLI (CASSANDRA-2354)
 * allow negative numbers in the cli (CASSANDRA-2358)
 * hard code serialVersionUID for tokens class (CASSANDRA-2361)
 * fix potential infinite loop in ByteBufferUtil.inputStream (CASSANDRA-2365)
 * fix encoding bugs in HintedHandoffManager, SystemTable when default
   charset is not UTF8 (CASSANDRA-2367)
 * avoids having removed node reappearing in Gossip (CASSANDRA-2371)
 * fix incorrect truncation of long to int when reading columns via block
   index (CASSANDRA-2376)
 * fix NPE during stream session (CASSANDRA-2377)
 * fix race condition that could leave orphaned data files when dropping CF or
   KS (CASSANDRA-2381)
 * fsync statistics component on write (CASSANDRA-2382)
 * fix duplicate results from CFS.scan (CASSANDRA-2406)
 * add IntegerType to CLI help (CASSANDRA-2414)
 * avoid caching token-only decoratedkeys (CASSANDRA-2416)
 * convert mmap assertion to if/throw so scrub can catch it (CASSANDRA-2417)
 * don't overwrite gc log (CASSANDR-2418)
 * invalidate row cache for streamed row to avoid inconsitencies
   (CASSANDRA-2420)
 * avoid copies in range/index scans (CASSANDRA-2425)
 * make sure we don't wipe data during cleanup if the node has not join
   the ring (CASSANDRA-2428)
 * Try harder to close files after compaction (CASSANDRA-2431)
 * re-set bootstrapped flag after move finishes (CASSANDRA-2435)
 * display validation_class in CLI 'describe keyspace' (CASSANDRA-2442)
 * make cleanup compactions cleanup the row cache (CASSANDRA-2451)
 * add column fields validation to scrub (CASSANDRA-2460)
 * use 64KB flush buffer instead of in_memory_compaction_limit (CASSANDRA-2463)
 * fix backslash substitutions in CLI (CASSANDRA-2492)
 * disable cache saving for system CFS (CASSANDRA-2502)
 * fixes for verifying destination availability under hinted conditions
   so UE can be thrown intead of timing out (CASSANDRA-2514)
 * fix update of validation class in column metadata (CASSANDRA-2512)
 * support LOCAL_QUORUM, EACH_QUORUM CLs outside of NTS (CASSANDRA-2516)
 * preserve version when streaming data from old sstables (CASSANDRA-2283)
 * fix backslash substitutions in CLI (CASSANDRA-2492)
 * count a row deletion as one operation towards memtable threshold 
   (CASSANDRA-2519)
 * support LOCAL_QUORUM, EACH_QUORUM CLs outside of NTS (CASSANDRA-2516)


0.7.4
 * add nodetool join command (CASSANDRA-2160)
 * fix secondary indexes on pre-existing or streamed data (CASSANDRA-2244)
 * initialize endpoint in gossiper earlier (CASSANDRA-2228)
 * add ability to write to Cassandra from Pig (CASSANDRA-1828)
 * add rpc_[min|max]_threads (CASSANDRA-2176)
 * add CL.TWO, CL.THREE (CASSANDRA-2013)
 * avoid exporting an un-requested row in sstable2json, when exporting 
   a key that does not exist (CASSANDRA-2168)
 * add incremental_backups option (CASSANDRA-1872)
 * add configurable row limit to Pig loadfunc (CASSANDRA-2276)
 * validate column values in batches as well as single-Column inserts
   (CASSANDRA-2259)
 * move sample schema from cassandra.yaml to schema-sample.txt,
   a cli scripts (CASSANDRA-2007)
 * avoid writing empty rows when scrubbing tombstoned rows (CASSANDRA-2296)
 * fix assertion error in range and index scans for CL < ALL
   (CASSANDRA-2282)
 * fix commitlog replay when flush position refers to data that didn't
   get synced before server died (CASSANDRA-2285)
 * fix fd leak in sstable2json with non-mmap'd i/o (CASSANDRA-2304)
 * reduce memory use during streaming of multiple sstables (CASSANDRA-2301)
 * purge tombstoned rows from cache after GCGraceSeconds (CASSANDRA-2305)
 * allow zero replicas in a NTS datacenter (CASSANDRA-1924)
 * make range queries respect snitch for local replicas (CASSANDRA-2286)
 * fix HH delivery when column index is larger than 2GB (CASSANDRA-2297)
 * make 2ary indexes use parent CF flush thresholds during initial build
   (CASSANDRA-2294)
 * update memtable_throughput to be a long (CASSANDRA-2158)


0.7.3
 * Keep endpoint state until aVeryLongTime (CASSANDRA-2115)
 * lower-latency read repair (CASSANDRA-2069)
 * add hinted_handoff_throttle_delay_in_ms option (CASSANDRA-2161)
 * fixes for cache save/load (CASSANDRA-2172, -2174)
 * Handle whole-row deletions in CFOutputFormat (CASSANDRA-2014)
 * Make memtable_flush_writers flush in parallel (CASSANDRA-2178)
 * Add compaction_preheat_key_cache option (CASSANDRA-2175)
 * refactor stress.py to have only one copy of the format string 
   used for creating row keys (CASSANDRA-2108)
 * validate index names for \w+ (CASSANDRA-2196)
 * Fix Cassandra cli to respect timeout if schema does not settle 
   (CASSANDRA-2187)
 * fix for compaction and cleanup writing old-format data into new-version 
   sstable (CASSANDRA-2211, -2216)
 * add nodetool scrub (CASSANDRA-2217, -2240)
 * fix sstable2json large-row pagination (CASSANDRA-2188)
 * fix EOFing on requests for the last bytes in a file (CASSANDRA-2213)
 * fix BufferedRandomAccessFile bugs (CASSANDRA-2218, -2241)
 * check for memtable flush_after_mins exceeded every 10s (CASSANDRA-2183)
 * fix cache saving on Windows (CASSANDRA-2207)
 * add validateSchemaAgreement call + synchronization to schema
   modification operations (CASSANDRA-2222)
 * fix for reversed slice queries on large rows (CASSANDRA-2212)
 * fat clients were writing local data (CASSANDRA-2223)
 * set DEFAULT_MEMTABLE_LIFETIME_IN_MINS to 24h
 * improve detection and cleanup of partially-written sstables 
   (CASSANDRA-2206)
 * fix supercolumn de/serialization when subcolumn comparator is different
   from supercolumn's (CASSANDRA-2104)
 * fix starting up on Windows when CASSANDRA_HOME contains whitespace
   (CASSANDRA-2237)
 * add [get|set][row|key]cacheSavePeriod to JMX (CASSANDRA-2100)
 * fix Hadoop ColumnFamilyOutputFormat dropping of mutations
   when batch fills up (CASSANDRA-2255)
 * move file deletions off of scheduledtasks executor (CASSANDRA-2253)


0.7.2
 * copy DecoratedKey.key when inserting into caches to avoid retaining
   a reference to the underlying buffer (CASSANDRA-2102)
 * format subcolumn names with subcomparator (CASSANDRA-2136)
 * fix column bloom filter deserialization (CASSANDRA-2165)


0.7.1
 * refactor MessageDigest creation code. (CASSANDRA-2107)
 * buffer network stack to avoid inefficient small TCP messages while avoiding
   the nagle/delayed ack problem (CASSANDRA-1896)
 * check log4j configuration for changes every 10s (CASSANDRA-1525, 1907)
 * more-efficient cross-DC replication (CASSANDRA-1530, -2051, -2138)
 * avoid polluting page cache with commitlog or sstable writes
   and seq scan operations (CASSANDRA-1470)
 * add RMI authentication options to nodetool (CASSANDRA-1921)
 * make snitches configurable at runtime (CASSANDRA-1374)
 * retry hadoop split requests on connection failure (CASSANDRA-1927)
 * implement describeOwnership for BOP, COPP (CASSANDRA-1928)
 * make read repair behave as expected for ConsistencyLevel > ONE
   (CASSANDRA-982, 2038)
 * distributed test harness (CASSANDRA-1859, 1964)
 * reduce flush lock contention (CASSANDRA-1930)
 * optimize supercolumn deserialization (CASSANDRA-1891)
 * fix CFMetaData.apply to only compare objects of the same class 
   (CASSANDRA-1962)
 * allow specifying specific SSTables to compact from JMX (CASSANDRA-1963)
 * fix race condition in MessagingService.targets (CASSANDRA-1959, 2094, 2081)
 * refuse to open sstables from a future version (CASSANDRA-1935)
 * zero-copy reads (CASSANDRA-1714)
 * fix copy bounds for word Text in wordcount demo (CASSANDRA-1993)
 * fixes for contrib/javautils (CASSANDRA-1979)
 * check more frequently for memtable expiration (CASSANDRA-2000)
 * fix writing SSTable column count statistics (CASSANDRA-1976)
 * fix streaming of multiple CFs during bootstrap (CASSANDRA-1992)
 * explicitly set JVM GC new generation size with -Xmn (CASSANDRA-1968)
 * add short options for CLI flags (CASSANDRA-1565)
 * make keyspace argument to "describe keyspace" in CLI optional
   when authenticated to keyspace already (CASSANDRA-2029)
 * added option to specify -Dcassandra.join_ring=false on startup
   to allow "warm spare" nodes or performing JMX maintenance before
   joining the ring (CASSANDRA-526)
 * log migrations at INFO (CASSANDRA-2028)
 * add CLI verbose option in file mode (CASSANDRA-2030)
 * add single-line "--" comments to CLI (CASSANDRA-2032)
 * message serialization tests (CASSANDRA-1923)
 * switch from ivy to maven-ant-tasks (CASSANDRA-2017)
 * CLI attempts to block for new schema to propagate (CASSANDRA-2044)
 * fix potential overflow in nodetool cfstats (CASSANDRA-2057)
 * add JVM shutdownhook to sync commitlog (CASSANDRA-1919)
 * allow nodes to be up without being part of  normal traffic (CASSANDRA-1951)
 * fix CLI "show keyspaces" with null options on NTS (CASSANDRA-2049)
 * fix possible ByteBuffer race conditions (CASSANDRA-2066)
 * reduce garbage generated by MessagingService to prevent load spikes
   (CASSANDRA-2058)
 * fix math in RandomPartitioner.describeOwnership (CASSANDRA-2071)
 * fix deletion of sstable non-data components (CASSANDRA-2059)
 * avoid blocking gossip while deleting handoff hints (CASSANDRA-2073)
 * ignore messages from newer versions, keep track of nodes in gossip 
   regardless of version (CASSANDRA-1970)
 * cache writing moved to CompactionManager to reduce i/o contention and
   updated to use non-cache-polluting writes (CASSANDRA-2053)
 * page through large rows when exporting to JSON (CASSANDRA-2041)
 * add flush_largest_memtables_at and reduce_cache_sizes_at options
   (CASSANDRA-2142)
 * add cli 'describe cluster' command (CASSANDRA-2127)
 * add cli support for setting username/password at 'connect' command 
   (CASSANDRA-2111)
 * add -D option to Stress.java to allow reading hosts from a file 
   (CASSANDRA-2149)
 * bound hints CF throughput between 32M and 256M (CASSANDRA-2148)
 * continue starting when invalid saved cache entries are encountered
   (CASSANDRA-2076)
 * add max_hint_window_in_ms option (CASSANDRA-1459)


0.7.0-final
 * fix offsets to ByteBuffer.get (CASSANDRA-1939)


0.7.0-rc4
 * fix cli crash after backgrounding (CASSANDRA-1875)
 * count timeouts in storageproxy latencies, and include latency 
   histograms in StorageProxyMBean (CASSANDRA-1893)
 * fix CLI get recognition of supercolumns (CASSANDRA-1899)
 * enable keepalive on intra-cluster sockets (CASSANDRA-1766)
 * count timeouts towards dynamicsnitch latencies (CASSANDRA-1905)
 * Expose index-building status in JMX + cli schema description
   (CASSANDRA-1871)
 * allow [LOCAL|EACH]_QUORUM to be used with non-NetworkTopology 
   replication Strategies
 * increased amount of index locks for faster commitlog replay
 * collect secondary index tombstones immediately (CASSANDRA-1914)
 * revert commitlog changes from #1780 (CASSANDRA-1917)
 * change RandomPartitioner min token to -1 to avoid collision w/
   tokens on actual nodes (CASSANDRA-1901)
 * examine the right nibble when validating TimeUUID (CASSANDRA-1910)
 * include secondary indexes in cleanup (CASSANDRA-1916)
 * CFS.scrubDataDirectories should also cleanup invalid secondary indexes
   (CASSANDRA-1904)
 * ability to disable/enable gossip on nodes to force them down
   (CASSANDRA-1108)


0.7.0-rc3
 * expose getNaturalEndpoints in StorageServiceMBean taking byte[]
   key; RMI cannot serialize ByteBuffer (CASSANDRA-1833)
 * infer org.apache.cassandra.locator for replication strategy classes
   when not otherwise specified
 * validation that generates less garbage (CASSANDRA-1814)
 * add TTL support to CLI (CASSANDRA-1838)
 * cli defaults to bytestype for subcomparator when creating
   column families (CASSANDRA-1835)
 * unregister index MBeans when index is dropped (CASSANDRA-1843)
 * make ByteBufferUtil.clone thread-safe (CASSANDRA-1847)
 * change exception for read requests during bootstrap from 
   InvalidRequest to Unavailable (CASSANDRA-1862)
 * respect row-level tombstones post-flush in range scans
   (CASSANDRA-1837)
 * ReadResponseResolver check digests against each other (CASSANDRA-1830)
 * return InvalidRequest when remove of subcolumn without supercolumn
   is requested (CASSANDRA-1866)
 * flush before repair (CASSANDRA-1748)
 * SSTableExport validates key order (CASSANDRA-1884)
 * large row support for SSTableExport (CASSANDRA-1867)
 * Re-cache hot keys post-compaction without hitting disk (CASSANDRA-1878)
 * manage read repair in coordinator instead of data source, to
   provide latency information to dynamic snitch (CASSANDRA-1873)


0.7.0-rc2
 * fix live-column-count of slice ranges including tombstoned supercolumn 
   with live subcolumn (CASSANDRA-1591)
 * rename o.a.c.internal.AntientropyStage -> AntiEntropyStage,
   o.a.c.request.Request_responseStage -> RequestResponseStage,
   o.a.c.internal.Internal_responseStage -> InternalResponseStage
 * add AbstractType.fromString (CASSANDRA-1767)
 * require index_type to be present when specifying index_name
   on ColumnDef (CASSANDRA-1759)
 * fix add/remove index bugs in CFMetadata (CASSANDRA-1768)
 * rebuild Strategy during system_update_keyspace (CASSANDRA-1762)
 * cli updates prompt to ... in continuation lines (CASSANDRA-1770)
 * support multiple Mutations per key in hadoop ColumnFamilyOutputFormat
   (CASSANDRA-1774)
 * improvements to Debian init script (CASSANDRA-1772)
 * use local classloader to check for version.properties (CASSANDRA-1778)
 * Validate that column names in column_metadata are valid for the
   defined comparator, and decode properly in cli (CASSANDRA-1773)
 * use cross-platform newlines in cli (CASSANDRA-1786)
 * add ExpiringColumn support to sstable import/export (CASSANDRA-1754)
 * add flush for each append to periodic commitlog mode; added
   periodic_without_flush option to disable this (CASSANDRA-1780)
 * close file handle used for post-flush truncate (CASSANDRA-1790)
 * various code cleanup (CASSANDRA-1793, -1794, -1795)
 * fix range queries against wrapped range (CASSANDRA-1781)
 * fix consistencylevel calculations for NetworkTopologyStrategy
   (CASSANDRA-1804)
 * cli support index type enum names (CASSANDRA-1810)
 * improved validation of column_metadata (CASSANDRA-1813)
 * reads at ConsistencyLevel > 1 throw UnavailableException
   immediately if insufficient live nodes exist (CASSANDRA-1803)
 * copy bytebuffers for local writes to avoid retaining the entire
   Thrift frame (CASSANDRA-1801)
 * fix NPE adding index to column w/o prior metadata (CASSANDRA-1764)
 * reduce fat client timeout (CASSANDRA-1730)
 * fix botched merge of CASSANDRA-1316


0.7.0-rc1
 * fix compaction and flush races with schema updates (CASSANDRA-1715)
 * add clustertool, config-converter, sstablekeys, and schematool 
   Windows .bat files (CASSANDRA-1723)
 * reject range queries received during bootstrap (CASSANDRA-1739)
 * fix wrapping-range queries on non-minimum token (CASSANDRA-1700)
 * add nodetool cfhistogram (CASSANDRA-1698)
 * limit repaired ranges to what the nodes have in common (CASSANDRA-1674)
 * index scan treats missing columns as not matching secondary
   expressions (CASSANDRA-1745)
 * Fix misuse of DataOutputBuffer.getData in AntiEntropyService
   (CASSANDRA-1729)
 * detect and warn when obsolete version of JNA is present (CASSANDRA-1760)
 * reduce fat client timeout (CASSANDRA-1730)
 * cleanup smallest CFs first to increase free temp space for larger ones
   (CASSANDRA-1811)
 * Update windows .bat files to work outside of main Cassandra
   directory (CASSANDRA-1713)
 * fix read repair regression from 0.6.7 (CASSANDRA-1727)
 * more-efficient read repair (CASSANDRA-1719)
 * fix hinted handoff replay (CASSANDRA-1656)
 * log type of dropped messages (CASSANDRA-1677)
 * upgrade to SLF4J 1.6.1
 * fix ByteBuffer bug in ExpiringColumn.updateDigest (CASSANDRA-1679)
 * fix IntegerType.getString (CASSANDRA-1681)
 * make -Djava.net.preferIPv4Stack=true the default (CASSANDRA-628)
 * add INTERNAL_RESPONSE verb to differentiate from responses related
   to client requests (CASSANDRA-1685)
 * log tpstats when dropping messages (CASSANDRA-1660)
 * include unreachable nodes in describeSchemaVersions (CASSANDRA-1678)
 * Avoid dropping messages off the client request path (CASSANDRA-1676)
 * fix jna errno reporting (CASSANDRA-1694)
 * add friendlier error for UnknownHostException on startup (CASSANDRA-1697)
 * include jna dependency in RPM package (CASSANDRA-1690)
 * add --skip-keys option to stress.py (CASSANDRA-1696)
 * improve cli handling of non-string keys and column names 
   (CASSANDRA-1701, -1693)
 * r/m extra subcomparator line in cli keyspaces output (CASSANDRA-1712)
 * add read repair chance to cli "show keyspaces"
 * upgrade to ConcurrentLinkedHashMap 1.1 (CASSANDRA-975)
 * fix index scan routing (CASSANDRA-1722)
 * fix tombstoning of supercolumns in range queries (CASSANDRA-1734)
 * clear endpoint cache after updating keyspace metadata (CASSANDRA-1741)
 * fix wrapping-range queries on non-minimum token (CASSANDRA-1700)
 * truncate includes secondary indexes (CASSANDRA-1747)
 * retain reference to PendingFile sstables (CASSANDRA-1749)
 * fix sstableimport regression (CASSANDRA-1753)
 * fix for bootstrap when no non-system tables are defined (CASSANDRA-1732)
 * handle replica unavailability in index scan (CASSANDRA-1755)
 * fix service initialization order deadlock (CASSANDRA-1756)
 * multi-line cli commands (CASSANDRA-1742)
 * fix race between snapshot and compaction (CASSANDRA-1736)
 * add listEndpointsPendingHints, deleteHintsForEndpoint JMX methods 
   (CASSANDRA-1551)


0.7.0-beta3
 * add strategy options to describe_keyspace output (CASSANDRA-1560)
 * log warning when using randomly generated token (CASSANDRA-1552)
 * re-organize JMX into .db, .net, .internal, .request (CASSANDRA-1217)
 * allow nodes to change IPs between restarts (CASSANDRA-1518)
 * remember ring state between restarts by default (CASSANDRA-1518)
 * flush index built flag so we can read it before log replay (CASSANDRA-1541)
 * lock row cache updates to prevent race condition (CASSANDRA-1293)
 * remove assertion causing rare (and harmless) error messages in
   commitlog (CASSANDRA-1330)
 * fix moving nodes with no keyspaces defined (CASSANDRA-1574)
 * fix unbootstrap when no data is present in a transfer range (CASSANDRA-1573)
 * take advantage of AVRO-495 to simplify our avro IDL (CASSANDRA-1436)
 * extend authorization hierarchy to column family (CASSANDRA-1554)
 * deletion support in secondary indexes (CASSANDRA-1571)
 * meaningful error message for invalid replication strategy class 
   (CASSANDRA-1566)
 * allow keyspace creation with RF > N (CASSANDRA-1428)
 * improve cli error handling (CASSANDRA-1580)
 * add cache save/load ability (CASSANDRA-1417, 1606, 1647)
 * add StorageService.getDrainProgress (CASSANDRA-1588)
 * Disallow bootstrap to an in-use token (CASSANDRA-1561)
 * Allow dynamic secondary index creation and destruction (CASSANDRA-1532)
 * log auto-guessed memtable thresholds (CASSANDRA-1595)
 * add ColumnDef support to cli (CASSANDRA-1583)
 * reduce index sample time by 75% (CASSANDRA-1572)
 * add cli support for column, strategy metadata (CASSANDRA-1578, 1612)
 * add cli support for schema modification (CASSANDRA-1584)
 * delete temp files on failed compactions (CASSANDRA-1596)
 * avoid blocking for dead nodes during removetoken (CASSANDRA-1605)
 * remove ConsistencyLevel.ZERO (CASSANDRA-1607)
 * expose in-progress compaction type in jmx (CASSANDRA-1586)
 * removed IClock & related classes from internals (CASSANDRA-1502)
 * fix removing tokens from SystemTable on decommission and removetoken
   (CASSANDRA-1609)
 * include CF metadata in cli 'show keyspaces' (CASSANDRA-1613)
 * switch from Properties to HashMap in PropertyFileSnitch to
   avoid synchronization bottleneck (CASSANDRA-1481)
 * PropertyFileSnitch configuration file renamed to 
   cassandra-topology.properties
 * add cli support for get_range_slices (CASSANDRA-1088, CASSANDRA-1619)
 * Make memtable flush thresholds per-CF instead of global 
   (CASSANDRA-1007, 1637)
 * add cli support for binary data without CfDef hints (CASSANDRA-1603)
 * fix building SSTable statistics post-stream (CASSANDRA-1620)
 * fix potential infinite loop in 2ary index queries (CASSANDRA-1623)
 * allow creating NTS keyspaces with no replicas configured (CASSANDRA-1626)
 * add jmx histogram of sstables accessed per read (CASSANDRA-1624)
 * remove system_rename_column_family and system_rename_keyspace from the
   client API until races can be fixed (CASSANDRA-1630, CASSANDRA-1585)
 * add cli sanity tests (CASSANDRA-1582)
 * update GC settings in cassandra.bat (CASSANDRA-1636)
 * cli support for index queries (CASSANDRA-1635)
 * cli support for updating schema memtable settings (CASSANDRA-1634)
 * cli --file option (CASSANDRA-1616)
 * reduce automatically chosen memtable sizes by 50% (CASSANDRA-1641)
 * move endpoint cache from snitch to strategy (CASSANDRA-1643)
 * fix commitlog recovery deleting the newly-created segment as well as
   the old ones (CASSANDRA-1644)
 * upgrade to Thrift 0.5 (CASSANDRA-1367)
 * renamed CL.DCQUORUM to LOCAL_QUORUM and DCQUORUMSYNC to EACH_QUORUM
 * cli truncate support (CASSANDRA-1653)
 * update GC settings in cassandra.bat (CASSANDRA-1636)
 * avoid logging when a node's ip/token is gossipped back to it (CASSANDRA-1666)


0.7-beta2
 * always use UTF-8 for hint keys (CASSANDRA-1439)
 * remove cassandra.yaml dependency from Hadoop and Pig (CASSADRA-1322)
 * expose CfDef metadata in describe_keyspaces (CASSANDRA-1363)
 * restore use of mmap_index_only option (CASSANDRA-1241)
 * dropping a keyspace with no column families generated an error 
   (CASSANDRA-1378)
 * rename RackAwareStrategy to OldNetworkTopologyStrategy, RackUnawareStrategy 
   to SimpleStrategy, DatacenterShardStrategy to NetworkTopologyStrategy,
   AbstractRackAwareSnitch to AbstractNetworkTopologySnitch (CASSANDRA-1392)
 * merge StorageProxy.mutate, mutateBlocking (CASSANDRA-1396)
 * faster UUIDType, LongType comparisons (CASSANDRA-1386, 1393)
 * fix setting read_repair_chance from CLI addColumnFamily (CASSANDRA-1399)
 * fix updates to indexed columns (CASSANDRA-1373)
 * fix race condition leaving to FileNotFoundException (CASSANDRA-1382)
 * fix sharded lock hash on index write path (CASSANDRA-1402)
 * add support for GT/E, LT/E in subordinate index clauses (CASSANDRA-1401)
 * cfId counter got out of sync when CFs were added (CASSANDRA-1403)
 * less chatty schema updates (CASSANDRA-1389)
 * rename column family mbeans. 'type' will now include either 
   'IndexColumnFamilies' or 'ColumnFamilies' depending on the CFS type.
   (CASSANDRA-1385)
 * disallow invalid keyspace and column family names. This includes name that
   matches a '^\w+' regex. (CASSANDRA-1377)
 * use JNA, if present, to take snapshots (CASSANDRA-1371)
 * truncate hints if starting 0.7 for the first time (CASSANDRA-1414)
 * fix FD leak in single-row slicepredicate queries (CASSANDRA-1416)
 * allow index expressions against columns that are not part of the 
   SlicePredicate (CASSANDRA-1410)
 * config-converter properly handles snitches and framed support 
   (CASSANDRA-1420)
 * remove keyspace argument from multiget_count (CASSANDRA-1422)
 * allow specifying cassandra.yaml location as (local or remote) URL
   (CASSANDRA-1126)
 * fix using DynamicEndpointSnitch with NetworkTopologyStrategy
   (CASSANDRA-1429)
 * Add CfDef.default_validation_class (CASSANDRA-891)
 * fix EstimatedHistogram.max (CASSANDRA-1413)
 * quorum read optimization (CASSANDRA-1622)
 * handle zero-length (or missing) rows during HH paging (CASSANDRA-1432)
 * include secondary indexes during schema migrations (CASSANDRA-1406)
 * fix commitlog header race during schema change (CASSANDRA-1435)
 * fix ColumnFamilyStoreMBeanIterator to use new type name (CASSANDRA-1433)
 * correct filename generated by xml->yaml converter (CASSANDRA-1419)
 * add CMSInitiatingOccupancyFraction=75 and UseCMSInitiatingOccupancyOnly
   to default JVM options
 * decrease jvm heap for cassandra-cli (CASSANDRA-1446)
 * ability to modify keyspaces and column family definitions on a live cluster
   (CASSANDRA-1285)
 * support for Hadoop Streaming [non-jvm map/reduce via stdin/out]
   (CASSANDRA-1368)
 * Move persistent sstable stats from the system table to an sstable component
   (CASSANDRA-1430)
 * remove failed bootstrap attempt from pending ranges when gossip times
   it out after 1h (CASSANDRA-1463)
 * eager-create tcp connections to other cluster members (CASSANDRA-1465)
 * enumerate stages and derive stage from message type instead of 
   transmitting separately (CASSANDRA-1465)
 * apply reversed flag during collation from different data sources
   (CASSANDRA-1450)
 * make failure to remove commitlog segment non-fatal (CASSANDRA-1348)
 * correct ordering of drain operations so CL.recover is no longer 
   necessary (CASSANDRA-1408)
 * removed keyspace from describe_splits method (CASSANDRA-1425)
 * rename check_schema_agreement to describe_schema_versions
   (CASSANDRA-1478)
 * fix QUORUM calculation for RF > 3 (CASSANDRA-1487)
 * remove tombstones during non-major compactions when bloom filter
   verifies that row does not exist in other sstables (CASSANDRA-1074)
 * nodes that coordinated a loadbalance in the past could not be seen by
   newly added nodes (CASSANDRA-1467)
 * exposed endpoint states (gossip details) via jmx (CASSANDRA-1467)
 * ensure that compacted sstables are not included when new readers are
   instantiated (CASSANDRA-1477)
 * by default, calculate heap size and memtable thresholds at runtime (CASSANDRA-1469)
 * fix races dealing with adding/dropping keyspaces and column families in
   rapid succession (CASSANDRA-1477)
 * clean up of Streaming system (CASSANDRA-1503, 1504, 1506)
 * add options to configure Thrift socket keepalive and buffer sizes (CASSANDRA-1426)
 * make contrib CassandraServiceDataCleaner recursive (CASSANDRA-1509)
 * min, max compaction threshold are configurable and persistent 
   per-ColumnFamily (CASSANDRA-1468)
 * fix replaying the last mutation in a commitlog unnecessarily 
   (CASSANDRA-1512)
 * invoke getDefaultUncaughtExceptionHandler from DTPE with the original
   exception rather than the ExecutionException wrapper (CASSANDRA-1226)
 * remove Clock from the Thrift (and Avro) API (CASSANDRA-1501)
 * Close intra-node sockets when connection is broken (CASSANDRA-1528)
 * RPM packaging spec file (CASSANDRA-786)
 * weighted request scheduler (CASSANDRA-1485)
 * treat expired columns as deleted (CASSANDRA-1539)
 * make IndexInterval configurable (CASSANDRA-1488)
 * add describe_snitch to Thrift API (CASSANDRA-1490)
 * MD5 authenticator compares plain text submitted password with MD5'd
   saved property, instead of vice versa (CASSANDRA-1447)
 * JMX MessagingService pending and completed counts (CASSANDRA-1533)
 * fix race condition processing repair responses (CASSANDRA-1511)
 * make repair blocking (CASSANDRA-1511)
 * create EndpointSnitchInfo and MBean to expose rack and DC (CASSANDRA-1491)
 * added option to contrib/word_count to output results back to Cassandra
   (CASSANDRA-1342)
 * rewrite Hadoop ColumnFamilyRecordWriter to pool connections, retry to
   multiple Cassandra nodes, and smooth impact on the Cassandra cluster
   by using smaller batch sizes (CASSANDRA-1434)
 * fix setting gc_grace_seconds via CLI (CASSANDRA-1549)
 * support TTL'd index values (CASSANDRA-1536)
 * make removetoken work like decommission (CASSANDRA-1216)
 * make cli comparator-aware and improve quote rules (CASSANDRA-1523,-1524)
 * make nodetool compact and cleanup blocking (CASSANDRA-1449)
 * add memtable, cache information to GCInspector logs (CASSANDRA-1558)
 * enable/disable HintedHandoff via JMX (CASSANDRA-1550)
 * Ignore stray files in the commit log directory (CASSANDRA-1547)
 * Disallow bootstrap to an in-use token (CASSANDRA-1561)


0.7-beta1
 * sstable versioning (CASSANDRA-389)
 * switched to slf4j logging (CASSANDRA-625)
 * add (optional) expiration time for column (CASSANDRA-699)
 * access levels for authentication/authorization (CASSANDRA-900)
 * add ReadRepairChance to CF definition (CASSANDRA-930)
 * fix heisenbug in system tests, especially common on OS X (CASSANDRA-944)
 * convert to byte[] keys internally and all public APIs (CASSANDRA-767)
 * ability to alter schema definitions on a live cluster (CASSANDRA-44)
 * renamed configuration file to cassandra.xml, and log4j.properties to
   log4j-server.properties, which must now be loaded from
   the classpath (which is how our scripts in bin/ have always done it)
   (CASSANDRA-971)
 * change get_count to require a SlicePredicate. create multi_get_count
   (CASSANDRA-744)
 * re-organized endpointsnitch implementations and added SimpleSnitch
   (CASSANDRA-994)
 * Added preload_row_cache option (CASSANDRA-946)
 * add CRC to commitlog header (CASSANDRA-999)
 * removed deprecated batch_insert and get_range_slice methods (CASSANDRA-1065)
 * add truncate thrift method (CASSANDRA-531)
 * http mini-interface using mx4j (CASSANDRA-1068)
 * optimize away copy of sliced row on memtable read path (CASSANDRA-1046)
 * replace constant-size 2GB mmaped segments and special casing for index 
   entries spanning segment boundaries, with SegmentedFile that computes 
   segments that always contain entire entries/rows (CASSANDRA-1117)
 * avoid reading large rows into memory during compaction (CASSANDRA-16)
 * added hadoop OutputFormat (CASSANDRA-1101)
 * efficient Streaming (no more anticompaction) (CASSANDRA-579)
 * split commitlog header into separate file and add size checksum to
   mutations (CASSANDRA-1179)
 * avoid allocating a new byte[] for each mutation on replay (CASSANDRA-1219)
 * revise HH schema to be per-endpoint (CASSANDRA-1142)
 * add joining/leaving status to nodetool ring (CASSANDRA-1115)
 * allow multiple repair sessions per node (CASSANDRA-1190)
 * optimize away MessagingService for local range queries (CASSANDRA-1261)
 * make framed transport the default so malformed requests can't OOM the 
   server (CASSANDRA-475)
 * significantly faster reads from row cache (CASSANDRA-1267)
 * take advantage of row cache during range queries (CASSANDRA-1302)
 * make GCGraceSeconds a per-ColumnFamily value (CASSANDRA-1276)
 * keep persistent row size and column count statistics (CASSANDRA-1155)
 * add IntegerType (CASSANDRA-1282)
 * page within a single row during hinted handoff (CASSANDRA-1327)
 * push DatacenterShardStrategy configuration into keyspace definition,
   eliminating datacenter.properties. (CASSANDRA-1066)
 * optimize forward slices starting with '' and single-index-block name 
   queries by skipping the column index (CASSANDRA-1338)
 * streaming refactor (CASSANDRA-1189)
 * faster comparison for UUID types (CASSANDRA-1043)
 * secondary index support (CASSANDRA-749 and subtasks)
 * make compaction buckets deterministic (CASSANDRA-1265)


0.6.6
 * Allow using DynamicEndpointSnitch with RackAwareStrategy (CASSANDRA-1429)
 * remove the remaining vestiges of the unfinished DatacenterShardStrategy 
   (replaced by NetworkTopologyStrategy in 0.7)
   

0.6.5
 * fix key ordering in range query results with RandomPartitioner
   and ConsistencyLevel > ONE (CASSANDRA-1145)
 * fix for range query starting with the wrong token range (CASSANDRA-1042)
 * page within a single row during hinted handoff (CASSANDRA-1327)
 * fix compilation on non-sun JDKs (CASSANDRA-1061)
 * remove String.trim() call on row keys in batch mutations (CASSANDRA-1235)
 * Log summary of dropped messages instead of spamming log (CASSANDRA-1284)
 * add dynamic endpoint snitch (CASSANDRA-981)
 * fix streaming for keyspaces with hyphens in their name (CASSANDRA-1377)
 * fix errors in hard-coded bloom filter optKPerBucket by computing it
   algorithmically (CASSANDRA-1220
 * remove message deserialization stage, and uncap read/write stages
   so slow reads/writes don't block gossip processing (CASSANDRA-1358)
 * add jmx port configuration to Debian package (CASSANDRA-1202)
 * use mlockall via JNA, if present, to prevent Linux from swapping
   out parts of the JVM (CASSANDRA-1214)


0.6.4
 * avoid queuing multiple hint deliveries for the same endpoint
   (CASSANDRA-1229)
 * better performance for and stricter checking of UTF8 column names
   (CASSANDRA-1232)
 * extend option to lower compaction priority to hinted handoff
   as well (CASSANDRA-1260)
 * log errors in gossip instead of re-throwing (CASSANDRA-1289)
 * avoid aborting commitlog replay prematurely if a flushed-but-
   not-removed commitlog segment is encountered (CASSANDRA-1297)
 * fix duplicate rows being read during mapreduce (CASSANDRA-1142)
 * failure detection wasn't closing command sockets (CASSANDRA-1221)
 * cassandra-cli.bat works on windows (CASSANDRA-1236)
 * pre-emptively drop requests that cannot be processed within RPCTimeout
   (CASSANDRA-685)
 * add ack to Binary write verb and update CassandraBulkLoader
   to wait for acks for each row (CASSANDRA-1093)
 * added describe_partitioner Thrift method (CASSANDRA-1047)
 * Hadoop jobs no longer require the Cassandra storage-conf.xml
   (CASSANDRA-1280, CASSANDRA-1047)
 * log thread pool stats when GC is excessive (CASSANDRA-1275)
 * remove gossip message size limit (CASSANDRA-1138)
 * parallelize local and remote reads during multiget, and respect snitch 
   when determining whether to do local read for CL.ONE (CASSANDRA-1317)
 * fix read repair to use requested consistency level on digest mismatch,
   rather than assuming QUORUM (CASSANDRA-1316)
 * process digest mismatch re-reads in parallel (CASSANDRA-1323)
 * switch hints CF comparator to BytesType (CASSANDRA-1274)


0.6.3
 * retry to make streaming connections up to 8 times. (CASSANDRA-1019)
 * reject describe_ring() calls on invalid keyspaces (CASSANDRA-1111)
 * fix cache size calculation for size of 100% (CASSANDRA-1129)
 * fix cache capacity only being recalculated once (CASSANDRA-1129)
 * remove hourly scan of all hints on the off chance that the gossiper
   missed a status change; instead, expose deliverHintsToEndpoint to JMX
   so it can be done manually, if necessary (CASSANDRA-1141)
 * don't reject reads at CL.ALL (CASSANDRA-1152)
 * reject deletions to supercolumns in CFs containing only standard
   columns (CASSANDRA-1139)
 * avoid preserving login information after client disconnects
   (CASSANDRA-1057)
 * prefer sun jdk to openjdk in debian init script (CASSANDRA-1174)
 * detect partioner config changes between restarts and fail fast 
   (CASSANDRA-1146)
 * use generation time to resolve node token reassignment disagreements
   (CASSANDRA-1118)
 * restructure the startup ordering of Gossiper and MessageService to avoid
   timing anomalies (CASSANDRA-1160)
 * detect incomplete commit log hearders (CASSANDRA-1119)
 * force anti-entropy service to stream files on the stream stage to avoid
   sending streams out of order (CASSANDRA-1169)
 * remove inactive stream managers after AES streams files (CASSANDRA-1169)
 * allow removing entire row through batch_mutate Deletion (CASSANDRA-1027)
 * add JMX metrics for row-level bloom filter false positives (CASSANDRA-1212)
 * added a redhat init script to contrib (CASSANDRA-1201)
 * use midpoint when bootstrapping a new machine into range with not
   much data yet instead of random token (CASSANDRA-1112)
 * kill server on OOM in executor stage as well as Thrift (CASSANDRA-1226)
 * remove opportunistic repairs, when two machines with overlapping replica
   responsibilities happen to finish major compactions of the same CF near
   the same time.  repairs are now fully manual (CASSANDRA-1190)
 * add ability to lower compaction priority (default is no change from 0.6.2)
   (CASSANDRA-1181)


0.6.2
 * fix contrib/word_count build. (CASSANDRA-992)
 * split CommitLogExecutorService into BatchCommitLogExecutorService and 
   PeriodicCommitLogExecutorService (CASSANDRA-1014)
 * add latency histograms to CFSMBean (CASSANDRA-1024)
 * make resolving timestamp ties deterministic by using value bytes
   as a tiebreaker (CASSANDRA-1039)
 * Add option to turn off Hinted Handoff (CASSANDRA-894)
 * fix windows startup (CASSANDRA-948)
 * make concurrent_reads, concurrent_writes configurable at runtime via JMX
   (CASSANDRA-1060)
 * disable GCInspector on non-Sun JVMs (CASSANDRA-1061)
 * fix tombstone handling in sstable rows with no other data (CASSANDRA-1063)
 * fix size of row in spanned index entries (CASSANDRA-1056)
 * install json2sstable, sstable2json, and sstablekeys to Debian package
 * StreamingService.StreamDestinations wouldn't empty itself after streaming
   finished (CASSANDRA-1076)
 * added Collections.shuffle(splits) before returning the splits in 
   ColumnFamilyInputFormat (CASSANDRA-1096)
 * do not recalculate cache capacity post-compaction if it's been manually 
   modified (CASSANDRA-1079)
 * better defaults for flush sorter + writer executor queue sizes
   (CASSANDRA-1100)
 * windows scripts for SSTableImport/Export (CASSANDRA-1051)
 * windows script for nodetool (CASSANDRA-1113)
 * expose PhiConvictThreshold (CASSANDRA-1053)
 * make repair of RF==1 a no-op (CASSANDRA-1090)
 * improve default JVM GC options (CASSANDRA-1014)
 * fix SlicePredicate serialization inside Hadoop jobs (CASSANDRA-1049)
 * close Thrift sockets in Hadoop ColumnFamilyRecordReader (CASSANDRA-1081)


0.6.1
 * fix NPE in sstable2json when no excluded keys are given (CASSANDRA-934)
 * keep the replica set constant throughout the read repair process
   (CASSANDRA-937)
 * allow querying getAllRanges with empty token list (CASSANDRA-933)
 * fix command line arguments inversion in clustertool (CASSANDRA-942)
 * fix race condition that could trigger a false-positive assertion
   during post-flush discard of old commitlog segments (CASSANDRA-936)
 * fix neighbor calculation for anti-entropy repair (CASSANDRA-924)
 * perform repair even for small entropy differences (CASSANDRA-924)
 * Use hostnames in CFInputFormat to allow Hadoop's naive string-based
   locality comparisons to work (CASSANDRA-955)
 * cache read-only BufferedRandomAccessFile length to avoid
   3 system calls per invocation (CASSANDRA-950)
 * nodes with IPv6 (and no IPv4) addresses could not join cluster
   (CASSANDRA-969)
 * Retrieve the correct number of undeleted columns, if any, from
   a supercolumn in a row that had been deleted previously (CASSANDRA-920)
 * fix index scans that cross the 2GB mmap boundaries for both mmap
   and standard i/o modes (CASSANDRA-866)
 * expose drain via nodetool (CASSANDRA-978)


0.6.0-RC1
 * JMX drain to flush memtables and run through commit log (CASSANDRA-880)
 * Bootstrapping can skip ranges under the right conditions (CASSANDRA-902)
 * fix merging row versions in range_slice for CL > ONE (CASSANDRA-884)
 * default write ConsistencyLeven chaned from ZERO to ONE
 * fix for index entries spanning mmap buffer boundaries (CASSANDRA-857)
 * use lexical comparison if time part of TimeUUIDs are the same 
   (CASSANDRA-907)
 * bound read, mutation, and response stages to fix possible OOM
   during log replay (CASSANDRA-885)
 * Use microseconds-since-epoch (UTC) in cli, instead of milliseconds
 * Treat batch_mutate Deletion with null supercolumn as "apply this predicate 
   to top level supercolumns" (CASSANDRA-834)
 * Streaming destination nodes do not update their JMX status (CASSANDRA-916)
 * Fix internal RPC timeout calculation (CASSANDRA-911)
 * Added Pig loadfunc to contrib/pig (CASSANDRA-910)


0.6.0-beta3
 * fix compaction bucketing bug (CASSANDRA-814)
 * update windows batch file (CASSANDRA-824)
 * deprecate KeysCachedFraction configuration directive in favor
   of KeysCached; move to unified-per-CF key cache (CASSANDRA-801)
 * add invalidateRowCache to ColumnFamilyStoreMBean (CASSANDRA-761)
 * send Handoff hints to natural locations to reduce load on
   remaining nodes in a failure scenario (CASSANDRA-822)
 * Add RowWarningThresholdInMB configuration option to warn before very 
   large rows get big enough to threaten node stability, and -x option to
   be able to remove them with sstable2json if the warning is unheeded
   until it's too late (CASSANDRA-843)
 * Add logging of GC activity (CASSANDRA-813)
 * fix ConcurrentModificationException in commitlog discard (CASSANDRA-853)
 * Fix hardcoded row count in Hadoop RecordReader (CASSANDRA-837)
 * Add a jmx status to the streaming service and change several DEBUG
   messages to INFO (CASSANDRA-845)
 * fix classpath in cassandra-cli.bat for Windows (CASSANDRA-858)
 * allow re-specifying host, port to cassandra-cli if invalid ones
   are first tried (CASSANDRA-867)
 * fix race condition handling rpc timeout in the coordinator
   (CASSANDRA-864)
 * Remove CalloutLocation and StagingFileDirectory from storage-conf files 
   since those settings are no longer used (CASSANDRA-878)
 * Parse a long from RowWarningThresholdInMB instead of an int (CASSANDRA-882)
 * Remove obsolete ControlPort code from DatabaseDescriptor (CASSANDRA-886)
 * move skipBytes side effect out of assert (CASSANDRA-899)
 * add "double getLoad" to StorageServiceMBean (CASSANDRA-898)
 * track row stats per CF at compaction time (CASSANDRA-870)
 * disallow CommitLogDirectory matching a DataFileDirectory (CASSANDRA-888)
 * default key cache size is 200k entries, changed from 10% (CASSANDRA-863)
 * add -Dcassandra-foreground=yes to cassandra.bat
 * exit if cluster name is changed unexpectedly (CASSANDRA-769)


0.6.0-beta1/beta2
 * add batch_mutate thrift command, deprecating batch_insert (CASSANDRA-336)
 * remove get_key_range Thrift API, deprecated in 0.5 (CASSANDRA-710)
 * add optional login() Thrift call for authentication (CASSANDRA-547)
 * support fat clients using gossiper and StorageProxy to perform
   replication in-process [jvm-only] (CASSANDRA-535)
 * support mmapped I/O for reads, on by default on 64bit JVMs 
   (CASSANDRA-408, CASSANDRA-669)
 * improve insert concurrency, particularly during Hinted Handoff
   (CASSANDRA-658)
 * faster network code (CASSANDRA-675)
 * stress.py moved to contrib (CASSANDRA-635)
 * row caching [must be explicitly enabled per-CF in config] (CASSANDRA-678)
 * present a useful measure of compaction progress in JMX (CASSANDRA-599)
 * add bin/sstablekeys (CASSNADRA-679)
 * add ConsistencyLevel.ANY (CASSANDRA-687)
 * make removetoken remove nodes from gossip entirely (CASSANDRA-644)
 * add ability to set cache sizes at runtime (CASSANDRA-708)
 * report latency and cache hit rate statistics with lifetime totals
   instead of average over the last minute (CASSANDRA-702)
 * support get_range_slice for RandomPartitioner (CASSANDRA-745)
 * per-keyspace replication factory and replication strategy (CASSANDRA-620)
 * track latency in microseconds (CASSANDRA-733)
 * add describe_ Thrift methods, deprecating get_string_property and 
   get_string_list_property
 * jmx interface for tracking operation mode and streams in general.
   (CASSANDRA-709)
 * keep memtables in sorted order to improve range query performance
   (CASSANDRA-799)
 * use while loop instead of recursion when trimming sstables compaction list 
   to avoid blowing stack in pathological cases (CASSANDRA-804)
 * basic Hadoop map/reduce support (CASSANDRA-342)


0.5.1
 * ensure all files for an sstable are streamed to the same directory.
   (CASSANDRA-716)
 * more accurate load estimate for bootstrapping (CASSANDRA-762)
 * tolerate dead or unavailable bootstrap target on write (CASSANDRA-731)
 * allow larger numbers of keys (> 140M) in a sstable bloom filter
   (CASSANDRA-790)
 * include jvm argument improvements from CASSANDRA-504 in debian package
 * change streaming chunk size to 32MB to accomodate Windows XP limitations
   (was 64MB) (CASSANDRA-795)
 * fix get_range_slice returning results in the wrong order (CASSANDRA-781)
 

0.5.0 final
 * avoid attempting to delete temporary bootstrap files twice (CASSANDRA-681)
 * fix bogus NaN in nodeprobe cfstats output (CASSANDRA-646)
 * provide a policy for dealing with single thread executors w/ a full queue
   (CASSANDRA-694)
 * optimize inner read in MessagingService, vastly improving multiple-node
   performance (CASSANDRA-675)
 * wait for table flush before streaming data back to a bootstrapping node.
   (CASSANDRA-696)
 * keep track of bootstrapping sources by table so that bootstrapping doesn't 
   give the indication of finishing early (CASSANDRA-673)


0.5.0 RC3
 * commit the correct version of the patch for CASSANDRA-663


0.5.0 RC2 (unreleased)
 * fix bugs in converting get_range_slice results to Thrift 
   (CASSANDRA-647, CASSANDRA-649)
 * expose java.util.concurrent.TimeoutException in StorageProxy methods
   (CASSANDRA-600)
 * TcpConnectionManager was holding on to disconnected connections, 
   giving the false indication they were being used. (CASSANDRA-651)
 * Remove duplicated write. (CASSANDRA-662)
 * Abort bootstrap if IP is already in the token ring (CASSANDRA-663)
 * increase default commitlog sync period, and wait for last sync to 
   finish before submitting another (CASSANDRA-668)


0.5.0 RC1
 * Fix potential NPE in get_range_slice (CASSANDRA-623)
 * add CRC32 to commitlog entries (CASSANDRA-605)
 * fix data streaming on windows (CASSANDRA-630)
 * GC compacted sstables after cleanup and compaction (CASSANDRA-621)
 * Speed up anti-entropy validation (CASSANDRA-629)
 * Fix anti-entropy assertion error (CASSANDRA-639)
 * Fix pending range conflicts when bootstapping or moving
   multiple nodes at once (CASSANDRA-603)
 * Handle obsolete gossip related to node movement in the case where
   one or more nodes is down when the movement occurs (CASSANDRA-572)
 * Include dead nodes in gossip to avoid a variety of problems
   and fix HH to removed nodes (CASSANDRA-634)
 * return an InvalidRequestException for mal-formed SlicePredicates
   (CASSANDRA-643)
 * fix bug determining closest neighbor for use in multiple datacenters
   (CASSANDRA-648)
 * Vast improvements in anticompaction speed (CASSANDRA-607)
 * Speed up log replay and writes by avoiding redundant serializations
   (CASSANDRA-652)


0.5.0 beta 2
 * Bootstrap improvements (several tickets)
 * add nodeprobe repair anti-entropy feature (CASSANDRA-193, CASSANDRA-520)
 * fix possibility of partition when many nodes restart at once
   in clusters with multiple seeds (CASSANDRA-150)
 * fix NPE in get_range_slice when no data is found (CASSANDRA-578)
 * fix potential NPE in hinted handoff (CASSANDRA-585)
 * fix cleanup of local "system" keyspace (CASSANDRA-576)
 * improve computation of cluster load balance (CASSANDRA-554)
 * added super column read/write, column count, and column/row delete to
   cassandra-cli (CASSANDRA-567, CASSANDRA-594)
 * fix returning live subcolumns of deleted supercolumns (CASSANDRA-583)
 * respect JAVA_HOME in bin/ scripts (several tickets)
 * add StorageService.initClient for fat clients on the JVM (CASSANDRA-535)
   (see contrib/client_only for an example of use)
 * make consistency_level functional in get_range_slice (CASSANDRA-568)
 * optimize key deserialization for RandomPartitioner (CASSANDRA-581)
 * avoid GCing tombstones except on major compaction (CASSANDRA-604)
 * increase failure conviction threshold, resulting in less nodes
   incorrectly (and temporarily) marked as down (CASSANDRA-610)
 * respect memtable thresholds during log replay (CASSANDRA-609)
 * support ConsistencyLevel.ALL on read (CASSANDRA-584)
 * add nodeprobe removetoken command (CASSANDRA-564)


0.5.0 beta
 * Allow multiple simultaneous flushes, improving flush throughput 
   on multicore systems (CASSANDRA-401)
 * Split up locks to improve write and read throughput on multicore systems
   (CASSANDRA-444, CASSANDRA-414)
 * More efficient use of memory during compaction (CASSANDRA-436)
 * autobootstrap option: when enabled, all non-seed nodes will attempt
   to bootstrap when started, until bootstrap successfully
   completes. -b option is removed.  (CASSANDRA-438)
 * Unless a token is manually specified in the configuration xml,
   a bootstraping node will use a token that gives it half the
   keys from the most-heavily-loaded node in the cluster,
   instead of generating a random token. 
   (CASSANDRA-385, CASSANDRA-517)
 * Miscellaneous bootstrap fixes (several tickets)
 * Ability to change a node's token even after it has data on it
   (CASSANDRA-541)
 * Ability to decommission a live node from the ring (CASSANDRA-435)
 * Semi-automatic loadbalancing via nodeprobe (CASSANDRA-192)
 * Add ability to set compaction thresholds at runtime via
   JMX / nodeprobe.  (CASSANDRA-465)
 * Add "comment" field to ColumnFamily definition. (CASSANDRA-481)
 * Additional JMX metrics (CASSANDRA-482)
 * JSON based export and import tools (several tickets)
 * Hinted Handoff fixes (several tickets)
 * Add key cache to improve read performance (CASSANDRA-423)
 * Simplified construction of custom ReplicationStrategy classes
   (CASSANDRA-497)
 * Graphical application (Swing) for ring integrity verification and 
   visualization was added to contrib (CASSANDRA-252)
 * Add DCQUORUM, DCQUORUMSYNC consistency levels and corresponding
   ReplicationStrategy / EndpointSnitch classes.  Experimental.
   (CASSANDRA-492)
 * Web client interface added to contrib (CASSANDRA-457)
 * More-efficient flush for Random, CollatedOPP partitioners 
   for normal writes (CASSANDRA-446) and bulk load (CASSANDRA-420)
 * Add MemtableFlushAfterMinutes, a global replacement for the old 
   per-CF FlushPeriodInMinutes setting (CASSANDRA-463)
 * optimizations to slice reading (CASSANDRA-350) and supercolumn
   queries (CASSANDRA-510)
 * force binding to given listenaddress for nodes with multiple
   interfaces (CASSANDRA-546)
 * stress.py benchmarking tool improvements (several tickets)
 * optimized replica placement code (CASSANDRA-525)
 * faster log replay on restart (CASSANDRA-539, CASSANDRA-540)
 * optimized local-node writes (CASSANDRA-558)
 * added get_range_slice, deprecating get_key_range (CASSANDRA-344)
 * expose TimedOutException to thrift (CASSANDRA-563)
 

0.4.2
 * Add validation disallowing null keys (CASSANDRA-486)
 * Fix race conditions in TCPConnectionManager (CASSANDRA-487)
 * Fix using non-utf8-aware comparison as a sanity check.
   (CASSANDRA-493)
 * Improve default garbage collector options (CASSANDRA-504)
 * Add "nodeprobe flush" (CASSANDRA-505)
 * remove NotFoundException from get_slice throws list (CASSANDRA-518)
 * fix get (not get_slice) of entire supercolumn (CASSANDRA-508)
 * fix null token during bootstrap (CASSANDRA-501)


0.4.1
 * Fix FlushPeriod columnfamily configuration regression
   (CASSANDRA-455)
 * Fix long column name support (CASSANDRA-460)
 * Fix for serializing a row that only contains tombstones
   (CASSANDRA-458)
 * Fix for discarding unneeded commitlog segments (CASSANDRA-459)
 * Add SnapshotBeforeCompaction configuration option (CASSANDRA-426)
 * Fix compaction abort under insufficient disk space (CASSANDRA-473)
 * Fix reading subcolumn slice from tombstoned CF (CASSANDRA-484)
 * Fix race condition in RVH causing occasional NPE (CASSANDRA-478)


0.4.0
 * fix get_key_range problems when a node is down (CASSANDRA-440)
   and add UnavailableException to more Thrift methods
 * Add example EndPointSnitch contrib code (several tickets)


0.4.0 RC2
 * fix SSTable generation clash during compaction (CASSANDRA-418)
 * reject method calls with null parameters (CASSANDRA-308)
 * properly order ranges in nodeprobe output (CASSANDRA-421)
 * fix logging of certain errors on executor threads (CASSANDRA-425)


0.4.0 RC1
 * Bootstrap feature is live; use -b on startup (several tickets)
 * Added multiget api (CASSANDRA-70)
 * fix Deadlock with SelectorManager.doProcess and TcpConnection.write
   (CASSANDRA-392)
 * remove key cache b/c of concurrency bugs in third-party
   CLHM library (CASSANDRA-405)
 * update non-major compaction logic to use two threshold values
   (CASSANDRA-407)
 * add periodic / batch commitlog sync modes (several tickets)
 * inline BatchMutation into batch_insert params (CASSANDRA-403)
 * allow setting the logging level at runtime via mbean (CASSANDRA-402)
 * change default comparator to BytesType (CASSANDRA-400)
 * add forwards-compatible ConsistencyLevel parameter to get_key_range
   (CASSANDRA-322)
 * r/m special case of blocking for local destination when writing with 
   ConsistencyLevel.ZERO (CASSANDRA-399)
 * Fixes to make BinaryMemtable [bulk load interface] useful (CASSANDRA-337);
   see contrib/bmt_example for an example of using it.
 * More JMX properties added (several tickets)
 * Thrift changes (several tickets)
    - Merged _super get methods with the normal ones; return values
      are now of ColumnOrSuperColumn.
    - Similarly, merged batch_insert_super into batch_insert.



0.4.0 beta
 * On-disk data format has changed to allow billions of keys/rows per
   node instead of only millions
 * Multi-keyspace support
 * Scan all sstables for all queries to avoid situations where
   different types of operation on the same ColumnFamily could
   disagree on what data was present
 * Snapshot support via JMX
 * Thrift API has changed a _lot_:
    - removed time-sorted CFs; instead, user-defined comparators
      may be defined on the column names, which are now byte arrays.
      Default comparators are provided for UTF8, Bytes, Ascii, Long (i64),
      and UUID types.
    - removed colon-delimited strings in thrift api in favor of explicit
      structs such as ColumnPath, ColumnParent, etc.  Also normalized
      thrift struct and argument naming.
    - Added columnFamily argument to get_key_range.
    - Change signature of get_slice to accept starting and ending
      columns as well as an offset.  (This allows use of indexes.)
      Added "ascending" flag to allow reasonably-efficient reverse
      scans as well.  Removed get_slice_by_range as redundant.
    - get_key_range operates on one CF at a time
    - changed `block` boolean on insert methods to ConsistencyLevel enum,
      with options of NONE, ONE, QUORUM, and ALL.
    - added similar consistency_level parameter to read methods
    - column-name-set slice with no names given now returns zero columns
      instead of all of them.  ("all" can run your server out of memory.
      use a range-based slice with a high max column count instead.)
 * Removed the web interface. Node information can now be obtained by 
   using the newly introduced nodeprobe utility.
 * More JMX stats
 * Remove magic values from internals (e.g. special key to indicate
   when to flush memtables)
 * Rename configuration "table" to "keyspace"
 * Moved to crash-only design; no more shutdown (just kill the process)
 * Lots of bug fixes

Full list of issues resolved in 0.4 is at https://issues.apache.org/jira/secure/IssueNavigator.jspa?reset=true&&pid=12310865&fixfor=12313862&resolution=1&sorter/field=issuekey&sorter/order=DESC


0.3.0 RC3
 * Fix potential deadlock under load in TCPConnection.
   (CASSANDRA-220)


0.3.0 RC2
 * Fix possible data loss when server is stopped after replaying
   log but before new inserts force memtable flush.
   (CASSANDRA-204)
 * Added BUGS file


0.3.0 RC1
 * Range queries on keys, including user-defined key collation
 * Remove support
 * Workarounds for a weird bug in JDK select/register that seems
   particularly common on VM environments. Cassandra should deploy
   fine on EC2 now
 * Much improved infrastructure: the beginnings of a decent test suite
   ("ant test" for unit tests; "nosetests" for system tests), code
   coverage reporting, etc.
 * Expanded node status reporting via JMX
 * Improved error reporting/logging on both server and client
 * Reduced memory footprint in default configuration
 * Combined blocking and non-blocking versions of insert APIs
 * Added FlushPeriodInMinutes configuration parameter to force
   flushing of infrequently-updated ColumnFamilies<|MERGE_RESOLUTION|>--- conflicted
+++ resolved
@@ -1,13 +1,9 @@
-<<<<<<< HEAD
 3.0.13
  * Slice.isEmpty() returns false for some empty slices (CASSANDRA-13305)
  * Add formatted row output to assertEmpty in CQL Tester (CASSANDRA-13238)
 Merged from 2.2:
+ * Wrong logger name in AnticompactionTask (CASSANDRA-13343)
  * Commitlog replay may fail if last mutation is within 4 bytes of end of segment (CASSANDRA-13282)
-=======
-2.2.10
- * Wrong logger name in AnticompactionTask (CASSANDRA-13343)
->>>>>>> a69f6885
  * Fix queries updating multiple time the same list (CASSANDRA-13130)
  * Fix GRANT/REVOKE when keyspace isn't specified (CASSANDRA-13053)
 
