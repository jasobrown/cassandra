<<<<<<< HEAD
1.2-dev
 * include message initiation time to replicas so they can more
   accurately drop timed-out requests (CASSANDRA-2858)
 * fix clientutil.jar dependencies (CASSANDRA-4566)
 * optimize WriteResponse (CASSANDRA-4548)
 * new metrics (CASSANDRA-4009)
 * redesign KEYS indexes to avoid read-before-write (CASSANDRA-2897)
 * debug tracing (CASSANDRA-1123)
 * parallelize row cache loading (CASSANDRA-4282)
 * Make compaction, flush JBOD-aware (CASSANDRA-4292)
 * run local range scans on the read stage (CASSANDRA-3687)
 * clean up ioexceptions (CASSANDRA-2116)
 * add disk_failure_policy (CASSANDRA-2118)
 * Introduce new json format with row level deletion (CASSANDRA-4054)
 * remove redundant "name" column from schema_keyspaces (CASSANDRA-4433)
 * improve "nodetool ring" handling of multi-dc clusters (CASSANDRA-3047)
 * update NTS calculateNaturalEndpoints to be O(N log N) (CASSANDRA-3881)
 * add UseCondCardMark XX jvm settings on jdk 1.7 (CASSANDRA-4366)
 * split up rpc timeout by operation type (CASSANDRA-2819)
 * rewrite key cache save/load to use only sequential i/o (CASSANDRA-3762)
 * update MS protocol with a version handshake + broadcast address id
   (CASSANDRA-4311)
 * multithreaded hint replay (CASSANDRA-4189)
 * add inter-node message compression (CASSANDRA-3127)
 * remove COPP (CASSANDRA-2479)
 * Track tombstone expiration and compact when tombstone content is
   higher than a configurable threshold, default 20% (CASSANDRA-3442, 4234)
 * update MurmurHash to version 3 (CASSANDRA-2975)
 * (CLI) track elapsed time for `delete' operation (CASSANDRA-4060)
 * (CLI) jline version is bumped to 1.0 to properly  support
   'delete' key function (CASSANDRA-4132)
 * Save IndexSummary into new SSTable 'Summary' component (CASSANDRA-2392, 4289)
 * Add support for range tombstones (CASSANDRA-3708)
 * Improve MessagingService efficiency (CASSANDRA-3617)
 * Avoid ID conflicts from concurrent schema changes (CASSANDRA-3794)
 * Set thrift HSHA server thread limit to unlimited by default (CASSANDRA-4277)
 * Avoids double serialization of CF id in RowMutation messages
   (CASSANDRA-4293)
 * stream compressed sstables directly with java nio (CASSANDRA-4297)
 * Support multiple ranges in SliceQueryFilter (CASSANDRA-3885)
 * Add column metadata to system column families (CASSANDRA-4018)
 * (cql3) Always use composite types by default (CASSANDRA-4329)
 * (cql3) Add support for set, map and list (CASSANDRA-3647)
 * Validate date type correctly (CASSANDRA-4441)
 * (cql3) Allow definitions with only a PK (CASSANDRA-4361)
 * (cql3) Add support for row key composites (CASSANDRA-4179)
 * improve DynamicEndpointSnitch by using reservoir sampling (CASSANDRA-4038)
 * (cql3) Add support for 2ndary indexes (CASSANDRA-3680)
 * (cql3) fix defining more than one PK to be invalid (CASSANDRA-4477)
 * remove schema agreement checking from all external APIs (Thrift, CQL and CQL3) (CASSANDRA-4487)
 * add Murmur3Partitioner and make it default for new installations (CASSANDRA-3772)
 * (cql3) update pseudo-map syntax to use map syntax (CASSANDRA-4497)
 * Finer grained exceptions hierarchy and provides error code with exceptions (CASSANDRA-3979)
=======
1.1.6
  * (cql3) fix potential NPE with both equal and unequal restriction (CASSANDRA-4532)
  * (cql3) improves ORDER BY validation (CASSANDRA-4624)
>>>>>>> 4177b58f


1.1.5
 * add SecondaryIndex.reload API (CASSANDRA-4581)
 * use millis + atomicint for commitlog segment creation instead of
   nanotime, which has issues under some hypervisors (CASSANDRA-4601)
 * fix FD leak in slice queries (CASSANDRA-4571)
 * avoid recursion in leveled compaction (CASSANDRA-4587)
 * increase stack size under Java7 to 180K
 * Log(info) schema changes (CASSANDRA-4547)
 * Change nodetool setcachecapcity to manipulate global caches (CASSANDRA-4563)
 * (cql3) fix setting compaction strategy (CASSANDRA-4597)
 * fix broken system.schema_* timestamps on system startup (CASSANDRA-4561)
 * fix wrong skip of cache saving (CASSANDRA-4533)
 * Avoid NPE when lost+found is in data dir (CASSANDRA-4572)
 * Respect five-minute flush moratorium after initial CL replay (CASSANDRA-4474)
 * Adds ntp as recommended in debian packaging (CASSANDRA-4606)
 * Configurable transport in CF Record{Reader|Writer} (CASSANDRA-4558)
Merged from 1.0:
 * increase Xss to 160k to accomodate latest 1.6 JVMs (CASSANDRA-4602)
 * fix toString of hint destination tokens (CASSANDRA-4568)


1.1.4
 * fix offline scrub to catch >= out of order rows (CASSANDRA-4411)
 * fix cassandra-env.sh on RHEL and other non-dash-based systems 
   (CASSANDRA-4494)
Merged from 1.0:
 * (Hadoop) fix setting key length for old-style mapred api (CASSANDRA-4534)


 * munmap commitlog segments before rename (CASSANDRA-4337)
 * (JMX) rename getRangeKeySample to sampleKeyRange to avoid returning
   multi-MB results as an attribute (CASSANDRA-4452)
 * flush based on data size, not throughput; overwritten columns no 
   longer artificially inflate liveRatio (CASSANDRA-4399)
 * update default commitlog segment size to 32MB and total commitlog
   size to 32/1024 MB for 32/64 bit JVMs, respectively (CASSANDRA-4422)
 * avoid using global partitioner to estimate ranges in index sstables
   (CASSANDRA-4403)
 * restore pre-CASSANDRA-3862 approach to removing expired tombstones
   from row cache during compaction (CASSANDRA-4364)
 * (stress) support for CQL prepared statements (CASSANDRA-3633)
 * Correctly catch exception when Snappy cannot be loaded (CASSANDRA-4400)
 * (cql3) Support ORDER BY when IN condition is given in WHERE clause (CASSANDRA-4327)
 * (cql3) delete "component_index" column on DROP TABLE call (CASSANDRA-4420)
 * change nanoTime() to currentTimeInMillis() in schema related code (CASSANDRA-4432)
 * add a token generation tool (CASSANDRA-3709)
 * Fix LCS bug with sstable containing only 1 row (CASSANDRA-4411)
 * fix "Can't Modify Index Name" problem on CF update (CASSANDRA-4439)
 * Fix assertion error in getOverlappingSSTables during repair (CASSANDRA-4456)
 * fix nodetool's setcompactionthreshold command (CASSANDRA-4455)
 * Ensure compacted files are never used, to avoid counter overcount (CASSANDRA-4436)
Merged from 1.0:
 * Push the validation of secondary index values to the SecondaryIndexManager (CASSANDRA-4240)
 * (Hadoop) fix iterating through a resultset consisting entirely
   of tombstoned rows (CASSANDRA-4466)
 * allow dropping columns shadowed by not-yet-expired supercolumn or row
   tombstones in PrecompactedRow (CASSANDRA-4396)


1.1.2
 * Fix cleanup not deleting index entries (CASSANDRA-4379)
 * Use correct partitioner when saving + loading caches (CASSANDRA-4331)
 * Check schema before trying to export sstable (CASSANDRA-2760)
 * Raise a meaningful exception instead of NPE when PFS encounters
   an unconfigured node + no default (CASSANDRA-4349)
 * fix bug in sstable blacklisting with LCS (CASSANDRA-4343)
 * LCS no longer promotes tiny sstables out of L0 (CASSANDRA-4341)
 * skip tombstones during hint replay (CASSANDRA-4320)
 * fix NPE in compactionstats (CASSANDRA-4318)
 * enforce 1m min keycache for auto (CASSANDRA-4306)
 * Have DeletedColumn.isMFD always return true (CASSANDRA-4307)
 * (cql3) exeption message for ORDER BY constraints said primary filter can be
    an IN clause, which is misleading (CASSANDRA-4319)
 * (cql3) Reject (not yet supported) creation of 2ndardy indexes on tables with
   composite primary keys (CASSANDRA-4328)
 * Set JVM stack size to 160k for java 7 (CASSANDRA-4275)
 * cqlsh: add COPY command to load data from CSV flat files (CASSANDRA-4012)
 * CFMetaData.fromThrift to throw ConfigurationException upon error (CASSANDRA-4353)
 * Use CF comparator to sort indexed columns in SecondaryIndexManager
   (CASSANDRA-4365)
 * add strategy_options to the KSMetaData.toString() output (CASSANDRA-4248)
 * (cql3) fix range queries containing unqueried results (CASSANDRA-4372)
 * (cql3) allow updating column_alias types (CASSANDRA-4041)
 * (cql3) Fix deletion bug (CASSANDRA-4193)
 * Fix computation of overlapping sstable for leveled compaction (CASSANDRA-4321)
 * Improve scrub and allow to run it offline (CASSANDRA-4321)
 * Fix assertionError in StorageService.bulkLoad (CASSANDRA-4368)
 * (cqlsh) add option to authenticate to a keyspace at startup (CASSANDRA-4108)
 * (cqlsh) fix ASSUME functionality (CASSANDRA-4352)
 * Fix ColumnFamilyRecordReader to not return progress > 100% (CASSANDRA-3942)
Merged from 1.0:
 * Set gc_grace on index CF to 0 (CASSANDRA-4314)


1.1.1
 * allow larger cache capacities than 2GB (CASSANDRA-4150)
 * add getsstables command to nodetool (CASSANDRA-4199)
 * apply parent CF compaction settings to secondary index CFs (CASSANDRA-4280)
 * preserve commitlog size cap when recycling segments at startup
   (CASSANDRA-4201)
 * (Hadoop) fix split generation regression (CASSANDRA-4259)
 * ignore min/max compactions settings in LCS, while preserving
   behavior that min=max=0 disables autocompaction (CASSANDRA-4233)
 * log number of rows read from saved cache (CASSANDRA-4249)
 * calculate exact size required for cleanup operations (CASSANDRA-1404)
 * avoid blocking additional writes during flush when the commitlog
   gets behind temporarily (CASSANDRA-1991)
 * enable caching on index CFs based on data CF cache setting (CASSANDRA-4197)
 * warn on invalid replication strategy creation options (CASSANDRA-4046)
 * remove [Freeable]Memory finalizers (CASSANDRA-4222)
 * include tombstone size in ColumnFamily.size, which can prevent OOM
   during sudden mass delete operations by yielding a nonzero liveRatio
   (CASSANDRA-3741)
 * Open 1 sstableScanner per level for leveled compaction (CASSANDRA-4142)
 * Optimize reads when row deletion timestamps allow us to restrict
   the set of sstables we check (CASSANDRA-4116)
 * add support for commitlog archiving and point-in-time recovery
   (CASSANDRA-3690)
 * avoid generating redundant compaction tasks during streaming
   (CASSANDRA-4174)
 * add -cf option to nodetool snapshot, and takeColumnFamilySnapshot to
   StorageService mbean (CASSANDRA-556)
 * optimize cleanup to drop entire sstables where possible (CASSANDRA-4079)
 * optimize truncate when autosnapshot is disabled (CASSANDRA-4153)
 * update caches to use byte[] keys to reduce memory overhead (CASSANDRA-3966)
 * add column limit to cli (CASSANDRA-3012, 4098)
 * clean up and optimize DataOutputBuffer, used by CQL compression and
   CompositeType (CASSANDRA-4072)
 * optimize commitlog checksumming (CASSANDRA-3610)
 * identify and blacklist corrupted SSTables from future compactions 
   (CASSANDRA-2261)
 * Move CfDef and KsDef validation out of thrift (CASSANDRA-4037)
 * Expose API to repair a user provided range (CASSANDRA-3912)
 * Add way to force the cassandra-cli to refresh its schema (CASSANDRA-4052)
 * Avoid having replicate on write tasks stacking up at CL.ONE (CASSANDRA-2889)
 * (cql3) Backwards compatibility for composite comparators in non-cql3-aware
   clients (CASSANDRA-4093)
 * (cql3) Fix order by for reversed queries (CASSANDRA-4160)
 * (cql3) Add ReversedType support (CASSANDRA-4004)
 * (cql3) Add timeuuid type (CASSANDRA-4194)
 * (cql3) Minor fixes (CASSANDRA-4185)
 * (cql3) Fix prepared statement in BATCH (CASSANDRA-4202)
 * (cql3) Reduce the list of reserved keywords (CASSANDRA-4186)
 * (cql3) Move max/min compaction thresholds to compaction strategy options
   (CASSANDRA-4187)
 * Fix exception during move when localhost is the only source (CASSANDRA-4200)
 * (cql3) Allow paging through non-ordered partitioner results (CASSANDRA-3771)
 * (cql3) Fix drop index (CASSANDRA-4192)
 * (cql3) Don't return range ghosts anymore (CASSANDRA-3982)
 * fix re-creating Keyspaces/ColumnFamilies with the same name as dropped
   ones (CASSANDRA-4219)
 * fix SecondaryIndex LeveledManifest save upon snapshot (CASSANDRA-4230)
 * fix missing arrayOffset in FBUtilities.hash (CASSANDRA-4250)
 * (cql3) Add name of parameters in CqlResultSet (CASSANDRA-4242)
 * (cql3) Correctly validate order by queries (CASSANDRA-4246)
 * rename stress to cassandra-stress for saner packaging (CASSANDRA-4256)
 * Fix exception on colum metadata with non-string comparator (CASSANDRA-4269)
 * Check for unknown/invalid compression options (CASSANDRA-4266)
 * (cql3) Adds simple access to column timestamp and ttl (CASSANDRA-4217)
 * (cql3) Fix range queries with secondary indexes (CASSANDRA-4257)
 * Better error messages from improper input in cli (CASSANDRA-3865)
 * Try to stop all compaction upon Keyspace or ColumnFamily drop (CASSANDRA-4221)
 * (cql3) Allow keyspace properties to contain hyphens (CASSANDRA-4278)
 * (cql3) Correctly validate keyspace access in create table (CASSANDRA-4296)
 * Avoid deadlock in migration stage (CASSANDRA-3882)
 * Take supercolumn names and deletion info into account in memtable throughput
   (CASSANDRA-4264)
 * Add back backward compatibility for old style replication factor (CASSANDRA-4294)
 * Preserve compatibility with pre-1.1 index queries (CASSANDRA-4262)
Merged from 1.0:
 * Fix super columns bug where cache is not updated (CASSANDRA-4190)
 * fix maxTimestamp to include row tombstones (CASSANDRA-4116)
 * (CLI) properly handle quotes in create/update keyspace commands (CASSANDRA-4129)
 * Avoids possible deadlock during bootstrap (CASSANDRA-4159)
 * fix stress tool that hangs forever on timeout or error (CASSANDRA-4128)
 * stress tool to return appropriate exit code on failure (CASSANDRA-4188)
 * fix compaction NPE when out of disk space and assertions disabled
   (CASSANDRA-3985)
 * synchronize LCS getEstimatedTasks to avoid CME (CASSANDRA-4255)
 * ensure unique streaming session id's (CASSANDRA-4223)
 * kick off background compaction when min/max thresholds change 
   (CASSANDRA-4279)
 * improve ability of STCS.getBuckets to deal with 100s of 1000s of
   sstables, such as when convertinb back from LCS (CASSANDRA-4287)
 * Oversize integer in CQL throws NumberFormatException (CASSANDRA-4291)
 * fix 1.0.x node join to mixed version cluster, other nodes >= 1.1 (CASSANDRA-4195)
 * Fix LCS splitting sstable base on uncompressed size (CASSANDRA-4419)
 * Push the validation of secondary index values to the SecondaryIndexManager (CASSANDRA-4240)
 * Don't purge columns during upgradesstables (CASSANDRA-4462)
 * Make cqlsh work with piping (CASSANDRA-4113)
 * Validate arguments for nodetool decommission (CASSANDRA-4061)
 * Report thrift status in nodetool info (CASSANDRA-4010)


1.1.0-final
 * average a reduced liveRatio estimate with the previous one (CASSANDRA-4065)
 * Allow KS and CF names up to 48 characters (CASSANDRA-4157)
 * fix stress build (CASSANDRA-4140)
 * add time remaining estimate to nodetool compactionstats (CASSANDRA-4167)
 * (cql) fix NPE in cql3 ALTER TABLE (CASSANDRA-4163)
 * (cql) Add support for CL.TWO and CL.THREE in CQL (CASSANDRA-4156)
 * (cql) Fix type in CQL3 ALTER TABLE preventing update (CASSANDRA-4170)
 * (cql) Throw invalid exception from CQL3 on obsolete options (CASSANDRA-4171)
 * (cqlsh) fix recognizing uppercase SELECT keyword (CASSANDRA-4161)
 * Pig: wide row support (CASSANDRA-3909)
Merged from 1.0:
 * avoid streaming empty files with bulk loader if sstablewriter errors out
   (CASSANDRA-3946)


1.1-rc1
 * Include stress tool in binary builds (CASSANDRA-4103)
 * (Hadoop) fix wide row iteration when last row read was deleted
   (CASSANDRA-4154)
 * fix read_repair_chance to really default to 0.1 in the cli (CASSANDRA-4114)
 * Adds caching and bloomFilterFpChange to CQL options (CASSANDRA-4042)
 * Adds posibility to autoconfigure size of the KeyCache (CASSANDRA-4087)
 * fix KEYS index from skipping results (CASSANDRA-3996)
 * Remove sliced_buffer_size_in_kb dead option (CASSANDRA-4076)
 * make loadNewSStable preserve sstable version (CASSANDRA-4077)
 * Respect 1.0 cache settings as much as possible when upgrading 
   (CASSANDRA-4088)
 * relax path length requirement for sstable files when upgrading on 
   non-Windows platforms (CASSANDRA-4110)
 * fix terminination of the stress.java when errors were encountered
   (CASSANDRA-4128)
 * Move CfDef and KsDef validation out of thrift (CASSANDRA-4037)
 * Fix get_paged_slice (CASSANDRA-4136)
 * CQL3: Support slice with exclusive start and stop (CASSANDRA-3785)
Merged from 1.0:
 * support PropertyFileSnitch in bulk loader (CASSANDRA-4145)
 * add auto_snapshot option allowing disabling snapshot before drop/truncate
   (CASSANDRA-3710)
 * allow short snitch names (CASSANDRA-4130)


1.1-beta2
 * rename loaded sstables to avoid conflicts with local snapshots
   (CASSANDRA-3967)
 * start hint replay as soon as FD notifies that the target is back up
   (CASSANDRA-3958)
 * avoid unproductive deserializing of cached rows during compaction
   (CASSANDRA-3921)
 * fix concurrency issues with CQL keyspace creation (CASSANDRA-3903)
 * Show Effective Owership via Nodetool ring <keyspace> (CASSANDRA-3412)
 * Update ORDER BY syntax for CQL3 (CASSANDRA-3925)
 * Fix BulkRecordWriter to not throw NPE if reducer gets no map data from Hadoop (CASSANDRA-3944)
 * Fix bug with counters in super columns (CASSANDRA-3821)
 * Remove deprecated merge_shard_chance (CASSANDRA-3940)
 * add a convenient way to reset a node's schema (CASSANDRA-2963)
 * fix for intermittent SchemaDisagreementException (CASSANDRA-3884)
 * CLI `list <CF>` to limit number of columns and their order (CASSANDRA-3012)
 * ignore deprecated KsDef/CfDef/ColumnDef fields in native schema (CASSANDRA-3963)
 * CLI to report when unsupported column_metadata pair was given (CASSANDRA-3959)
 * reincarnate removed and deprecated KsDef/CfDef attributes (CASSANDRA-3953)
 * Fix race between writes and read for cache (CASSANDRA-3862)
 * perform static initialization of StorageProxy on start-up (CASSANDRA-3797)
 * support trickling fsync() on writes (CASSANDRA-3950)
 * expose counters for unavailable/timeout exceptions given to thrift clients (CASSANDRA-3671)
 * avoid quadratic startup time in LeveledManifest (CASSANDRA-3952)
 * Add type information to new schema_ columnfamilies and remove thrift
   serialization for schema (CASSANDRA-3792)
 * add missing column validator options to the CLI help (CASSANDRA-3926)
 * skip reading saved key cache if CF's caching strategy is NONE or ROWS_ONLY (CASSANDRA-3954)
 * Unify migration code (CASSANDRA-4017)
Merged from 1.0:
 * cqlsh: guess correct version of Python for Arch Linux (CASSANDRA-4090)
 * (CLI) properly handle quotes in create/update keyspace commands (CASSANDRA-4129)
 * Avoids possible deadlock during bootstrap (CASSANDRA-4159)
 * fix stress tool that hangs forever on timeout or error (CASSANDRA-4128)
 * Fix super columns bug where cache is not updated (CASSANDRA-4190)
 * stress tool to return appropriate exit code on failure (CASSANDRA-4188)


1.0.9
 * improve index sampling performance (CASSANDRA-4023)
 * always compact away deleted hints immediately after handoff (CASSANDRA-3955)
 * delete hints from dropped ColumnFamilies on handoff instead of
   erroring out (CASSANDRA-3975)
 * add CompositeType ref to the CLI doc for create/update column family (CASSANDRA-3980)
 * Pig: support Counter ColumnFamilies (CASSANDRA-3973)
 * Pig: Composite column support (CASSANDRA-3684)
 * Avoid NPE during repair when a keyspace has no CFs (CASSANDRA-3988)
 * Fix division-by-zero error on get_slice (CASSANDRA-4000)
 * don't change manifest level for cleanup, scrub, and upgradesstables
   operations under LeveledCompactionStrategy (CASSANDRA-3989, 4112)
 * fix race leading to super columns assertion failure (CASSANDRA-3957)
 * fix NPE on invalid CQL delete command (CASSANDRA-3755)
 * allow custom types in CLI's assume command (CASSANDRA-4081)
 * fix totalBytes count for parallel compactions (CASSANDRA-3758)
 * fix intermittent NPE in get_slice (CASSANDRA-4095)
 * remove unnecessary asserts in native code interfaces (CASSANDRA-4096)
 * Validate blank keys in CQL to avoid assertion errors (CASSANDRA-3612)
 * cqlsh: fix bad decoding of some column names (CASSANDRA-4003)
 * cqlsh: fix incorrect padding with unicode chars (CASSANDRA-4033)
 * Fix EC2 snitch incorrectly reporting region (CASSANDRA-4026)
 * Shut down thrift during decommission (CASSANDRA-4086)
 * Expose nodetool cfhistograms for 2ndary indexes (CASSANDRA-4063)
Merged from 0.8:
 * Fix ConcurrentModificationException in gossiper (CASSANDRA-4019)


1.1-beta1
 * (cqlsh)
   + add SOURCE and CAPTURE commands, and --file option (CASSANDRA-3479)
   + add ALTER COLUMNFAMILY WITH (CASSANDRA-3523)
   + bundle Python dependencies with Cassandra (CASSANDRA-3507)
   + added to Debian package (CASSANDRA-3458)
   + display byte data instead of erroring out on decode failure 
     (CASSANDRA-3874)
 * add nodetool rebuild_index (CASSANDRA-3583)
 * add nodetool rangekeysample (CASSANDRA-2917)
 * Fix streaming too much data during move operations (CASSANDRA-3639)
 * Nodetool and CLI connect to localhost by default (CASSANDRA-3568)
 * Reduce memory used by primary index sample (CASSANDRA-3743)
 * (Hadoop) separate input/output configurations (CASSANDRA-3197, 3765)
 * avoid returning internal Cassandra classes over JMX (CASSANDRA-2805)
 * add row-level isolation via SnapTree (CASSANDRA-2893)
 * Optimize key count estimation when opening sstable on startup
   (CASSANDRA-2988)
 * multi-dc replication optimization supporting CL > ONE (CASSANDRA-3577)
 * add command to stop compactions (CASSANDRA-1740, 3566, 3582)
 * multithreaded streaming (CASSANDRA-3494)
 * removed in-tree redhat spec (CASSANDRA-3567)
 * "defragment" rows for name-based queries under STCS, again (CASSANDRA-2503)
 * Recycle commitlog segments for improved performance 
   (CASSANDRA-3411, 3543, 3557, 3615)
 * update size-tiered compaction to prioritize small tiers (CASSANDRA-2407)
 * add message expiration logic to OutboundTcpConnection (CASSANDRA-3005)
 * off-heap cache to use sun.misc.Unsafe instead of JNA (CASSANDRA-3271)
 * EACH_QUORUM is only supported for writes (CASSANDRA-3272)
 * replace compactionlock use in schema migration by checking CFS.isValid
   (CASSANDRA-3116)
 * recognize that "SELECT first ... *" isn't really "SELECT *" (CASSANDRA-3445)
 * Use faster bytes comparison (CASSANDRA-3434)
 * Bulk loader is no longer a fat client, (HADOOP) bulk load output format
   (CASSANDRA-3045)
 * (Hadoop) add support for KeyRange.filter
 * remove assumption that keys and token are in bijection
   (CASSANDRA-1034, 3574, 3604)
 * always remove endpoints from delevery queue in HH (CASSANDRA-3546)
 * fix race between cf flush and its 2ndary indexes flush (CASSANDRA-3547)
 * fix potential race in AES when a repair fails (CASSANDRA-3548)
 * Remove columns shadowed by a deleted container even when we cannot purge
   (CASSANDRA-3538)
 * Improve memtable slice iteration performance (CASSANDRA-3545)
 * more efficient allocation of small bloom filters (CASSANDRA-3618)
 * Use separate writer thread in SSTableSimpleUnsortedWriter (CASSANDRA-3619)
 * fsync the directory after new sstable or commitlog segment are created (CASSANDRA-3250)
 * fix minor issues reported by FindBugs (CASSANDRA-3658)
 * global key/row caches (CASSANDRA-3143, 3849)
 * optimize memtable iteration during range scan (CASSANDRA-3638)
 * introduce 'crc_check_chance' in CompressionParameters to support
   a checksum percentage checking chance similarly to read-repair (CASSANDRA-3611)
 * a way to deactivate global key/row cache on per-CF basis (CASSANDRA-3667)
 * fix LeveledCompactionStrategy broken because of generation pre-allocation
   in LeveledManifest (CASSANDRA-3691)
 * finer-grained control over data directories (CASSANDRA-2749)
 * Fix ClassCastException during hinted handoff (CASSANDRA-3694)
 * Upgrade Thrift to 0.7 (CASSANDRA-3213)
 * Make stress.java insert operation to use microseconds (CASSANDRA-3725)
 * Allows (internally) doing a range query with a limit of columns instead of
   rows (CASSANDRA-3742)
 * Allow rangeSlice queries to be start/end inclusive/exclusive (CASSANDRA-3749)
 * Fix BulkLoader to support new SSTable layout and add stream
   throttling to prevent an NPE when there is no yaml config (CASSANDRA-3752)
 * Allow concurrent schema migrations (CASSANDRA-1391, 3832)
 * Add SnapshotCommand to trigger snapshot on remote node (CASSANDRA-3721)
 * Make CFMetaData conversions to/from thrift/native schema inverses
   (CASSANDRA_3559)
 * Add initial code for CQL 3.0-beta (CASSANDRA-3781, 3753)
 * Add wide row support for ColumnFamilyInputFormat (CASSANDRA-3264)
 * Allow extending CompositeType comparator (CASSANDRA-3657)
 * Avoids over-paging during get_count (CASSANDRA-3798)
 * Add new command to rebuild a node without (repair) merkle tree calculations
   (CASSANDRA-3483, 3922)
 * respect not only row cache capacity but caching mode when
   trying to read data (CASSANDRA-3812)
 * fix system tests (CASSANDRA-3827)
 * CQL support for altering row key type in ALTER TABLE (CASSANDRA-3781)
 * turn compression on by default (CASSANDRA-3871)
 * make hexToBytes refuse invalid input (CASSANDRA-2851)
 * Make secondary indexes CF inherit compression and compaction from their
   parent CF (CASSANDRA-3877)
 * Finish cleanup up tombstone purge code (CASSANDRA-3872)
 * Avoid NPE on aboarted stream-out sessions (CASSANDRA-3904)
 * BulkRecordWriter throws NPE for counter columns (CASSANDRA-3906)
 * Support compression using BulkWriter (CASSANDRA-3907)


1.0.8
 * fix race between cleanup and flush on secondary index CFSes (CASSANDRA-3712)
 * avoid including non-queried nodes in rangeslice read repair
   (CASSANDRA-3843)
 * Only snapshot CF being compacted for snapshot_before_compaction 
   (CASSANDRA-3803)
 * Log active compactions in StatusLogger (CASSANDRA-3703)
 * Compute more accurate compaction score per level (CASSANDRA-3790)
 * Return InvalidRequest when using a keyspace that doesn't exist
   (CASSANDRA-3764)
 * disallow user modification of System keyspace (CASSANDRA-3738)
 * allow using sstable2json on secondary index data (CASSANDRA-3738)
 * (cqlsh) add DESCRIBE COLUMNFAMILIES (CASSANDRA-3586)
 * (cqlsh) format blobs correctly and use colors to improve output
   readability (CASSANDRA-3726)
 * synchronize BiMap of bootstrapping tokens (CASSANDRA-3417)
 * show index options in CLI (CASSANDRA-3809)
 * add optional socket timeout for streaming (CASSANDRA-3838)
 * fix truncate not to leave behind non-CFS backed secondary indexes
   (CASSANDRA-3844)
 * make CLI `show schema` to use output stream directly instead
   of StringBuilder (CASSANDRA-3842)
 * remove the wait on hint future during write (CASSANDRA-3870)
 * (cqlsh) ignore missing CfDef opts (CASSANDRA-3933)
 * (cqlsh) look for cqlshlib relative to realpath (CASSANDRA-3767)
 * Fix short read protection (CASSANDRA-3934)
 * Make sure infered and actual schema match (CASSANDRA-3371)
 * Fix NPE during HH delivery (CASSANDRA-3677)
 * Don't put boostrapping node in 'hibernate' status (CASSANDRA-3737)
 * Fix double quotes in windows bat files (CASSANDRA-3744)
 * Fix bad validator lookup (CASSANDRA-3789)
 * Fix soft reset in EC2MultiRegionSnitch (CASSANDRA-3835)
 * Don't leave zombie connections with THSHA thrift server (CASSANDRA-3867)
 * (cqlsh) fix deserialization of data (CASSANDRA-3874)
 * Fix removetoken force causing an inconsistent state (CASSANDRA-3876)
 * Fix ahndling of some types with Pig (CASSANDRA-3886)
 * Don't allow to drop the system keyspace (CASSANDRA-3759)
 * Make Pig deletes disabled by default and configurable (CASSANDRA-3628)
Merged from 0.8:
 * (Pig) fix CassandraStorage to use correct comparator in Super ColumnFamily
   case (CASSANDRA-3251)
 * fix thread safety issues in commitlog replay, primarily affecting
   systems with many (100s) of CF definitions (CASSANDRA-3751)
 * Fix relevant tomstone ignored with super columns (CASSANDRA-3875)


1.0.7
 * fix regression in HH page size calculation (CASSANDRA-3624)
 * retry failed stream on IOException (CASSANDRA-3686)
 * allow configuring bloom_filter_fp_chance (CASSANDRA-3497)
 * attempt hint delivery every ten minutes, or when failure detector
   notifies us that a node is back up, whichever comes first.  hint
   handoff throttle delay default changed to 1ms, from 50 (CASSANDRA-3554)
 * add nodetool setstreamthroughput (CASSANDRA-3571)
 * fix assertion when dropping a columnfamily with no sstables (CASSANDRA-3614)
 * more efficient allocation of small bloom filters (CASSANDRA-3618)
 * CLibrary.createHardLinkWithExec() to check for errors (CASSANDRA-3101)
 * Avoid creating empty and non cleaned writer during compaction (CASSANDRA-3616)
 * stop thrift service in shutdown hook so we can quiesce MessagingService
   (CASSANDRA-3335)
 * (CQL) compaction_strategy_options and compression_parameters for
   CREATE COLUMNFAMILY statement (CASSANDRA-3374)
 * Reset min/max compaction threshold when creating size tiered compaction
   strategy (CASSANDRA-3666)
 * Don't ignore IOException during compaction (CASSANDRA-3655)
 * Fix assertion error for CF with gc_grace=0 (CASSANDRA-3579)
 * Shutdown ParallelCompaction reducer executor after use (CASSANDRA-3711)
 * Avoid < 0 value for pending tasks in leveled compaction (CASSANDRA-3693)
 * (Hadoop) Support TimeUUID in Pig CassandraStorage (CASSANDRA-3327)
 * Check schema is ready before continuing boostrapping (CASSANDRA-3629)
 * Catch overflows during parsing of chunk_length_kb (CASSANDRA-3644)
 * Improve stream protocol mismatch errors (CASSANDRA-3652)
 * Avoid multiple thread doing HH to the same target (CASSANDRA-3681)
 * Add JMX property for rp_timeout_in_ms (CASSANDRA-2940)
 * Allow DynamicCompositeType to compare component of different types
   (CASSANDRA-3625)
 * Flush non-cfs backed secondary indexes (CASSANDRA-3659)
 * Secondary Indexes should report memory consumption (CASSANDRA-3155)
 * fix for SelectStatement start/end key are not set correctly
   when a key alias is involved (CASSANDRA-3700)
 * fix CLI `show schema` command insert of an extra comma in
   column_metadata (CASSANDRA-3714)
Merged from 0.8:
 * avoid logging (harmless) exception when GC takes < 1ms (CASSANDRA-3656)
 * prevent new nodes from thinking down nodes are up forever (CASSANDRA-3626)
 * use correct list of replicas for LOCAL_QUORUM reads when read repair
   is disabled (CASSANDRA-3696)
 * block on flush before compacting hints (may prevent OOM) (CASSANDRA-3733)


1.0.6
 * (CQL) fix cqlsh support for replicate_on_write (CASSANDRA-3596)
 * fix adding to leveled manifest after streaming (CASSANDRA-3536)
 * filter out unavailable cipher suites when using encryption (CASSANDRA-3178)
 * (HADOOP) add old-style api support for CFIF and CFRR (CASSANDRA-2799)
 * Support TimeUUIDType column names in Stress.java tool (CASSANDRA-3541)
 * (CQL) INSERT/UPDATE/DELETE/TRUNCATE commands should allow CF names to
   be qualified by keyspace (CASSANDRA-3419)
 * always remove endpoints from delevery queue in HH (CASSANDRA-3546)
 * fix race between cf flush and its 2ndary indexes flush (CASSANDRA-3547)
 * fix potential race in AES when a repair fails (CASSANDRA-3548)
 * fix default value validation usage in CLI SET command (CASSANDRA-3553)
 * Optimize componentsFor method for compaction and startup time
   (CASSANDRA-3532)
 * (CQL) Proper ColumnFamily metadata validation on CREATE COLUMNFAMILY 
   (CASSANDRA-3565)
 * fix compression "chunk_length_kb" option to set correct kb value for 
   thrift/avro (CASSANDRA-3558)
 * fix missing response during range slice repair (CASSANDRA-3551)
 * 'describe ring' moved from CLI to nodetool and available through JMX (CASSANDRA-3220)
 * add back partitioner to sstable metadata (CASSANDRA-3540)
 * fix NPE in get_count for counters (CASSANDRA-3601)
Merged from 0.8:
 * remove invalid assertion that table was opened before dropping it
   (CASSANDRA-3580)
 * range and index scans now only send requests to enough replicas to
   satisfy requested CL + RR (CASSANDRA-3598)
 * use cannonical host for local node in nodetool info (CASSANDRA-3556)
 * remove nonlocal DC write optimization since it only worked with
   CL.ONE or CL.LOCAL_QUORUM (CASSANDRA-3577, 3585)
 * detect misuses of CounterColumnType (CASSANDRA-3422)
 * turn off string interning in json2sstable, take 2 (CASSANDRA-2189)
 * validate compression parameters on add/update of the ColumnFamily 
   (CASSANDRA-3573)
 * Check for 0.0.0.0 is incorrect in CFIF (CASSANDRA-3584)
 * Increase vm.max_map_count in debian packaging (CASSANDRA-3563)
 * gossiper will never add itself to saved endpoints (CASSANDRA-3485)


1.0.5
 * revert CASSANDRA-3407 (see CASSANDRA-3540)
 * fix assertion error while forwarding writes to local nodes (CASSANDRA-3539)


1.0.4
 * fix self-hinting of timed out read repair updates and make hinted handoff
   less prone to OOMing a coordinator (CASSANDRA-3440)
 * expose bloom filter sizes via JMX (CASSANDRA-3495)
 * enforce RP tokens 0..2**127 (CASSANDRA-3501)
 * canonicalize paths exposed through JMX (CASSANDRA-3504)
 * fix "liveSize" stat when sstables are removed (CASSANDRA-3496)
 * add bloom filter FP rates to nodetool cfstats (CASSANDRA-3347)
 * record partitioner in sstable metadata component (CASSANDRA-3407)
 * add new upgradesstables nodetool command (CASSANDRA-3406)
 * skip --debug requirement to see common exceptions in CLI (CASSANDRA-3508)
 * fix incorrect query results due to invalid max timestamp (CASSANDRA-3510)
 * make sstableloader recognize compressed sstables (CASSANDRA-3521)
 * avoids race in OutboundTcpConnection in multi-DC setups (CASSANDRA-3530)
 * use SETLOCAL in cassandra.bat (CASANDRA-3506)
 * fix ConcurrentModificationException in Table.all() (CASSANDRA-3529)
Merged from 0.8:
 * fix concurrence issue in the FailureDetector (CASSANDRA-3519)
 * fix array out of bounds error in counter shard removal (CASSANDRA-3514)
 * avoid dropping tombstones when they might still be needed to shadow
   data in a different sstable (CASSANDRA-2786)


1.0.3
 * revert name-based query defragmentation aka CASSANDRA-2503 (CASSANDRA-3491)
 * fix invalidate-related test failures (CASSANDRA-3437)
 * add next-gen cqlsh to bin/ (CASSANDRA-3188, 3131, 3493)
 * (CQL) fix handling of rows with no columns (CASSANDRA-3424, 3473)
 * fix querying supercolumns by name returning only a subset of
   subcolumns or old subcolumn versions (CASSANDRA-3446)
 * automatically compute sha1 sum for uncompressed data files (CASSANDRA-3456)
 * fix reading metadata/statistics component for version < h (CASSANDRA-3474)
 * add sstable forward-compatibility (CASSANDRA-3478)
 * report compression ratio in CFSMBean (CASSANDRA-3393)
 * fix incorrect size exception during streaming of counters (CASSANDRA-3481)
 * (CQL) fix for counter decrement syntax (CASSANDRA-3418)
 * Fix race introduced by CASSANDRA-2503 (CASSANDRA-3482)
 * Fix incomplete deletion of delivered hints (CASSANDRA-3466)
 * Avoid rescheduling compactions when no compaction was executed 
   (CASSANDRA-3484)
 * fix handling of the chunk_length_kb compression options (CASSANDRA-3492)
Merged from 0.8:
 * fix updating CF row_cache_provider (CASSANDRA-3414)
 * CFMetaData.convertToThrift method to set RowCacheProvider (CASSANDRA-3405)
 * acquire compactionlock during truncate (CASSANDRA-3399)
 * fix displaying cfdef entries for super columnfamilies (CASSANDRA-3415)
 * Make counter shard merging thread safe (CASSANDRA-3178)
 * Revert CASSANDRA-2855
 * Fix bug preventing the use of efficient cross-DC writes (CASSANDRA-3472)
 * `describe ring` command for CLI (CASSANDRA-3220)
 * (Hadoop) skip empty rows when entire row is requested, redux (CASSANDRA-2855)


1.0.2
 * "defragment" rows for name-based queries under STCS (CASSANDRA-2503)
 * Add timing information to cassandra-cli GET/SET/LIST queries (CASSANDRA-3326)
 * Only create one CompressionMetadata object per sstable (CASSANDRA-3427)
 * cleanup usage of StorageService.setMode() (CASANDRA-3388)
 * Avoid large array allocation for compressed chunk offsets (CASSANDRA-3432)
 * fix DecimalType bytebuffer marshalling (CASSANDRA-3421)
 * fix bug that caused first column in per row indexes to be ignored 
   (CASSANDRA-3441)
 * add JMX call to clean (failed) repair sessions (CASSANDRA-3316)
 * fix sstableloader reference acquisition bug (CASSANDRA-3438)
 * fix estimated row size regression (CASSANDRA-3451)
 * make sure we don't return more columns than asked (CASSANDRA-3303, 3395)
Merged from 0.8:
 * acquire compactionlock during truncate (CASSANDRA-3399)
 * fix displaying cfdef entries for super columnfamilies (CASSANDRA-3415)


1.0.1
 * acquire references during index build to prevent delete problems
   on Windows (CASSANDRA-3314)
 * describe_ring should include datacenter/topology information (CASSANDRA-2882)
 * Thrift sockets are not properly buffered (CASSANDRA-3261)
 * performance improvement for bytebufferutil compare function (CASSANDRA-3286)
 * add system.versions ColumnFamily (CASSANDRA-3140)
 * reduce network copies (CASSANDRA-3333, 3373)
 * limit nodetool to 32MB of heap (CASSANDRA-3124)
 * (CQL) update parser to accept "timestamp" instead of "date" (CASSANDRA-3149)
 * Fix CLI `show schema` to include "compression_options" (CASSANDRA-3368)
 * Snapshot to include manifest under LeveledCompactionStrategy (CASSANDRA-3359)
 * (CQL) SELECT query should allow CF name to be qualified by keyspace (CASSANDRA-3130)
 * (CQL) Fix internal application error specifying 'using consistency ...'
   in lower case (CASSANDRA-3366)
 * fix Deflate compression when compression actually makes the data bigger
   (CASSANDRA-3370)
 * optimize UUIDGen to avoid lock contention on InetAddress.getLocalHost 
   (CASSANDRA-3387)
 * tolerate index being dropped mid-mutation (CASSANDRA-3334, 3313)
 * CompactionManager is now responsible for checking for new candidates
   post-task execution, enabling more consistent leveled compaction 
   (CASSANDRA-3391)
 * Cache HSHA threads (CASSANDRA-3372)
 * use CF/KS names as snapshot prefix for drop + truncate operations
   (CASSANDRA-2997)
 * Break bloom filters up to avoid heap fragmentation (CASSANDRA-2466)
 * fix cassandra hanging on jsvc stop (CASSANDRA-3302)
 * Avoid leveled compaction getting blocked on errors (CASSANDRA-3408)
 * Make reloading the compaction strategy safe (CASSANDRA-3409)
 * ignore 0.8 hints even if compaction begins before we try to purge
   them (CASSANDRA-3385)
 * remove procrun (bin\daemon) from Cassandra source tree and 
   artifacts (CASSANDRA-3331)
 * make cassandra compile under JDK7 (CASSANDRA-3275)
 * remove dependency of clientutil.jar to FBUtilities (CASSANDRA-3299)
 * avoid truncation errors by using long math on long values (CASSANDRA-3364)
 * avoid clock drift on some Windows machine (CASSANDRA-3375)
 * display cache provider in cli 'describe keyspace' command (CASSANDRA-3384)
 * fix incomplete topology information in describe_ring (CASSANDRA-3403)
 * expire dead gossip states based on time (CASSANDRA-2961)
 * improve CompactionTask extensibility (CASSANDRA-3330)
 * Allow one leveled compaction task to kick off another (CASSANDRA-3363)
 * allow encryption only between datacenters (CASSANDRA-2802)
Merged from 0.8:
 * fix truncate allowing data to be replayed post-restart (CASSANDRA-3297)
 * make iwriter final in IndexWriter to avoid NPE (CASSANDRA-2863)
 * (CQL) update grammar to require key clause in DELETE statement
   (CASSANDRA-3349)
 * (CQL) allow numeric keyspace names in USE statement (CASSANDRA-3350)
 * (Hadoop) skip empty rows when slicing the entire row (CASSANDRA-2855)
 * Fix handling of tombstone by SSTableExport/Import (CASSANDRA-3357)
 * fix ColumnIndexer to use long offsets (CASSANDRA-3358)
 * Improved CLI exceptions (CASSANDRA-3312)
 * Fix handling of tombstone by SSTableExport/Import (CASSANDRA-3357)
 * Only count compaction as active (for throttling) when they have
   successfully acquired the compaction lock (CASSANDRA-3344)
 * Display CLI version string on startup (CASSANDRA-3196)
 * (Hadoop) make CFIF try rpc_address or fallback to listen_address
   (CASSANDRA-3214)
 * (Hadoop) accept comma delimited lists of initial thrift connections
   (CASSANDRA-3185)
 * ColumnFamily min_compaction_threshold should be >= 2 (CASSANDRA-3342)
 * (Pig) add 0.8+ types and key validation type in schema (CASSANDRA-3280)
 * Fix completely removing column metadata using CLI (CASSANDRA-3126)
 * CLI `describe cluster;` output should be on separate lines for separate versions
   (CASSANDRA-3170)
 * fix changing durable_writes keyspace option during CF creation
   (CASSANDRA-3292)
 * avoid locking on update when no indexes are involved (CASSANDRA-3386)
 * fix assertionError during repair with ordered partitioners (CASSANDRA-3369)
 * correctly serialize key_validation_class for avro (CASSANDRA-3391)
 * don't expire counter tombstone after streaming (CASSANDRA-3394)
 * prevent nodes that failed to join from hanging around forever 
   (CASSANDRA-3351)
 * remove incorrect optimization from slice read path (CASSANDRA-3390)
 * Fix race in AntiEntropyService (CASSANDRA-3400)


1.0.0-final
 * close scrubbed sstable fd before deleting it (CASSANDRA-3318)
 * fix bug preventing obsolete commitlog segments from being removed
   (CASSANDRA-3269)
 * tolerate whitespace in seed CDL (CASSANDRA-3263)
 * Change default heap thresholds to max(min(1/2 ram, 1G), min(1/4 ram, 8GB))
   (CASSANDRA-3295)
 * Fix broken CompressedRandomAccessReaderTest (CASSANDRA-3298)
 * (CQL) fix type information returned for wildcard queries (CASSANDRA-3311)
 * add estimated tasks to LeveledCompactionStrategy (CASSANDRA-3322)
 * avoid including compaction cache-warming in keycache stats (CASSANDRA-3325)
 * run compaction and hinted handoff threads at MIN_PRIORITY (CASSANDRA-3308)
 * default hsha thrift server to cpu core count in rpc pool (CASSANDRA-3329)
 * add bin\daemon to binary tarball for Windows service (CASSANDRA-3331)
 * Fix places where uncompressed size of sstables was use in place of the
   compressed one (CASSANDRA-3338)
 * Fix hsha thrift server (CASSANDRA-3346)
 * Make sure repair only stream needed sstables (CASSANDRA-3345)


1.0.0-rc2
 * Log a meaningful warning when a node receives a message for a repair session
   that doesn't exist anymore (CASSANDRA-3256)
 * test for NUMA policy support as well as numactl presence (CASSANDRA-3245)
 * Fix FD leak when internode encryption is enabled (CASSANDRA-3257)
 * Remove incorrect assertion in mergeIterator (CASSANDRA-3260)
 * FBUtilities.hexToBytes(String) to throw NumberFormatException when string
   contains non-hex characters (CASSANDRA-3231)
 * Keep SimpleSnitch proximity ordering unchanged from what the Strategy
   generates, as intended (CASSANDRA-3262)
 * remove Scrub from compactionstats when finished (CASSANDRA-3255)
 * fix counter entry in jdbc TypesMap (CASSANDRA-3268)
 * fix full queue scenario for ParallelCompactionIterator (CASSANDRA-3270)
 * fix bootstrap process (CASSANDRA-3285)
 * don't try delivering hints if when there isn't any (CASSANDRA-3176)
 * CLI documentation change for ColumnFamily `compression_options` (CASSANDRA-3282)
 * ignore any CF ids sent by client for adding CF/KS (CASSANDRA-3288)
 * remove obsolete hints on first startup (CASSANDRA-3291)
 * use correct ISortedColumns for time-optimized reads (CASSANDRA-3289)
 * Evict gossip state immediately when a token is taken over by a new IP 
   (CASSANDRA-3259)


1.0.0-rc1
 * Update CQL to generate microsecond timestamps by default (CASSANDRA-3227)
 * Fix counting CFMetadata towards Memtable liveRatio (CASSANDRA-3023)
 * Kill server on wrapped OOME such as from FileChannel.map (CASSANDRA-3201)
 * remove unnecessary copy when adding to row cache (CASSANDRA-3223)
 * Log message when a full repair operation completes (CASSANDRA-3207)
 * Fix streamOutSession keeping sstables references forever if the remote end
   dies (CASSANDRA-3216)
 * Remove dynamic_snitch boolean from example configuration (defaulting to 
   true) and set default badness threshold to 0.1 (CASSANDRA-3229)
 * Base choice of random or "balanced" token on bootstrap on whether
   schema definitions were found (CASSANDRA-3219)
 * Fixes for LeveledCompactionStrategy score computation, prioritization,
   scheduling, and performance (CASSANDRA-3224, 3234)
 * parallelize sstable open at server startup (CASSANDRA-2988)
 * fix handling of exceptions writing to OutboundTcpConnection (CASSANDRA-3235)
 * Allow using quotes in "USE <keyspace>;" CLI command (CASSANDRA-3208)
 * Don't allow any cache loading exceptions to halt startup (CASSANDRA-3218)
 * Fix sstableloader --ignores option (CASSANDRA-3247)
 * File descriptor limit increased in packaging (CASSANDRA-3206)
 * Fix deadlock in commit log during flush (CASSANDRA-3253) 


1.0.0-beta1
 * removed binarymemtable (CASSANDRA-2692)
 * add commitlog_total_space_in_mb to prevent fragmented logs (CASSANDRA-2427)
 * removed commitlog_rotation_threshold_in_mb configuration (CASSANDRA-2771)
 * make AbstractBounds.normalize de-overlapp overlapping ranges (CASSANDRA-2641)
 * replace CollatingIterator, ReducingIterator with MergeIterator 
   (CASSANDRA-2062)
 * Fixed the ability to set compaction strategy in cli using create column 
   family command (CASSANDRA-2778)
 * clean up tmp files after failed compaction (CASSANDRA-2468)
 * restrict repair streaming to specific columnfamilies (CASSANDRA-2280)
 * don't bother persisting columns shadowed by a row tombstone (CASSANDRA-2589)
 * reset CF and SC deletion times after gc_grace (CASSANDRA-2317)
 * optimize away seek when compacting wide rows (CASSANDRA-2879)
 * single-pass streaming (CASSANDRA-2677, 2906, 2916, 3003)
 * use reference counting for deleting sstables instead of relying on GC
   (CASSANDRA-2521, 3179)
 * store hints as serialized mutations instead of pointers to data row
   (CASSANDRA-2045)
 * store hints in the coordinator node instead of in the closest replica 
   (CASSANDRA-2914)
 * add row_cache_keys_to_save CF option (CASSANDRA-1966)
 * check column family validity in nodetool repair (CASSANDRA-2933)
 * use lazy initialization instead of class initialization in NodeId
   (CASSANDRA-2953)
 * add paging to get_count (CASSANDRA-2894)
 * fix "short reads" in [multi]get (CASSANDRA-2643, 3157, 3192)
 * add optional compression for sstables (CASSANDRA-47, 2994, 3001, 3128)
 * add scheduler JMX metrics (CASSANDRA-2962)
 * add block level checksum for compressed data (CASSANDRA-1717)
 * make column family backed column map pluggable and introduce unsynchronized
   ArrayList backed one to speedup reads (CASSANDRA-2843, 3165, 3205)
 * refactoring of the secondary index api (CASSANDRA-2982)
 * make CL > ONE reads wait for digest reconciliation before returning
   (CASSANDRA-2494)
 * fix missing logging for some exceptions (CASSANDRA-2061)
 * refactor and optimize ColumnFamilyStore.files(...) and Descriptor.fromFilename(String)
   and few other places responsible for work with SSTable files (CASSANDRA-3040)
 * Stop reading from sstables once we know we have the most recent columns,
   for query-by-name requests (CASSANDRA-2498)
 * Add query-by-column mode to stress.java (CASSANDRA-3064)
 * Add "install" command to cassandra.bat (CASSANDRA-292)
 * clean up KSMetadata, CFMetadata from unnecessary
   Thrift<->Avro conversion methods (CASSANDRA-3032)
 * Add timeouts to client request schedulers (CASSANDRA-3079, 3096)
 * Cli to use hashes rather than array of hashes for strategy options (CASSANDRA-3081)
 * LeveledCompactionStrategy (CASSANDRA-1608, 3085, 3110, 3087, 3145, 3154, 3182)
 * Improvements of the CLI `describe` command (CASSANDRA-2630)
 * reduce window where dropped CF sstables may not be deleted (CASSANDRA-2942)
 * Expose gossip/FD info to JMX (CASSANDRA-2806)
 * Fix streaming over SSL when compressed SSTable involved (CASSANDRA-3051)
 * Add support for pluggable secondary index implementations (CASSANDRA-3078)
 * remove compaction_thread_priority setting (CASSANDRA-3104)
 * generate hints for replicas that timeout, not just replicas that are known
   to be down before starting (CASSANDRA-2034)
 * Add throttling for internode streaming (CASSANDRA-3080)
 * make the repair of a range repair all replica (CASSANDRA-2610, 3194)
 * expose the ability to repair the first range (as returned by the
   partitioner) of a node (CASSANDRA-2606)
 * Streams Compression (CASSANDRA-3015)
 * add ability to use multiple threads during a single compaction
   (CASSANDRA-2901)
 * make AbstractBounds.normalize support overlapping ranges (CASSANDRA-2641)
 * fix of the CQL count() behavior (CASSANDRA-3068)
 * use TreeMap backed column families for the SSTable simple writers
   (CASSANDRA-3148)
 * fix inconsistency of the CLI syntax when {} should be used instead of [{}]
   (CASSANDRA-3119)
 * rename CQL type names to match expected SQL behavior (CASSANDRA-3149, 3031)
 * Arena-based allocation for memtables (CASSANDRA-2252, 3162, 3163, 3168)
 * Default RR chance to 0.1 (CASSANDRA-3169)
 * Add RowLevel support to secondary index API (CASSANDRA-3147)
 * Make SerializingCacheProvider the default if JNA is available (CASSANDRA-3183)
 * Fix backwards compatibilty for CQL memtable properties (CASSANDRA-3190)
 * Add five-minute delay before starting compactions on a restarted server
   (CASSANDRA-3181)
 * Reduce copies done for intra-host messages (CASSANDRA-1788, 3144)
 * support of compaction strategy option for stress.java (CASSANDRA-3204)
 * make memtable throughput and column count thresholds no-ops (CASSANDRA-2449)
 * Return schema information along with the resultSet in CQL (CASSANDRA-2734)
 * Add new DecimalType (CASSANDRA-2883)
 * Fix assertion error in RowRepairResolver (CASSANDRA-3156)
 * Reduce unnecessary high buffer sizes (CASSANDRA-3171)
 * Pluggable compaction strategy (CASSANDRA-1610)
 * Add new broadcast_address config option (CASSANDRA-2491)


0.8.7
 * Kill server on wrapped OOME such as from FileChannel.map (CASSANDRA-3201)
 * Allow using quotes in "USE <keyspace>;" CLI command (CASSANDRA-3208)
 * Log message when a full repair operation completes (CASSANDRA-3207)
 * Don't allow any cache loading exceptions to halt startup (CASSANDRA-3218)
 * Fix sstableloader --ignores option (CASSANDRA-3247)
 * File descriptor limit increased in packaging (CASSANDRA-3206)
 * Log a meaningfull warning when a node receive a message for a repair session
   that doesn't exist anymore (CASSANDRA-3256)
 * Fix FD leak when internode encryption is enabled (CASSANDRA-3257)
 * FBUtilities.hexToBytes(String) to throw NumberFormatException when string
   contains non-hex characters (CASSANDRA-3231)
 * Keep SimpleSnitch proximity ordering unchanged from what the Strategy
   generates, as intended (CASSANDRA-3262)
 * remove Scrub from compactionstats when finished (CASSANDRA-3255)
 * Fix tool .bat files when CASSANDRA_HOME contains spaces (CASSANDRA-3258)
 * Force flush of status table when removing/updating token (CASSANDRA-3243)
 * Evict gossip state immediately when a token is taken over by a new IP (CASSANDRA-3259)
 * Fix bug where the failure detector can take too long to mark a host
   down (CASSANDRA-3273)
 * (Hadoop) allow wrapping ranges in queries (CASSANDRA-3137)
 * (Hadoop) check all interfaces for a match with split location
   before falling back to random replica (CASSANDRA-3211)
 * (Hadoop) Make Pig storage handle implements LoadMetadata (CASSANDRA-2777)
 * (Hadoop) Fix exception during PIG 'dump' (CASSANDRA-2810)
 * Fix stress COUNTER_GET option (CASSANDRA-3301)
 * Fix missing fields in CLI `show schema` output (CASSANDRA-3304)
 * Nodetool no longer leaks threads and closes JMX connections (CASSANDRA-3309)
 * fix truncate allowing data to be replayed post-restart (CASSANDRA-3297)
 * Move SimpleAuthority and SimpleAuthenticator to examples (CASSANDRA-2922)
 * Fix handling of tombstone by SSTableExport/Import (CASSANDRA-3357)
 * Fix transposition in cfHistograms (CASSANDRA-3222)
 * Allow using number as DC name when creating keyspace in CQL (CASSANDRA-3239)
 * Force flush of system table after updating/removing a token (CASSANDRA-3243)


0.8.6
 * revert CASSANDRA-2388
 * change TokenRange.endpoints back to listen/broadcast address to match
   pre-1777 behavior, and add TokenRange.rpc_endpoints instead (CASSANDRA-3187)
 * avoid trying to watch cassandra-topology.properties when loaded from jar
   (CASSANDRA-3138)
 * prevent users from creating keyspaces with LocalStrategy replication
   (CASSANDRA-3139)
 * fix CLI `show schema;` to output correct keyspace definition statement
   (CASSANDRA-3129)
 * CustomTThreadPoolServer to log TTransportException at DEBUG level
   (CASSANDRA-3142)
 * allow topology sort to work with non-unique rack names between 
   datacenters (CASSANDRA-3152)
 * Improve caching of same-version Messages on digest and repair paths
   (CASSANDRA-3158)
 * Randomize choice of first replica for counter increment (CASSANDRA-2890)
 * Fix using read_repair_chance instead of merge_shard_change (CASSANDRA-3202)
 * Avoid streaming data to nodes that already have it, on move as well as
   decommission (CASSANDRA-3041)
 * Fix divide by zero error in GCInspector (CASSANDRA-3164)
 * allow quoting of the ColumnFamily name in CLI `create column family`
   statement (CASSANDRA-3195)
 * Fix rolling upgrade from 0.7 to 0.8 problem (CASANDRA-3166)
 * Accomodate missing encryption_options in IncomingTcpConnection.stream
   (CASSANDRA-3212)


0.8.5
 * fix NPE when encryption_options is unspecified (CASSANDRA-3007)
 * include column name in validation failure exceptions (CASSANDRA-2849)
 * make sure truncate clears out the commitlog so replay won't re-
   populate with truncated data (CASSANDRA-2950)
 * fix NPE when debug logging is enabled and dropped CF is present
   in a commitlog segment (CASSANDRA-3021)
 * fix cassandra.bat when CASSANDRA_HOME contains spaces (CASSANDRA-2952)
 * fix to SSTableSimpleUnsortedWriter bufferSize calculation (CASSANDRA-3027)
 * make cleanup and normal compaction able to skip empty rows
   (rows containing nothing but expired tombstones) (CASSANDRA-3039)
 * work around native memory leak in com.sun.management.GarbageCollectorMXBean
   (CASSANDRA-2868)
 * validate that column names in column_metadata are not equal to key_alias
   on create/update of the ColumnFamily and CQL 'ALTER' statement (CASSANDRA-3036)
 * return an InvalidRequestException if an indexed column is assigned
   a value larger than 64KB (CASSANDRA-3057)
 * fix of numeric-only and string column names handling in CLI "drop index" 
   (CASSANDRA-3054)
 * prune index scan resultset back to original request for lazy
   resultset expansion case (CASSANDRA-2964)
 * (Hadoop) fail jobs when Cassandra node has failed but TaskTracker
   has not (CASSANDRA-2388)
 * fix dynamic snitch ignoring nodes when read_repair_chance is zero
   (CASSANDRA-2662)
 * avoid retaining references to dropped CFS objects in 
   CompactionManager.estimatedCompactions (CASSANDRA-2708)
 * expose rpc timeouts per host in MessagingServiceMBean (CASSANDRA-2941)
 * avoid including cwd in classpath for deb and rpm packages (CASSANDRA-2881)
 * remove gossip state when a new IP takes over a token (CASSANDRA-3071)
 * allow sstable2json to work on index sstable files (CASSANDRA-3059)
 * always hint counters (CASSANDRA-3099)
 * fix log4j initialization in EmbeddedCassandraService (CASSANDRA-2857)
 * remove gossip state when a new IP takes over a token (CASSANDRA-3071)
 * work around native memory leak in com.sun.management.GarbageCollectorMXBean
    (CASSANDRA-2868)
 * fix UnavailableException with writes at CL.EACH_QUORM (CASSANDRA-3084)
 * fix parsing of the Keyspace and ColumnFamily names in numeric
   and string representations in CLI (CASSANDRA-3075)
 * fix corner cases in Range.differenceToFetch (CASSANDRA-3084)
 * fix ip address String representation in the ring cache (CASSANDRA-3044)
 * fix ring cache compatibility when mixing pre-0.8.4 nodes with post-
   in the same cluster (CASSANDRA-3023)
 * make repair report failure when a node participating dies (instead of
   hanging forever) (CASSANDRA-2433)
 * fix handling of the empty byte buffer by ReversedType (CASSANDRA-3111)
 * Add validation that Keyspace names are case-insensitively unique (CASSANDRA-3066)
 * catch invalid key_validation_class before instantiating UpdateColumnFamily (CASSANDRA-3102)
 * make Range and Bounds objects client-safe (CASSANDRA-3108)
 * optionally skip log4j configuration (CASSANDRA-3061)
 * bundle sstableloader with the debian package (CASSANDRA-3113)
 * don't try to build secondary indexes when there is none (CASSANDRA-3123)
 * improve SSTableSimpleUnsortedWriter speed for large rows (CASSANDRA-3122)
 * handle keyspace arguments correctly in nodetool snapshot (CASSANDRA-3038)
 * Fix SSTableImportTest on windows (CASSANDRA-3043)
 * expose compactionThroughputMbPerSec through JMX (CASSANDRA-3117)
 * log keyspace and CF of large rows being compacted


0.8.4
 * change TokenRing.endpoints to be a list of rpc addresses instead of 
   listen/broadcast addresses (CASSANDRA-1777)
 * include files-to-be-streamed in StreamInSession.getSources (CASSANDRA-2972)
 * use JAVA env var in cassandra-env.sh (CASSANDRA-2785, 2992)
 * avoid doing read for no-op replicate-on-write at CL=1 (CASSANDRA-2892)
 * refuse counter write for CL.ANY (CASSANDRA-2990)
 * switch back to only logging recent dropped messages (CASSANDRA-3004)
 * always deserialize RowMutation for counters (CASSANDRA-3006)
 * ignore saved replication_factor strategy_option for NTS (CASSANDRA-3011)
 * make sure pre-truncate CL segments are discarded (CASSANDRA-2950)


0.8.3
 * add ability to drop local reads/writes that are going to timeout
   (CASSANDRA-2943)
 * revamp token removal process, keep gossip states for 3 days (CASSANDRA-2496)
 * don't accept extra args for 0-arg nodetool commands (CASSANDRA-2740)
 * log unavailableexception details at debug level (CASSANDRA-2856)
 * expose data_dir though jmx (CASSANDRA-2770)
 * don't include tmp files as sstable when create cfs (CASSANDRA-2929)
 * log Java classpath on startup (CASSANDRA-2895)
 * keep gossipped version in sync with actual on migration coordinator 
   (CASSANDRA-2946)
 * use lazy initialization instead of class initialization in NodeId
   (CASSANDRA-2953)
 * check column family validity in nodetool repair (CASSANDRA-2933)
 * speedup bytes to hex conversions dramatically (CASSANDRA-2850)
 * Flush memtables on shutdown when durable writes are disabled 
   (CASSANDRA-2958)
 * improved POSIX compatibility of start scripts (CASsANDRA-2965)
 * add counter support to Hadoop InputFormat (CASSANDRA-2981)
 * fix bug where dirty commitlog segments were removed (and avoid keeping 
   segments with no post-flush activity permanently dirty) (CASSANDRA-2829)
 * fix throwing exception with batch mutation of counter super columns
   (CASSANDRA-2949)
 * ignore system tables during repair (CASSANDRA-2979)
 * throw exception when NTS is given replication_factor as an option
   (CASSANDRA-2960)
 * fix assertion error during compaction of counter CFs (CASSANDRA-2968)
 * avoid trying to create index names, when no index exists (CASSANDRA-2867)
 * don't sample the system table when choosing a bootstrap token
   (CASSANDRA-2825)
 * gossiper notifies of local state changes (CASSANDRA-2948)
 * add asynchronous and half-sync/half-async (hsha) thrift servers 
   (CASSANDRA-1405)
 * fix potential use of free'd native memory in SerializingCache 
   (CASSANDRA-2951)
 * prune index scan resultset back to original request for lazy
   resultset expansion case (CASSANDRA-2964)
 * (Hadoop) fail jobs when Cassandra node has failed but TaskTracker
    has not (CASSANDRA-2388)


0.8.2
 * CQL: 
   - include only one row per unique key for IN queries (CASSANDRA-2717)
   - respect client timestamp on full row deletions (CASSANDRA-2912)
 * improve thread-safety in StreamOutSession (CASSANDRA-2792)
 * allow deleting a row and updating indexed columns in it in the
   same mutation (CASSANDRA-2773)
 * Expose number of threads blocked on submitting memtable to flush
   in JMX (CASSANDRA-2817)
 * add ability to return "endpoints" to nodetool (CASSANDRA-2776)
 * Add support for multiple (comma-delimited) coordinator addresses
   to ColumnFamilyInputFormat (CASSANDRA-2807)
 * fix potential NPE while scheduling read repair for range slice
   (CASSANDRA-2823)
 * Fix race in SystemTable.getCurrentLocalNodeId (CASSANDRA-2824)
 * Correctly set default for replicate_on_write (CASSANDRA-2835)
 * improve nodetool compactionstats formatting (CASSANDRA-2844)
 * fix index-building status display (CASSANDRA-2853)
 * fix CLI perpetuating obsolete KsDef.replication_factor (CASSANDRA-2846)
 * improve cli treatment of multiline comments (CASSANDRA-2852)
 * handle row tombstones correctly in EchoedRow (CASSANDRA-2786)
 * add MessagingService.get[Recently]DroppedMessages and
   StorageService.getExceptionCount (CASSANDRA-2804)
 * fix possibility of spurious UnavailableException for LOCAL_QUORUM
   reads with dynamic snitch + read repair disabled (CASSANDRA-2870)
 * add ant-optional as dependence for the debian package (CASSANDRA-2164)
 * add option to specify limit for get_slice in the CLI (CASSANDRA-2646)
 * decrease HH page size (CASSANDRA-2832)
 * reset cli keyspace after dropping the current one (CASSANDRA-2763)
 * add KeyRange option to Hadoop inputformat (CASSANDRA-1125)
 * fix protocol versioning (CASSANDRA-2818, 2860)
 * support spaces in path to log4j configuration (CASSANDRA-2383)
 * avoid including inferred types in CF update (CASSANDRA-2809)
 * fix JMX bulkload call (CASSANDRA-2908)
 * fix updating KS with durable_writes=false (CASSANDRA-2907)
 * add simplified facade to SSTableWriter for bulk loading use
   (CASSANDRA-2911)
 * fix re-using index CF sstable names after drop/recreate (CASSANDRA-2872)
 * prepend CF to default index names (CASSANDRA-2903)
 * fix hint replay (CASSANDRA-2928)
 * Properly synchronize repair's merkle tree computation (CASSANDRA-2816)


0.8.1
 * CQL:
   - support for insert, delete in BATCH (CASSANDRA-2537)
   - support for IN to SELECT, UPDATE (CASSANDRA-2553)
   - timestamp support for INSERT, UPDATE, and BATCH (CASSANDRA-2555)
   - TTL support (CASSANDRA-2476)
   - counter support (CASSANDRA-2473)
   - ALTER COLUMNFAMILY (CASSANDRA-1709)
   - DROP INDEX (CASSANDRA-2617)
   - add SCHEMA/TABLE as aliases for KS/CF (CASSANDRA-2743)
   - server handles wait-for-schema-agreement (CASSANDRA-2756)
   - key alias support (CASSANDRA-2480)
 * add support for comparator parameters and a generic ReverseType
   (CASSANDRA-2355)
 * add CompositeType and DynamicCompositeType (CASSANDRA-2231)
 * optimize batches containing multiple updates to the same row
   (CASSANDRA-2583)
 * adjust hinted handoff page size to avoid OOM with large columns 
   (CASSANDRA-2652)
 * mark BRAF buffer invalid post-flush so we don't re-flush partial
   buffers again, especially on CL writes (CASSANDRA-2660)
 * add DROP INDEX support to CLI (CASSANDRA-2616)
 * don't perform HH to client-mode [storageproxy] nodes (CASSANDRA-2668)
 * Improve forceDeserialize/getCompactedRow encapsulation (CASSANDRA-2659)
 * Don't write CounterUpdateColumn to disk in tests (CASSANDRA-2650)
 * Add sstable bulk loading utility (CASSANDRA-1278)
 * avoid replaying hints to dropped columnfamilies (CASSANDRA-2685)
 * add placeholders for missing rows in range query pseudo-RR (CASSANDRA-2680)
 * remove no-op HHOM.renameHints (CASSANDRA-2693)
 * clone super columns to avoid modifying them during flush (CASSANDRA-2675)
 * allow writes to bypass the commitlog for certain keyspaces (CASSANDRA-2683)
 * avoid NPE when bypassing commitlog during memtable flush (CASSANDRA-2781)
 * Added support for making bootstrap retry if nodes flap (CASSANDRA-2644)
 * Added statusthrift to nodetool to report if thrift server is running (CASSANDRA-2722)
 * Fixed rows being cached if they do not exist (CASSANDRA-2723)
 * Support passing tableName and cfName to RowCacheProviders (CASSANDRA-2702)
 * close scrub file handles (CASSANDRA-2669)
 * throttle migration replay (CASSANDRA-2714)
 * optimize column serializer creation (CASSANDRA-2716)
 * Added support for making bootstrap retry if nodes flap (CASSANDRA-2644)
 * Added statusthrift to nodetool to report if thrift server is running
   (CASSANDRA-2722)
 * Fixed rows being cached if they do not exist (CASSANDRA-2723)
 * fix truncate/compaction race (CASSANDRA-2673)
 * workaround large resultsets causing large allocation retention
   by nio sockets (CASSANDRA-2654)
 * fix nodetool ring use with Ec2Snitch (CASSANDRA-2733)
 * fix inconsistency window during bootstrap (CASSANDRA-833)
 * fix removing columns and subcolumns that are supressed by a row or
   supercolumn tombstone during replica resolution (CASSANDRA-2590)
 * support sstable2json against snapshot sstables (CASSANDRA-2386)
 * remove active-pull schema requests (CASSANDRA-2715)
 * avoid marking entire list of sstables as actively being compacted
   in multithreaded compaction (CASSANDRA-2765)
 * seek back after deserializing a row to update cache with (CASSANDRA-2752)
 * avoid skipping rows in scrub for counter column family (CASSANDRA-2759)
 * fix ConcurrentModificationException in repair when dealing with 0.7 node
   (CASSANDRA-2767)
 * use threadsafe collections for StreamInSession (CASSANDRA-2766)
 * avoid infinite loop when creating merkle tree (CASSANDRA-2758)
 * avoids unmarking compacting sstable prematurely in cleanup (CASSANDRA-2769)
 * fix NPE when the commit log is bypassed (CASSANDRA-2718)
 * don't throw an exception in SS.isRPCServerRunning (CASSANDRA-2721)
 * make stress.jar executable (CASSANDRA-2744)
 * add daemon mode to java stress (CASSANDRA-2267)
 * expose the DC and rack of a node through JMX and nodetool ring (CASSANDRA-2531)
 * fix cache mbean getSize (CASSANDRA-2781)
 * Add Date, Float, Double, and Boolean types (CASSANDRA-2530)
 * Add startup flag to renew counter node id (CASSANDRA-2788)
 * add jamm agent to cassandra.bat (CASSANDRA-2787)
 * fix repair hanging if a neighbor has nothing to send (CASSANDRA-2797)
 * purge tombstone even if row is in only one sstable (CASSANDRA-2801)
 * Fix wrong purge of deleted cf during compaction (CASSANDRA-2786)
 * fix race that could result in Hadoop writer failing to throw an
   exception encountered after close() (CASSANDRA-2755)
 * fix scan wrongly throwing assertion error (CASSANDRA-2653)
 * Always use even distribution for merkle tree with RandomPartitionner
   (CASSANDRA-2841)
 * fix describeOwnership for OPP (CASSANDRA-2800)
 * ensure that string tokens do not contain commas (CASSANDRA-2762)


0.8.0-final
 * fix CQL grammar warning and cqlsh regression from CASSANDRA-2622
 * add ant generate-cql-html target (CASSANDRA-2526)
 * update CQL consistency levels (CASSANDRA-2566)
 * debian packaging fixes (CASSANDRA-2481, 2647)
 * fix UUIDType, IntegerType for direct buffers (CASSANDRA-2682, 2684)
 * switch to native Thrift for Hadoop map/reduce (CASSANDRA-2667)
 * fix StackOverflowError when building from eclipse (CASSANDRA-2687)
 * only provide replication_factor to strategy_options "help" for
   SimpleStrategy, OldNetworkTopologyStrategy (CASSANDRA-2678, 2713)
 * fix exception adding validators to non-string columns (CASSANDRA-2696)
 * avoid instantiating DatabaseDescriptor in JDBC (CASSANDRA-2694)
 * fix potential stack overflow during compaction (CASSANDRA-2626)
 * clone super columns to avoid modifying them during flush (CASSANDRA-2675)
 * reset underlying iterator in EchoedRow constructor (CASSANDRA-2653)


0.8.0-rc1
 * faster flushes and compaction from fixing excessively pessimistic 
   rebuffering in BRAF (CASSANDRA-2581)
 * fix returning null column values in the python cql driver (CASSANDRA-2593)
 * fix merkle tree splitting exiting early (CASSANDRA-2605)
 * snapshot_before_compaction directory name fix (CASSANDRA-2598)
 * Disable compaction throttling during bootstrap (CASSANDRA-2612) 
 * fix CQL treatment of > and < operators in range slices (CASSANDRA-2592)
 * fix potential double-application of counter updates on commitlog replay
   by moving replay position from header to sstable metadata (CASSANDRA-2419)
 * JDBC CQL driver exposes getColumn for access to timestamp
 * JDBC ResultSetMetadata properties added to AbstractType
 * r/m clustertool (CASSANDRA-2607)
 * add support for presenting row key as a column in CQL result sets 
   (CASSANDRA-2622)
 * Don't allow {LOCAL|EACH}_QUORUM unless strategy is NTS (CASSANDRA-2627)
 * validate keyspace strategy_options during CQL create (CASSANDRA-2624)
 * fix empty Result with secondary index when limit=1 (CASSANDRA-2628)
 * Fix regression where bootstrapping a node with no schema fails
   (CASSANDRA-2625)
 * Allow removing LocationInfo sstables (CASSANDRA-2632)
 * avoid attempting to replay mutations from dropped keyspaces (CASSANDRA-2631)
 * avoid using cached position of a key when GT is requested (CASSANDRA-2633)
 * fix counting bloom filter true positives (CASSANDRA-2637)
 * initialize local ep state prior to gossip startup if needed (CASSANDRA-2638)
 * fix counter increment lost after restart (CASSANDRA-2642)
 * add quote-escaping via backslash to CLI (CASSANDRA-2623)
 * fix pig example script (CASSANDRA-2487)
 * fix dynamic snitch race in adding latencies (CASSANDRA-2618)
 * Start/stop cassandra after more important services such as mdadm in
   debian packaging (CASSANDRA-2481)


0.8.0-beta2
 * fix NPE compacting index CFs (CASSANDRA-2528)
 * Remove checking all column families on startup for compaction candidates 
   (CASSANDRA-2444)
 * validate CQL create keyspace options (CASSANDRA-2525)
 * fix nodetool setcompactionthroughput (CASSANDRA-2550)
 * move	gossip heartbeat back to its own thread (CASSANDRA-2554)
 * validate cql TRUNCATE columnfamily before truncating (CASSANDRA-2570)
 * fix batch_mutate for mixed standard-counter mutations (CASSANDRA-2457)
 * disallow making schema changes to system keyspace (CASSANDRA-2563)
 * fix sending mutation messages multiple times (CASSANDRA-2557)
 * fix incorrect use of NBHM.size in ReadCallback that could cause
   reads to time out even when responses were received (CASSAMDRA-2552)
 * trigger read repair correctly for LOCAL_QUORUM reads (CASSANDRA-2556)
 * Allow configuring the number of compaction thread (CASSANDRA-2558)
 * forceUserDefinedCompaction will attempt to compact what it is given
   even if the pessimistic estimate is that there is not enough disk space;
   automatic compactions will only compact 2 or more sstables (CASSANDRA-2575)
 * refuse to apply migrations with older timestamps than the current 
   schema (CASSANDRA-2536)
 * remove unframed Thrift transport option
 * include indexes in snapshots (CASSANDRA-2596)
 * improve ignoring of obsolete mutations in index maintenance (CASSANDRA-2401)
 * recognize attempt to drop just the index while leaving the column
   definition alone (CASSANDRA-2619)
  

0.8.0-beta1
 * remove Avro RPC support (CASSANDRA-926)
 * support for columns that act as incr/decr counters 
   (CASSANDRA-1072, 1937, 1944, 1936, 2101, 2093, 2288, 2105, 2384, 2236, 2342,
   2454)
 * CQL (CASSANDRA-1703, 1704, 1705, 1706, 1707, 1708, 1710, 1711, 1940, 
   2124, 2302, 2277, 2493)
 * avoid double RowMutation serialization on write path (CASSANDRA-1800)
 * make NetworkTopologyStrategy the default (CASSANDRA-1960)
 * configurable internode encryption (CASSANDRA-1567, 2152)
 * human readable column names in sstable2json output (CASSANDRA-1933)
 * change default JMX port to 7199 (CASSANDRA-2027)
 * backwards compatible internal messaging (CASSANDRA-1015)
 * atomic switch of memtables and sstables (CASSANDRA-2284)
 * add pluggable SeedProvider (CASSANDRA-1669)
 * Fix clustertool to not throw exception when calling get_endpoints (CASSANDRA-2437)
 * upgrade to thrift 0.6 (CASSANDRA-2412) 
 * repair works on a token range instead of full ring (CASSANDRA-2324)
 * purge tombstones from row cache (CASSANDRA-2305)
 * push replication_factor into strategy_options (CASSANDRA-1263)
 * give snapshots the same name on each node (CASSANDRA-1791)
 * remove "nodetool loadbalance" (CASSANDRA-2448)
 * multithreaded compaction (CASSANDRA-2191)
 * compaction throttling (CASSANDRA-2156)
 * add key type information and alias (CASSANDRA-2311, 2396)
 * cli no longer divides read_repair_chance by 100 (CASSANDRA-2458)
 * made CompactionInfo.getTaskType return an enum (CASSANDRA-2482)
 * add a server-wide cap on measured memtable memory usage and aggressively
   flush to keep under that threshold (CASSANDRA-2006)
 * add unified UUIDType (CASSANDRA-2233)
 * add off-heap row cache support (CASSANDRA-1969)


0.7.5
 * improvements/fixes to PIG driver (CASSANDRA-1618, CASSANDRA-2387,
   CASSANDRA-2465, CASSANDRA-2484)
 * validate index names (CASSANDRA-1761)
 * reduce contention on Table.flusherLock (CASSANDRA-1954)
 * try harder to detect failures during streaming, cleaning up temporary
   files more reliably (CASSANDRA-2088)
 * shut down server for OOM on a Thrift thread (CASSANDRA-2269)
 * fix tombstone handling in repair and sstable2json (CASSANDRA-2279)
 * preserve version when streaming data from old sstables (CASSANDRA-2283)
 * don't start repair if a neighboring node is marked as dead (CASSANDRA-2290)
 * purge tombstones from row cache (CASSANDRA-2305)
 * Avoid seeking when sstable2json exports the entire file (CASSANDRA-2318)
 * clear Built flag in system table when dropping an index (CASSANDRA-2320)
 * don't allow arbitrary argument for stress.java (CASSANDRA-2323)
 * validate values for index predicates in get_indexed_slice (CASSANDRA-2328)
 * queue secondary indexes for flush before the parent (CASSANDRA-2330)
 * allow job configuration to set the CL used in Hadoop jobs (CASSANDRA-2331)
 * add memtable_flush_queue_size defaulting to 4 (CASSANDRA-2333)
 * Allow overriding of initial_token, storage_port and rpc_port from system
   properties (CASSANDRA-2343)
 * fix comparator used for non-indexed secondary expressions in index scan
   (CASSANDRA-2347)
 * ensure size calculation and write phase of large-row compaction use
   the same threshold for TTL expiration (CASSANDRA-2349)
 * fix race when iterating CFs during add/drop (CASSANDRA-2350)
 * add ConsistencyLevel command to CLI (CASSANDRA-2354)
 * allow negative numbers in the cli (CASSANDRA-2358)
 * hard code serialVersionUID for tokens class (CASSANDRA-2361)
 * fix potential infinite loop in ByteBufferUtil.inputStream (CASSANDRA-2365)
 * fix encoding bugs in HintedHandoffManager, SystemTable when default
   charset is not UTF8 (CASSANDRA-2367)
 * avoids having removed node reappearing in Gossip (CASSANDRA-2371)
 * fix incorrect truncation of long to int when reading columns via block
   index (CASSANDRA-2376)
 * fix NPE during stream session (CASSANDRA-2377)
 * fix race condition that could leave orphaned data files when dropping CF or
   KS (CASSANDRA-2381)
 * fsync statistics component on write (CASSANDRA-2382)
 * fix duplicate results from CFS.scan (CASSANDRA-2406)
 * add IntegerType to CLI help (CASSANDRA-2414)
 * avoid caching token-only decoratedkeys (CASSANDRA-2416)
 * convert mmap assertion to if/throw so scrub can catch it (CASSANDRA-2417)
 * don't overwrite gc log (CASSANDR-2418)
 * invalidate row cache for streamed row to avoid inconsitencies
   (CASSANDRA-2420)
 * avoid copies in range/index scans (CASSANDRA-2425)
 * make sure we don't wipe data during cleanup if the node has not join
   the ring (CASSANDRA-2428)
 * Try harder to close files after compaction (CASSANDRA-2431)
 * re-set bootstrapped flag after move finishes (CASSANDRA-2435)
 * display validation_class in CLI 'describe keyspace' (CASSANDRA-2442)
 * make cleanup compactions cleanup the row cache (CASSANDRA-2451)
 * add column fields validation to scrub (CASSANDRA-2460)
 * use 64KB flush buffer instead of in_memory_compaction_limit (CASSANDRA-2463)
 * fix backslash substitutions in CLI (CASSANDRA-2492)
 * disable cache saving for system CFS (CASSANDRA-2502)
 * fixes for verifying destination availability under hinted conditions
   so UE can be thrown intead of timing out (CASSANDRA-2514)
 * fix update of validation class in column metadata (CASSANDRA-2512)
 * support LOCAL_QUORUM, EACH_QUORUM CLs outside of NTS (CASSANDRA-2516)
 * preserve version when streaming data from old sstables (CASSANDRA-2283)
 * fix backslash substitutions in CLI (CASSANDRA-2492)
 * count a row deletion as one operation towards memtable threshold 
   (CASSANDRA-2519)
 * support LOCAL_QUORUM, EACH_QUORUM CLs outside of NTS (CASSANDRA-2516)


0.7.4
 * add nodetool join command (CASSANDRA-2160)
 * fix secondary indexes on pre-existing or streamed data (CASSANDRA-2244)
 * initialize endpoint in gossiper earlier (CASSANDRA-2228)
 * add ability to write to Cassandra from Pig (CASSANDRA-1828)
 * add rpc_[min|max]_threads (CASSANDRA-2176)
 * add CL.TWO, CL.THREE (CASSANDRA-2013)
 * avoid exporting an un-requested row in sstable2json, when exporting 
   a key that does not exist (CASSANDRA-2168)
 * add incremental_backups option (CASSANDRA-1872)
 * add configurable row limit to Pig loadfunc (CASSANDRA-2276)
 * validate column values in batches as well as single-Column inserts
   (CASSANDRA-2259)
 * move sample schema from cassandra.yaml to schema-sample.txt,
   a cli scripts (CASSANDRA-2007)
 * avoid writing empty rows when scrubbing tombstoned rows (CASSANDRA-2296)
 * fix assertion error in range and index scans for CL < ALL
   (CASSANDRA-2282)
 * fix commitlog replay when flush position refers to data that didn't
   get synced before server died (CASSANDRA-2285)
 * fix fd leak in sstable2json with non-mmap'd i/o (CASSANDRA-2304)
 * reduce memory use during streaming of multiple sstables (CASSANDRA-2301)
 * purge tombstoned rows from cache after GCGraceSeconds (CASSANDRA-2305)
 * allow zero replicas in a NTS datacenter (CASSANDRA-1924)
 * make range queries respect snitch for local replicas (CASSANDRA-2286)
 * fix HH delivery when column index is larger than 2GB (CASSANDRA-2297)
 * make 2ary indexes use parent CF flush thresholds during initial build
   (CASSANDRA-2294)
 * update memtable_throughput to be a long (CASSANDRA-2158)


0.7.3
 * Keep endpoint state until aVeryLongTime (CASSANDRA-2115)
 * lower-latency read repair (CASSANDRA-2069)
 * add hinted_handoff_throttle_delay_in_ms option (CASSANDRA-2161)
 * fixes for cache save/load (CASSANDRA-2172, -2174)
 * Handle whole-row deletions in CFOutputFormat (CASSANDRA-2014)
 * Make memtable_flush_writers flush in parallel (CASSANDRA-2178)
 * Add compaction_preheat_key_cache option (CASSANDRA-2175)
 * refactor stress.py to have only one copy of the format string 
   used for creating row keys (CASSANDRA-2108)
 * validate index names for \w+ (CASSANDRA-2196)
 * Fix Cassandra cli to respect timeout if schema does not settle 
   (CASSANDRA-2187)
 * fix for compaction and cleanup writing old-format data into new-version 
   sstable (CASSANDRA-2211, -2216)
 * add nodetool scrub (CASSANDRA-2217, -2240)
 * fix sstable2json large-row pagination (CASSANDRA-2188)
 * fix EOFing on requests for the last bytes in a file (CASSANDRA-2213)
 * fix BufferedRandomAccessFile bugs (CASSANDRA-2218, -2241)
 * check for memtable flush_after_mins exceeded every 10s (CASSANDRA-2183)
 * fix cache saving on Windows (CASSANDRA-2207)
 * add validateSchemaAgreement call + synchronization to schema
   modification operations (CASSANDRA-2222)
 * fix for reversed slice queries on large rows (CASSANDRA-2212)
 * fat clients were writing local data (CASSANDRA-2223)
 * set DEFAULT_MEMTABLE_LIFETIME_IN_MINS to 24h
 * improve detection and cleanup of partially-written sstables 
   (CASSANDRA-2206)
 * fix supercolumn de/serialization when subcolumn comparator is different
   from supercolumn's (CASSANDRA-2104)
 * fix starting up on Windows when CASSANDRA_HOME contains whitespace
   (CASSANDRA-2237)
 * add [get|set][row|key]cacheSavePeriod to JMX (CASSANDRA-2100)
 * fix Hadoop ColumnFamilyOutputFormat dropping of mutations
   when batch fills up (CASSANDRA-2255)
 * move file deletions off of scheduledtasks executor (CASSANDRA-2253)


0.7.2
 * copy DecoratedKey.key when inserting into caches to avoid retaining
   a reference to the underlying buffer (CASSANDRA-2102)
 * format subcolumn names with subcomparator (CASSANDRA-2136)
 * fix column bloom filter deserialization (CASSANDRA-2165)


0.7.1
 * refactor MessageDigest creation code. (CASSANDRA-2107)
 * buffer network stack to avoid inefficient small TCP messages while avoiding
   the nagle/delayed ack problem (CASSANDRA-1896)
 * check log4j configuration for changes every 10s (CASSANDRA-1525, 1907)
 * more-efficient cross-DC replication (CASSANDRA-1530, -2051, -2138)
 * avoid polluting page cache with commitlog or sstable writes
   and seq scan operations (CASSANDRA-1470)
 * add RMI authentication options to nodetool (CASSANDRA-1921)
 * make snitches configurable at runtime (CASSANDRA-1374)
 * retry hadoop split requests on connection failure (CASSANDRA-1927)
 * implement describeOwnership for BOP, COPP (CASSANDRA-1928)
 * make read repair behave as expected for ConsistencyLevel > ONE
   (CASSANDRA-982, 2038)
 * distributed test harness (CASSANDRA-1859, 1964)
 * reduce flush lock contention (CASSANDRA-1930)
 * optimize supercolumn deserialization (CASSANDRA-1891)
 * fix CFMetaData.apply to only compare objects of the same class 
   (CASSANDRA-1962)
 * allow specifying specific SSTables to compact from JMX (CASSANDRA-1963)
 * fix race condition in MessagingService.targets (CASSANDRA-1959, 2094, 2081)
 * refuse to open sstables from a future version (CASSANDRA-1935)
 * zero-copy reads (CASSANDRA-1714)
 * fix copy bounds for word Text in wordcount demo (CASSANDRA-1993)
 * fixes for contrib/javautils (CASSANDRA-1979)
 * check more frequently for memtable expiration (CASSANDRA-2000)
 * fix writing SSTable column count statistics (CASSANDRA-1976)
 * fix streaming of multiple CFs during bootstrap (CASSANDRA-1992)
 * explicitly set JVM GC new generation size with -Xmn (CASSANDRA-1968)
 * add short options for CLI flags (CASSANDRA-1565)
 * make keyspace argument to "describe keyspace" in CLI optional
   when authenticated to keyspace already (CASSANDRA-2029)
 * added option to specify -Dcassandra.join_ring=false on startup
   to allow "warm spare" nodes or performing JMX maintenance before
   joining the ring (CASSANDRA-526)
 * log migrations at INFO (CASSANDRA-2028)
 * add CLI verbose option in file mode (CASSANDRA-2030)
 * add single-line "--" comments to CLI (CASSANDRA-2032)
 * message serialization tests (CASSANDRA-1923)
 * switch from ivy to maven-ant-tasks (CASSANDRA-2017)
 * CLI attempts to block for new schema to propagate (CASSANDRA-2044)
 * fix potential overflow in nodetool cfstats (CASSANDRA-2057)
 * add JVM shutdownhook to sync commitlog (CASSANDRA-1919)
 * allow nodes to be up without being part of  normal traffic (CASSANDRA-1951)
 * fix CLI "show keyspaces" with null options on NTS (CASSANDRA-2049)
 * fix possible ByteBuffer race conditions (CASSANDRA-2066)
 * reduce garbage generated by MessagingService to prevent load spikes
   (CASSANDRA-2058)
 * fix math in RandomPartitioner.describeOwnership (CASSANDRA-2071)
 * fix deletion of sstable non-data components (CASSANDRA-2059)
 * avoid blocking gossip while deleting handoff hints (CASSANDRA-2073)
 * ignore messages from newer versions, keep track of nodes in gossip 
   regardless of version (CASSANDRA-1970)
 * cache writing moved to CompactionManager to reduce i/o contention and
   updated to use non-cache-polluting writes (CASSANDRA-2053)
 * page through large rows when exporting to JSON (CASSANDRA-2041)
 * add flush_largest_memtables_at and reduce_cache_sizes_at options
   (CASSANDRA-2142)
 * add cli 'describe cluster' command (CASSANDRA-2127)
 * add cli support for setting username/password at 'connect' command 
   (CASSANDRA-2111)
 * add -D option to Stress.java to allow reading hosts from a file 
   (CASSANDRA-2149)
 * bound hints CF throughput between 32M and 256M (CASSANDRA-2148)
 * continue starting when invalid saved cache entries are encountered
   (CASSANDRA-2076)
 * add max_hint_window_in_ms option (CASSANDRA-1459)


0.7.0-final
 * fix offsets to ByteBuffer.get (CASSANDRA-1939)


0.7.0-rc4
 * fix cli crash after backgrounding (CASSANDRA-1875)
 * count timeouts in storageproxy latencies, and include latency 
   histograms in StorageProxyMBean (CASSANDRA-1893)
 * fix CLI get recognition of supercolumns (CASSANDRA-1899)
 * enable keepalive on intra-cluster sockets (CASSANDRA-1766)
 * count timeouts towards dynamicsnitch latencies (CASSANDRA-1905)
 * Expose index-building status in JMX + cli schema description
   (CASSANDRA-1871)
 * allow [LOCAL|EACH]_QUORUM to be used with non-NetworkTopology 
   replication Strategies
 * increased amount of index locks for faster commitlog replay
 * collect secondary index tombstones immediately (CASSANDRA-1914)
 * revert commitlog changes from #1780 (CASSANDRA-1917)
 * change RandomPartitioner min token to -1 to avoid collision w/
   tokens on actual nodes (CASSANDRA-1901)
 * examine the right nibble when validating TimeUUID (CASSANDRA-1910)
 * include secondary indexes in cleanup (CASSANDRA-1916)
 * CFS.scrubDataDirectories should also cleanup invalid secondary indexes
   (CASSANDRA-1904)
 * ability to disable/enable gossip on nodes to force them down
   (CASSANDRA-1108)


0.7.0-rc3
 * expose getNaturalEndpoints in StorageServiceMBean taking byte[]
   key; RMI cannot serialize ByteBuffer (CASSANDRA-1833)
 * infer org.apache.cassandra.locator for replication strategy classes
   when not otherwise specified
 * validation that generates less garbage (CASSANDRA-1814)
 * add TTL support to CLI (CASSANDRA-1838)
 * cli defaults to bytestype for subcomparator when creating
   column families (CASSANDRA-1835)
 * unregister index MBeans when index is dropped (CASSANDRA-1843)
 * make ByteBufferUtil.clone thread-safe (CASSANDRA-1847)
 * change exception for read requests during bootstrap from 
   InvalidRequest to Unavailable (CASSANDRA-1862)
 * respect row-level tombstones post-flush in range scans
   (CASSANDRA-1837)
 * ReadResponseResolver check digests against each other (CASSANDRA-1830)
 * return InvalidRequest when remove of subcolumn without supercolumn
   is requested (CASSANDRA-1866)
 * flush before repair (CASSANDRA-1748)
 * SSTableExport validates key order (CASSANDRA-1884)
 * large row support for SSTableExport (CASSANDRA-1867)
 * Re-cache hot keys post-compaction without hitting disk (CASSANDRA-1878)
 * manage read repair in coordinator instead of data source, to
   provide latency information to dynamic snitch (CASSANDRA-1873)


0.7.0-rc2
 * fix live-column-count of slice ranges including tombstoned supercolumn 
   with live subcolumn (CASSANDRA-1591)
 * rename o.a.c.internal.AntientropyStage -> AntiEntropyStage,
   o.a.c.request.Request_responseStage -> RequestResponseStage,
   o.a.c.internal.Internal_responseStage -> InternalResponseStage
 * add AbstractType.fromString (CASSANDRA-1767)
 * require index_type to be present when specifying index_name
   on ColumnDef (CASSANDRA-1759)
 * fix add/remove index bugs in CFMetadata (CASSANDRA-1768)
 * rebuild Strategy during system_update_keyspace (CASSANDRA-1762)
 * cli updates prompt to ... in continuation lines (CASSANDRA-1770)
 * support multiple Mutations per key in hadoop ColumnFamilyOutputFormat
   (CASSANDRA-1774)
 * improvements to Debian init script (CASSANDRA-1772)
 * use local classloader to check for version.properties (CASSANDRA-1778)
 * Validate that column names in column_metadata are valid for the
   defined comparator, and decode properly in cli (CASSANDRA-1773)
 * use cross-platform newlines in cli (CASSANDRA-1786)
 * add ExpiringColumn support to sstable import/export (CASSANDRA-1754)
 * add flush for each append to periodic commitlog mode; added
   periodic_without_flush option to disable this (CASSANDRA-1780)
 * close file handle used for post-flush truncate (CASSANDRA-1790)
 * various code cleanup (CASSANDRA-1793, -1794, -1795)
 * fix range queries against wrapped range (CASSANDRA-1781)
 * fix consistencylevel calculations for NetworkTopologyStrategy
   (CASSANDRA-1804)
 * cli support index type enum names (CASSANDRA-1810)
 * improved validation of column_metadata (CASSANDRA-1813)
 * reads at ConsistencyLevel > 1 throw UnavailableException
   immediately if insufficient live nodes exist (CASSANDRA-1803)
 * copy bytebuffers for local writes to avoid retaining the entire
   Thrift frame (CASSANDRA-1801)
 * fix NPE adding index to column w/o prior metadata (CASSANDRA-1764)
 * reduce fat client timeout (CASSANDRA-1730)
 * fix botched merge of CASSANDRA-1316


0.7.0-rc1
 * fix compaction and flush races with schema updates (CASSANDRA-1715)
 * add clustertool, config-converter, sstablekeys, and schematool 
   Windows .bat files (CASSANDRA-1723)
 * reject range queries received during bootstrap (CASSANDRA-1739)
 * fix wrapping-range queries on non-minimum token (CASSANDRA-1700)
 * add nodetool cfhistogram (CASSANDRA-1698)
 * limit repaired ranges to what the nodes have in common (CASSANDRA-1674)
 * index scan treats missing columns as not matching secondary
   expressions (CASSANDRA-1745)
 * Fix misuse of DataOutputBuffer.getData in AntiEntropyService
   (CASSANDRA-1729)
 * detect and warn when obsolete version of JNA is present (CASSANDRA-1760)
 * reduce fat client timeout (CASSANDRA-1730)
 * cleanup smallest CFs first to increase free temp space for larger ones
   (CASSANDRA-1811)
 * Update windows .bat files to work outside of main Cassandra
   directory (CASSANDRA-1713)
 * fix read repair regression from 0.6.7 (CASSANDRA-1727)
 * more-efficient read repair (CASSANDRA-1719)
 * fix hinted handoff replay (CASSANDRA-1656)
 * log type of dropped messages (CASSANDRA-1677)
 * upgrade to SLF4J 1.6.1
 * fix ByteBuffer bug in ExpiringColumn.updateDigest (CASSANDRA-1679)
 * fix IntegerType.getString (CASSANDRA-1681)
 * make -Djava.net.preferIPv4Stack=true the default (CASSANDRA-628)
 * add INTERNAL_RESPONSE verb to differentiate from responses related
   to client requests (CASSANDRA-1685)
 * log tpstats when dropping messages (CASSANDRA-1660)
 * include unreachable nodes in describeSchemaVersions (CASSANDRA-1678)
 * Avoid dropping messages off the client request path (CASSANDRA-1676)
 * fix jna errno reporting (CASSANDRA-1694)
 * add friendlier error for UnknownHostException on startup (CASSANDRA-1697)
 * include jna dependency in RPM package (CASSANDRA-1690)
 * add --skip-keys option to stress.py (CASSANDRA-1696)
 * improve cli handling of non-string keys and column names 
   (CASSANDRA-1701, -1693)
 * r/m extra subcomparator line in cli keyspaces output (CASSANDRA-1712)
 * add read repair chance to cli "show keyspaces"
 * upgrade to ConcurrentLinkedHashMap 1.1 (CASSANDRA-975)
 * fix index scan routing (CASSANDRA-1722)
 * fix tombstoning of supercolumns in range queries (CASSANDRA-1734)
 * clear endpoint cache after updating keyspace metadata (CASSANDRA-1741)
 * fix wrapping-range queries on non-minimum token (CASSANDRA-1700)
 * truncate includes secondary indexes (CASSANDRA-1747)
 * retain reference to PendingFile sstables (CASSANDRA-1749)
 * fix sstableimport regression (CASSANDRA-1753)
 * fix for bootstrap when no non-system tables are defined (CASSANDRA-1732)
 * handle replica unavailability in index scan (CASSANDRA-1755)
 * fix service initialization order deadlock (CASSANDRA-1756)
 * multi-line cli commands (CASSANDRA-1742)
 * fix race between snapshot and compaction (CASSANDRA-1736)
 * add listEndpointsPendingHints, deleteHintsForEndpoint JMX methods 
   (CASSANDRA-1551)


0.7.0-beta3
 * add strategy options to describe_keyspace output (CASSANDRA-1560)
 * log warning when using randomly generated token (CASSANDRA-1552)
 * re-organize JMX into .db, .net, .internal, .request (CASSANDRA-1217)
 * allow nodes to change IPs between restarts (CASSANDRA-1518)
 * remember ring state between restarts by default (CASSANDRA-1518)
 * flush index built flag so we can read it before log replay (CASSANDRA-1541)
 * lock row cache updates to prevent race condition (CASSANDRA-1293)
 * remove assertion causing rare (and harmless) error messages in
   commitlog (CASSANDRA-1330)
 * fix moving nodes with no keyspaces defined (CASSANDRA-1574)
 * fix unbootstrap when no data is present in a transfer range (CASSANDRA-1573)
 * take advantage of AVRO-495 to simplify our avro IDL (CASSANDRA-1436)
 * extend authorization hierarchy to column family (CASSANDRA-1554)
 * deletion support in secondary indexes (CASSANDRA-1571)
 * meaningful error message for invalid replication strategy class 
   (CASSANDRA-1566)
 * allow keyspace creation with RF > N (CASSANDRA-1428)
 * improve cli error handling (CASSANDRA-1580)
 * add cache save/load ability (CASSANDRA-1417, 1606, 1647)
 * add StorageService.getDrainProgress (CASSANDRA-1588)
 * Disallow bootstrap to an in-use token (CASSANDRA-1561)
 * Allow dynamic secondary index creation and destruction (CASSANDRA-1532)
 * log auto-guessed memtable thresholds (CASSANDRA-1595)
 * add ColumnDef support to cli (CASSANDRA-1583)
 * reduce index sample time by 75% (CASSANDRA-1572)
 * add cli support for column, strategy metadata (CASSANDRA-1578, 1612)
 * add cli support for schema modification (CASSANDRA-1584)
 * delete temp files on failed compactions (CASSANDRA-1596)
 * avoid blocking for dead nodes during removetoken (CASSANDRA-1605)
 * remove ConsistencyLevel.ZERO (CASSANDRA-1607)
 * expose in-progress compaction type in jmx (CASSANDRA-1586)
 * removed IClock & related classes from internals (CASSANDRA-1502)
 * fix removing tokens from SystemTable on decommission and removetoken
   (CASSANDRA-1609)
 * include CF metadata in cli 'show keyspaces' (CASSANDRA-1613)
 * switch from Properties to HashMap in PropertyFileSnitch to
   avoid synchronization bottleneck (CASSANDRA-1481)
 * PropertyFileSnitch configuration file renamed to 
   cassandra-topology.properties
 * add cli support for get_range_slices (CASSANDRA-1088, CASSANDRA-1619)
 * Make memtable flush thresholds per-CF instead of global 
   (CASSANDRA-1007, 1637)
 * add cli support for binary data without CfDef hints (CASSANDRA-1603)
 * fix building SSTable statistics post-stream (CASSANDRA-1620)
 * fix potential infinite loop in 2ary index queries (CASSANDRA-1623)
 * allow creating NTS keyspaces with no replicas configured (CASSANDRA-1626)
 * add jmx histogram of sstables accessed per read (CASSANDRA-1624)
 * remove system_rename_column_family and system_rename_keyspace from the
   client API until races can be fixed (CASSANDRA-1630, CASSANDRA-1585)
 * add cli sanity tests (CASSANDRA-1582)
 * update GC settings in cassandra.bat (CASSANDRA-1636)
 * cli support for index queries (CASSANDRA-1635)
 * cli support for updating schema memtable settings (CASSANDRA-1634)
 * cli --file option (CASSANDRA-1616)
 * reduce automatically chosen memtable sizes by 50% (CASSANDRA-1641)
 * move endpoint cache from snitch to strategy (CASSANDRA-1643)
 * fix commitlog recovery deleting the newly-created segment as well as
   the old ones (CASSANDRA-1644)
 * upgrade to Thrift 0.5 (CASSANDRA-1367)
 * renamed CL.DCQUORUM to LOCAL_QUORUM and DCQUORUMSYNC to EACH_QUORUM
 * cli truncate support (CASSANDRA-1653)
 * update GC settings in cassandra.bat (CASSANDRA-1636)
 * avoid logging when a node's ip/token is gossipped back to it (CASSANDRA-1666)


0.7-beta2
 * always use UTF-8 for hint keys (CASSANDRA-1439)
 * remove cassandra.yaml dependency from Hadoop and Pig (CASSADRA-1322)
 * expose CfDef metadata in describe_keyspaces (CASSANDRA-1363)
 * restore use of mmap_index_only option (CASSANDRA-1241)
 * dropping a keyspace with no column families generated an error 
   (CASSANDRA-1378)
 * rename RackAwareStrategy to OldNetworkTopologyStrategy, RackUnawareStrategy 
   to SimpleStrategy, DatacenterShardStrategy to NetworkTopologyStrategy,
   AbstractRackAwareSnitch to AbstractNetworkTopologySnitch (CASSANDRA-1392)
 * merge StorageProxy.mutate, mutateBlocking (CASSANDRA-1396)
 * faster UUIDType, LongType comparisons (CASSANDRA-1386, 1393)
 * fix setting read_repair_chance from CLI addColumnFamily (CASSANDRA-1399)
 * fix updates to indexed columns (CASSANDRA-1373)
 * fix race condition leaving to FileNotFoundException (CASSANDRA-1382)
 * fix sharded lock hash on index write path (CASSANDRA-1402)
 * add support for GT/E, LT/E in subordinate index clauses (CASSANDRA-1401)
 * cfId counter got out of sync when CFs were added (CASSANDRA-1403)
 * less chatty schema updates (CASSANDRA-1389)
 * rename column family mbeans. 'type' will now include either 
   'IndexColumnFamilies' or 'ColumnFamilies' depending on the CFS type.
   (CASSANDRA-1385)
 * disallow invalid keyspace and column family names. This includes name that
   matches a '^\w+' regex. (CASSANDRA-1377)
 * use JNA, if present, to take snapshots (CASSANDRA-1371)
 * truncate hints if starting 0.7 for the first time (CASSANDRA-1414)
 * fix FD leak in single-row slicepredicate queries (CASSANDRA-1416)
 * allow index expressions against columns that are not part of the 
   SlicePredicate (CASSANDRA-1410)
 * config-converter properly handles snitches and framed support 
   (CASSANDRA-1420)
 * remove keyspace argument from multiget_count (CASSANDRA-1422)
 * allow specifying cassandra.yaml location as (local or remote) URL
   (CASSANDRA-1126)
 * fix using DynamicEndpointSnitch with NetworkTopologyStrategy
   (CASSANDRA-1429)
 * Add CfDef.default_validation_class (CASSANDRA-891)
 * fix EstimatedHistogram.max (CASSANDRA-1413)
 * quorum read optimization (CASSANDRA-1622)
 * handle zero-length (or missing) rows during HH paging (CASSANDRA-1432)
 * include secondary indexes during schema migrations (CASSANDRA-1406)
 * fix commitlog header race during schema change (CASSANDRA-1435)
 * fix ColumnFamilyStoreMBeanIterator to use new type name (CASSANDRA-1433)
 * correct filename generated by xml->yaml converter (CASSANDRA-1419)
 * add CMSInitiatingOccupancyFraction=75 and UseCMSInitiatingOccupancyOnly
   to default JVM options
 * decrease jvm heap for cassandra-cli (CASSANDRA-1446)
 * ability to modify keyspaces and column family definitions on a live cluster
   (CASSANDRA-1285)
 * support for Hadoop Streaming [non-jvm map/reduce via stdin/out]
   (CASSANDRA-1368)
 * Move persistent sstable stats from the system table to an sstable component
   (CASSANDRA-1430)
 * remove failed bootstrap attempt from pending ranges when gossip times
   it out after 1h (CASSANDRA-1463)
 * eager-create tcp connections to other cluster members (CASSANDRA-1465)
 * enumerate stages and derive stage from message type instead of 
   transmitting separately (CASSANDRA-1465)
 * apply reversed flag during collation from different data sources
   (CASSANDRA-1450)
 * make failure to remove commitlog segment non-fatal (CASSANDRA-1348)
 * correct ordering of drain operations so CL.recover is no longer 
   necessary (CASSANDRA-1408)
 * removed keyspace from describe_splits method (CASSANDRA-1425)
 * rename check_schema_agreement to describe_schema_versions
   (CASSANDRA-1478)
 * fix QUORUM calculation for RF > 3 (CASSANDRA-1487)
 * remove tombstones during non-major compactions when bloom filter
   verifies that row does not exist in other sstables (CASSANDRA-1074)
 * nodes that coordinated a loadbalance in the past could not be seen by
   newly added nodes (CASSANDRA-1467)
 * exposed endpoint states (gossip details) via jmx (CASSANDRA-1467)
 * ensure that compacted sstables are not included when new readers are
   instantiated (CASSANDRA-1477)
 * by default, calculate heap size and memtable thresholds at runtime (CASSANDRA-1469)
 * fix races dealing with adding/dropping keyspaces and column families in
   rapid succession (CASSANDRA-1477)
 * clean up of Streaming system (CASSANDRA-1503, 1504, 1506)
 * add options to configure Thrift socket keepalive and buffer sizes (CASSANDRA-1426)
 * make contrib CassandraServiceDataCleaner recursive (CASSANDRA-1509)
 * min, max compaction threshold are configurable and persistent 
   per-ColumnFamily (CASSANDRA-1468)
 * fix replaying the last mutation in a commitlog unnecessarily 
   (CASSANDRA-1512)
 * invoke getDefaultUncaughtExceptionHandler from DTPE with the original
   exception rather than the ExecutionException wrapper (CASSANDRA-1226)
 * remove Clock from the Thrift (and Avro) API (CASSANDRA-1501)
 * Close intra-node sockets when connection is broken (CASSANDRA-1528)
 * RPM packaging spec file (CASSANDRA-786)
 * weighted request scheduler (CASSANDRA-1485)
 * treat expired columns as deleted (CASSANDRA-1539)
 * make IndexInterval configurable (CASSANDRA-1488)
 * add describe_snitch to Thrift API (CASSANDRA-1490)
 * MD5 authenticator compares plain text submitted password with MD5'd
   saved property, instead of vice versa (CASSANDRA-1447)
 * JMX MessagingService pending and completed counts (CASSANDRA-1533)
 * fix race condition processing repair responses (CASSANDRA-1511)
 * make repair blocking (CASSANDRA-1511)
 * create EndpointSnitchInfo and MBean to expose rack and DC (CASSANDRA-1491)
 * added option to contrib/word_count to output results back to Cassandra
   (CASSANDRA-1342)
 * rewrite Hadoop ColumnFamilyRecordWriter to pool connections, retry to
   multiple Cassandra nodes, and smooth impact on the Cassandra cluster
   by using smaller batch sizes (CASSANDRA-1434)
 * fix setting gc_grace_seconds via CLI (CASSANDRA-1549)
 * support TTL'd index values (CASSANDRA-1536)
 * make removetoken work like decommission (CASSANDRA-1216)
 * make cli comparator-aware and improve quote rules (CASSANDRA-1523,-1524)
 * make nodetool compact and cleanup blocking (CASSANDRA-1449)
 * add memtable, cache information to GCInspector logs (CASSANDRA-1558)
 * enable/disable HintedHandoff via JMX (CASSANDRA-1550)
 * Ignore stray files in the commit log directory (CASSANDRA-1547)
 * Disallow bootstrap to an in-use token (CASSANDRA-1561)


0.7-beta1
 * sstable versioning (CASSANDRA-389)
 * switched to slf4j logging (CASSANDRA-625)
 * add (optional) expiration time for column (CASSANDRA-699)
 * access levels for authentication/authorization (CASSANDRA-900)
 * add ReadRepairChance to CF definition (CASSANDRA-930)
 * fix heisenbug in system tests, especially common on OS X (CASSANDRA-944)
 * convert to byte[] keys internally and all public APIs (CASSANDRA-767)
 * ability to alter schema definitions on a live cluster (CASSANDRA-44)
 * renamed configuration file to cassandra.xml, and log4j.properties to
   log4j-server.properties, which must now be loaded from
   the classpath (which is how our scripts in bin/ have always done it)
   (CASSANDRA-971)
 * change get_count to require a SlicePredicate. create multi_get_count
   (CASSANDRA-744)
 * re-organized endpointsnitch implementations and added SimpleSnitch
   (CASSANDRA-994)
 * Added preload_row_cache option (CASSANDRA-946)
 * add CRC to commitlog header (CASSANDRA-999)
 * removed deprecated batch_insert and get_range_slice methods (CASSANDRA-1065)
 * add truncate thrift method (CASSANDRA-531)
 * http mini-interface using mx4j (CASSANDRA-1068)
 * optimize away copy of sliced row on memtable read path (CASSANDRA-1046)
 * replace constant-size 2GB mmaped segments and special casing for index 
   entries spanning segment boundaries, with SegmentedFile that computes 
   segments that always contain entire entries/rows (CASSANDRA-1117)
 * avoid reading large rows into memory during compaction (CASSANDRA-16)
 * added hadoop OutputFormat (CASSANDRA-1101)
 * efficient Streaming (no more anticompaction) (CASSANDRA-579)
 * split commitlog header into separate file and add size checksum to
   mutations (CASSANDRA-1179)
 * avoid allocating a new byte[] for each mutation on replay (CASSANDRA-1219)
 * revise HH schema to be per-endpoint (CASSANDRA-1142)
 * add joining/leaving status to nodetool ring (CASSANDRA-1115)
 * allow multiple repair sessions per node (CASSANDRA-1190)
 * optimize away MessagingService for local range queries (CASSANDRA-1261)
 * make framed transport the default so malformed requests can't OOM the 
   server (CASSANDRA-475)
 * significantly faster reads from row cache (CASSANDRA-1267)
 * take advantage of row cache during range queries (CASSANDRA-1302)
 * make GCGraceSeconds a per-ColumnFamily value (CASSANDRA-1276)
 * keep persistent row size and column count statistics (CASSANDRA-1155)
 * add IntegerType (CASSANDRA-1282)
 * page within a single row during hinted handoff (CASSANDRA-1327)
 * push DatacenterShardStrategy configuration into keyspace definition,
   eliminating datacenter.properties. (CASSANDRA-1066)
 * optimize forward slices starting with '' and single-index-block name 
   queries by skipping the column index (CASSANDRA-1338)
 * streaming refactor (CASSANDRA-1189)
 * faster comparison for UUID types (CASSANDRA-1043)
 * secondary index support (CASSANDRA-749 and subtasks)
 * make compaction buckets deterministic (CASSANDRA-1265)


0.6.6
 * Allow using DynamicEndpointSnitch with RackAwareStrategy (CASSANDRA-1429)
 * remove the remaining vestiges of the unfinished DatacenterShardStrategy 
   (replaced by NetworkTopologyStrategy in 0.7)
   

0.6.5
 * fix key ordering in range query results with RandomPartitioner
   and ConsistencyLevel > ONE (CASSANDRA-1145)
 * fix for range query starting with the wrong token range (CASSANDRA-1042)
 * page within a single row during hinted handoff (CASSANDRA-1327)
 * fix compilation on non-sun JDKs (CASSANDRA-1061)
 * remove String.trim() call on row keys in batch mutations (CASSANDRA-1235)
 * Log summary of dropped messages instead of spamming log (CASSANDRA-1284)
 * add dynamic endpoint snitch (CASSANDRA-981)
 * fix streaming for keyspaces with hyphens in their name (CASSANDRA-1377)
 * fix errors in hard-coded bloom filter optKPerBucket by computing it
   algorithmically (CASSANDRA-1220
 * remove message deserialization stage, and uncap read/write stages
   so slow reads/writes don't block gossip processing (CASSANDRA-1358)
 * add jmx port configuration to Debian package (CASSANDRA-1202)
 * use mlockall via JNA, if present, to prevent Linux from swapping
   out parts of the JVM (CASSANDRA-1214)


0.6.4
 * avoid queuing multiple hint deliveries for the same endpoint
   (CASSANDRA-1229)
 * better performance for and stricter checking of UTF8 column names
   (CASSANDRA-1232)
 * extend option to lower compaction priority to hinted handoff
   as well (CASSANDRA-1260)
 * log errors in gossip instead of re-throwing (CASSANDRA-1289)
 * avoid aborting commitlog replay prematurely if a flushed-but-
   not-removed commitlog segment is encountered (CASSANDRA-1297)
 * fix duplicate rows being read during mapreduce (CASSANDRA-1142)
 * failure detection wasn't closing command sockets (CASSANDRA-1221)
 * cassandra-cli.bat works on windows (CASSANDRA-1236)
 * pre-emptively drop requests that cannot be processed within RPCTimeout
   (CASSANDRA-685)
 * add ack to Binary write verb and update CassandraBulkLoader
   to wait for acks for each row (CASSANDRA-1093)
 * added describe_partitioner Thrift method (CASSANDRA-1047)
 * Hadoop jobs no longer require the Cassandra storage-conf.xml
   (CASSANDRA-1280, CASSANDRA-1047)
 * log thread pool stats when GC is excessive (CASSANDRA-1275)
 * remove gossip message size limit (CASSANDRA-1138)
 * parallelize local and remote reads during multiget, and respect snitch 
   when determining whether to do local read for CL.ONE (CASSANDRA-1317)
 * fix read repair to use requested consistency level on digest mismatch,
   rather than assuming QUORUM (CASSANDRA-1316)
 * process digest mismatch re-reads in parallel (CASSANDRA-1323)
 * switch hints CF comparator to BytesType (CASSANDRA-1274)


0.6.3
 * retry to make streaming connections up to 8 times. (CASSANDRA-1019)
 * reject describe_ring() calls on invalid keyspaces (CASSANDRA-1111)
 * fix cache size calculation for size of 100% (CASSANDRA-1129)
 * fix cache capacity only being recalculated once (CASSANDRA-1129)
 * remove hourly scan of all hints on the off chance that the gossiper
   missed a status change; instead, expose deliverHintsToEndpoint to JMX
   so it can be done manually, if necessary (CASSANDRA-1141)
 * don't reject reads at CL.ALL (CASSANDRA-1152)
 * reject deletions to supercolumns in CFs containing only standard
   columns (CASSANDRA-1139)
 * avoid preserving login information after client disconnects
   (CASSANDRA-1057)
 * prefer sun jdk to openjdk in debian init script (CASSANDRA-1174)
 * detect partioner config changes between restarts and fail fast 
   (CASSANDRA-1146)
 * use generation time to resolve node token reassignment disagreements
   (CASSANDRA-1118)
 * restructure the startup ordering of Gossiper and MessageService to avoid
   timing anomalies (CASSANDRA-1160)
 * detect incomplete commit log hearders (CASSANDRA-1119)
 * force anti-entropy service to stream files on the stream stage to avoid
   sending streams out of order (CASSANDRA-1169)
 * remove inactive stream managers after AES streams files (CASSANDRA-1169)
 * allow removing entire row through batch_mutate Deletion (CASSANDRA-1027)
 * add JMX metrics for row-level bloom filter false positives (CASSANDRA-1212)
 * added a redhat init script to contrib (CASSANDRA-1201)
 * use midpoint when bootstrapping a new machine into range with not
   much data yet instead of random token (CASSANDRA-1112)
 * kill server on OOM in executor stage as well as Thrift (CASSANDRA-1226)
 * remove opportunistic repairs, when two machines with overlapping replica
   responsibilities happen to finish major compactions of the same CF near
   the same time.  repairs are now fully manual (CASSANDRA-1190)
 * add ability to lower compaction priority (default is no change from 0.6.2)
   (CASSANDRA-1181)


0.6.2
 * fix contrib/word_count build. (CASSANDRA-992)
 * split CommitLogExecutorService into BatchCommitLogExecutorService and 
   PeriodicCommitLogExecutorService (CASSANDRA-1014)
 * add latency histograms to CFSMBean (CASSANDRA-1024)
 * make resolving timestamp ties deterministic by using value bytes
   as a tiebreaker (CASSANDRA-1039)
 * Add option to turn off Hinted Handoff (CASSANDRA-894)
 * fix windows startup (CASSANDRA-948)
 * make concurrent_reads, concurrent_writes configurable at runtime via JMX
   (CASSANDRA-1060)
 * disable GCInspector on non-Sun JVMs (CASSANDRA-1061)
 * fix tombstone handling in sstable rows with no other data (CASSANDRA-1063)
 * fix size of row in spanned index entries (CASSANDRA-1056)
 * install json2sstable, sstable2json, and sstablekeys to Debian package
 * StreamingService.StreamDestinations wouldn't empty itself after streaming
   finished (CASSANDRA-1076)
 * added Collections.shuffle(splits) before returning the splits in 
   ColumnFamilyInputFormat (CASSANDRA-1096)
 * do not recalculate cache capacity post-compaction if it's been manually 
   modified (CASSANDRA-1079)
 * better defaults for flush sorter + writer executor queue sizes
   (CASSANDRA-1100)
 * windows scripts for SSTableImport/Export (CASSANDRA-1051)
 * windows script for nodetool (CASSANDRA-1113)
 * expose PhiConvictThreshold (CASSANDRA-1053)
 * make repair of RF==1 a no-op (CASSANDRA-1090)
 * improve default JVM GC options (CASSANDRA-1014)
 * fix SlicePredicate serialization inside Hadoop jobs (CASSANDRA-1049)
 * close Thrift sockets in Hadoop ColumnFamilyRecordReader (CASSANDRA-1081)


0.6.1
 * fix NPE in sstable2json when no excluded keys are given (CASSANDRA-934)
 * keep the replica set constant throughout the read repair process
   (CASSANDRA-937)
 * allow querying getAllRanges with empty token list (CASSANDRA-933)
 * fix command line arguments inversion in clustertool (CASSANDRA-942)
 * fix race condition that could trigger a false-positive assertion
   during post-flush discard of old commitlog segments (CASSANDRA-936)
 * fix neighbor calculation for anti-entropy repair (CASSANDRA-924)
 * perform repair even for small entropy differences (CASSANDRA-924)
 * Use hostnames in CFInputFormat to allow Hadoop's naive string-based
   locality comparisons to work (CASSANDRA-955)
 * cache read-only BufferedRandomAccessFile length to avoid
   3 system calls per invocation (CASSANDRA-950)
 * nodes with IPv6 (and no IPv4) addresses could not join cluster
   (CASSANDRA-969)
 * Retrieve the correct number of undeleted columns, if any, from
   a supercolumn in a row that had been deleted previously (CASSANDRA-920)
 * fix index scans that cross the 2GB mmap boundaries for both mmap
   and standard i/o modes (CASSANDRA-866)
 * expose drain via nodetool (CASSANDRA-978)


0.6.0-RC1
 * JMX drain to flush memtables and run through commit log (CASSANDRA-880)
 * Bootstrapping can skip ranges under the right conditions (CASSANDRA-902)
 * fix merging row versions in range_slice for CL > ONE (CASSANDRA-884)
 * default write ConsistencyLeven chaned from ZERO to ONE
 * fix for index entries spanning mmap buffer boundaries (CASSANDRA-857)
 * use lexical comparison if time part of TimeUUIDs are the same 
   (CASSANDRA-907)
 * bound read, mutation, and response stages to fix possible OOM
   during log replay (CASSANDRA-885)
 * Use microseconds-since-epoch (UTC) in cli, instead of milliseconds
 * Treat batch_mutate Deletion with null supercolumn as "apply this predicate 
   to top level supercolumns" (CASSANDRA-834)
 * Streaming destination nodes do not update their JMX status (CASSANDRA-916)
 * Fix internal RPC timeout calculation (CASSANDRA-911)
 * Added Pig loadfunc to contrib/pig (CASSANDRA-910)


0.6.0-beta3
 * fix compaction bucketing bug (CASSANDRA-814)
 * update windows batch file (CASSANDRA-824)
 * deprecate KeysCachedFraction configuration directive in favor
   of KeysCached; move to unified-per-CF key cache (CASSANDRA-801)
 * add invalidateRowCache to ColumnFamilyStoreMBean (CASSANDRA-761)
 * send Handoff hints to natural locations to reduce load on
   remaining nodes in a failure scenario (CASSANDRA-822)
 * Add RowWarningThresholdInMB configuration option to warn before very 
   large rows get big enough to threaten node stability, and -x option to
   be able to remove them with sstable2json if the warning is unheeded
   until it's too late (CASSANDRA-843)
 * Add logging of GC activity (CASSANDRA-813)
 * fix ConcurrentModificationException in commitlog discard (CASSANDRA-853)
 * Fix hardcoded row count in Hadoop RecordReader (CASSANDRA-837)
 * Add a jmx status to the streaming service and change several DEBUG
   messages to INFO (CASSANDRA-845)
 * fix classpath in cassandra-cli.bat for Windows (CASSANDRA-858)
 * allow re-specifying host, port to cassandra-cli if invalid ones
   are first tried (CASSANDRA-867)
 * fix race condition handling rpc timeout in the coordinator
   (CASSANDRA-864)
 * Remove CalloutLocation and StagingFileDirectory from storage-conf files 
   since those settings are no longer used (CASSANDRA-878)
 * Parse a long from RowWarningThresholdInMB instead of an int (CASSANDRA-882)
 * Remove obsolete ControlPort code from DatabaseDescriptor (CASSANDRA-886)
 * move skipBytes side effect out of assert (CASSANDRA-899)
 * add "double getLoad" to StorageServiceMBean (CASSANDRA-898)
 * track row stats per CF at compaction time (CASSANDRA-870)
 * disallow CommitLogDirectory matching a DataFileDirectory (CASSANDRA-888)
 * default key cache size is 200k entries, changed from 10% (CASSANDRA-863)
 * add -Dcassandra-foreground=yes to cassandra.bat
 * exit if cluster name is changed unexpectedly (CASSANDRA-769)


0.6.0-beta1/beta2
 * add batch_mutate thrift command, deprecating batch_insert (CASSANDRA-336)
 * remove get_key_range Thrift API, deprecated in 0.5 (CASSANDRA-710)
 * add optional login() Thrift call for authentication (CASSANDRA-547)
 * support fat clients using gossiper and StorageProxy to perform
   replication in-process [jvm-only] (CASSANDRA-535)
 * support mmapped I/O for reads, on by default on 64bit JVMs 
   (CASSANDRA-408, CASSANDRA-669)
 * improve insert concurrency, particularly during Hinted Handoff
   (CASSANDRA-658)
 * faster network code (CASSANDRA-675)
 * stress.py moved to contrib (CASSANDRA-635)
 * row caching [must be explicitly enabled per-CF in config] (CASSANDRA-678)
 * present a useful measure of compaction progress in JMX (CASSANDRA-599)
 * add bin/sstablekeys (CASSNADRA-679)
 * add ConsistencyLevel.ANY (CASSANDRA-687)
 * make removetoken remove nodes from gossip entirely (CASSANDRA-644)
 * add ability to set cache sizes at runtime (CASSANDRA-708)
 * report latency and cache hit rate statistics with lifetime totals
   instead of average over the last minute (CASSANDRA-702)
 * support get_range_slice for RandomPartitioner (CASSANDRA-745)
 * per-keyspace replication factory and replication strategy (CASSANDRA-620)
 * track latency in microseconds (CASSANDRA-733)
 * add describe_ Thrift methods, deprecating get_string_property and 
   get_string_list_property
 * jmx interface for tracking operation mode and streams in general.
   (CASSANDRA-709)
 * keep memtables in sorted order to improve range query performance
   (CASSANDRA-799)
 * use while loop instead of recursion when trimming sstables compaction list 
   to avoid blowing stack in pathological cases (CASSANDRA-804)
 * basic Hadoop map/reduce support (CASSANDRA-342)


0.5.1
 * ensure all files for an sstable are streamed to the same directory.
   (CASSANDRA-716)
 * more accurate load estimate for bootstrapping (CASSANDRA-762)
 * tolerate dead or unavailable bootstrap target on write (CASSANDRA-731)
 * allow larger numbers of keys (> 140M) in a sstable bloom filter
   (CASSANDRA-790)
 * include jvm argument improvements from CASSANDRA-504 in debian package
 * change streaming chunk size to 32MB to accomodate Windows XP limitations
   (was 64MB) (CASSANDRA-795)
 * fix get_range_slice returning results in the wrong order (CASSANDRA-781)
 

0.5.0 final
 * avoid attempting to delete temporary bootstrap files twice (CASSANDRA-681)
 * fix bogus NaN in nodeprobe cfstats output (CASSANDRA-646)
 * provide a policy for dealing with single thread executors w/ a full queue
   (CASSANDRA-694)
 * optimize inner read in MessagingService, vastly improving multiple-node
   performance (CASSANDRA-675)
 * wait for table flush before streaming data back to a bootstrapping node.
   (CASSANDRA-696)
 * keep track of bootstrapping sources by table so that bootstrapping doesn't 
   give the indication of finishing early (CASSANDRA-673)


0.5.0 RC3
 * commit the correct version of the patch for CASSANDRA-663


0.5.0 RC2 (unreleased)
 * fix bugs in converting get_range_slice results to Thrift 
   (CASSANDRA-647, CASSANDRA-649)
 * expose java.util.concurrent.TimeoutException in StorageProxy methods
   (CASSANDRA-600)
 * TcpConnectionManager was holding on to disconnected connections, 
   giving the false indication they were being used. (CASSANDRA-651)
 * Remove duplicated write. (CASSANDRA-662)
 * Abort bootstrap if IP is already in the token ring (CASSANDRA-663)
 * increase default commitlog sync period, and wait for last sync to 
   finish before submitting another (CASSANDRA-668)


0.5.0 RC1
 * Fix potential NPE in get_range_slice (CASSANDRA-623)
 * add CRC32 to commitlog entries (CASSANDRA-605)
 * fix data streaming on windows (CASSANDRA-630)
 * GC compacted sstables after cleanup and compaction (CASSANDRA-621)
 * Speed up anti-entropy validation (CASSANDRA-629)
 * Fix anti-entropy assertion error (CASSANDRA-639)
 * Fix pending range conflicts when bootstapping or moving
   multiple nodes at once (CASSANDRA-603)
 * Handle obsolete gossip related to node movement in the case where
   one or more nodes is down when the movement occurs (CASSANDRA-572)
 * Include dead nodes in gossip to avoid a variety of problems
   and fix HH to removed nodes (CASSANDRA-634)
 * return an InvalidRequestException for mal-formed SlicePredicates
   (CASSANDRA-643)
 * fix bug determining closest neighbor for use in multiple datacenters
   (CASSANDRA-648)
 * Vast improvements in anticompaction speed (CASSANDRA-607)
 * Speed up log replay and writes by avoiding redundant serializations
   (CASSANDRA-652)


0.5.0 beta 2
 * Bootstrap improvements (several tickets)
 * add nodeprobe repair anti-entropy feature (CASSANDRA-193, CASSANDRA-520)
 * fix possibility of partition when many nodes restart at once
   in clusters with multiple seeds (CASSANDRA-150)
 * fix NPE in get_range_slice when no data is found (CASSANDRA-578)
 * fix potential NPE in hinted handoff (CASSANDRA-585)
 * fix cleanup of local "system" keyspace (CASSANDRA-576)
 * improve computation of cluster load balance (CASSANDRA-554)
 * added super column read/write, column count, and column/row delete to
   cassandra-cli (CASSANDRA-567, CASSANDRA-594)
 * fix returning live subcolumns of deleted supercolumns (CASSANDRA-583)
 * respect JAVA_HOME in bin/ scripts (several tickets)
 * add StorageService.initClient for fat clients on the JVM (CASSANDRA-535)
   (see contrib/client_only for an example of use)
 * make consistency_level functional in get_range_slice (CASSANDRA-568)
 * optimize key deserialization for RandomPartitioner (CASSANDRA-581)
 * avoid GCing tombstones except on major compaction (CASSANDRA-604)
 * increase failure conviction threshold, resulting in less nodes
   incorrectly (and temporarily) marked as down (CASSANDRA-610)
 * respect memtable thresholds during log replay (CASSANDRA-609)
 * support ConsistencyLevel.ALL on read (CASSANDRA-584)
 * add nodeprobe removetoken command (CASSANDRA-564)


0.5.0 beta
 * Allow multiple simultaneous flushes, improving flush throughput 
   on multicore systems (CASSANDRA-401)
 * Split up locks to improve write and read throughput on multicore systems
   (CASSANDRA-444, CASSANDRA-414)
 * More efficient use of memory during compaction (CASSANDRA-436)
 * autobootstrap option: when enabled, all non-seed nodes will attempt
   to bootstrap when started, until bootstrap successfully
   completes. -b option is removed.  (CASSANDRA-438)
 * Unless a token is manually specified in the configuration xml,
   a bootstraping node will use a token that gives it half the
   keys from the most-heavily-loaded node in the cluster,
   instead of generating a random token. 
   (CASSANDRA-385, CASSANDRA-517)
 * Miscellaneous bootstrap fixes (several tickets)
 * Ability to change a node's token even after it has data on it
   (CASSANDRA-541)
 * Ability to decommission a live node from the ring (CASSANDRA-435)
 * Semi-automatic loadbalancing via nodeprobe (CASSANDRA-192)
 * Add ability to set compaction thresholds at runtime via
   JMX / nodeprobe.  (CASSANDRA-465)
 * Add "comment" field to ColumnFamily definition. (CASSANDRA-481)
 * Additional JMX metrics (CASSANDRA-482)
 * JSON based export and import tools (several tickets)
 * Hinted Handoff fixes (several tickets)
 * Add key cache to improve read performance (CASSANDRA-423)
 * Simplified construction of custom ReplicationStrategy classes
   (CASSANDRA-497)
 * Graphical application (Swing) for ring integrity verification and 
   visualization was added to contrib (CASSANDRA-252)
 * Add DCQUORUM, DCQUORUMSYNC consistency levels and corresponding
   ReplicationStrategy / EndpointSnitch classes.  Experimental.
   (CASSANDRA-492)
 * Web client interface added to contrib (CASSANDRA-457)
 * More-efficient flush for Random, CollatedOPP partitioners 
   for normal writes (CASSANDRA-446) and bulk load (CASSANDRA-420)
 * Add MemtableFlushAfterMinutes, a global replacement for the old 
   per-CF FlushPeriodInMinutes setting (CASSANDRA-463)
 * optimizations to slice reading (CASSANDRA-350) and supercolumn
   queries (CASSANDRA-510)
 * force binding to given listenaddress for nodes with multiple
   interfaces (CASSANDRA-546)
 * stress.py benchmarking tool improvements (several tickets)
 * optimized replica placement code (CASSANDRA-525)
 * faster log replay on restart (CASSANDRA-539, CASSANDRA-540)
 * optimized local-node writes (CASSANDRA-558)
 * added get_range_slice, deprecating get_key_range (CASSANDRA-344)
 * expose TimedOutException to thrift (CASSANDRA-563)
 

0.4.2
 * Add validation disallowing null keys (CASSANDRA-486)
 * Fix race conditions in TCPConnectionManager (CASSANDRA-487)
 * Fix using non-utf8-aware comparison as a sanity check.
   (CASSANDRA-493)
 * Improve default garbage collector options (CASSANDRA-504)
 * Add "nodeprobe flush" (CASSANDRA-505)
 * remove NotFoundException from get_slice throws list (CASSANDRA-518)
 * fix get (not get_slice) of entire supercolumn (CASSANDRA-508)
 * fix null token during bootstrap (CASSANDRA-501)


0.4.1
 * Fix FlushPeriod columnfamily configuration regression
   (CASSANDRA-455)
 * Fix long column name support (CASSANDRA-460)
 * Fix for serializing a row that only contains tombstones
   (CASSANDRA-458)
 * Fix for discarding unneeded commitlog segments (CASSANDRA-459)
 * Add SnapshotBeforeCompaction configuration option (CASSANDRA-426)
 * Fix compaction abort under insufficient disk space (CASSANDRA-473)
 * Fix reading subcolumn slice from tombstoned CF (CASSANDRA-484)
 * Fix race condition in RVH causing occasional NPE (CASSANDRA-478)


0.4.0
 * fix get_key_range problems when a node is down (CASSANDRA-440)
   and add UnavailableException to more Thrift methods
 * Add example EndPointSnitch contrib code (several tickets)


0.4.0 RC2
 * fix SSTable generation clash during compaction (CASSANDRA-418)
 * reject method calls with null parameters (CASSANDRA-308)
 * properly order ranges in nodeprobe output (CASSANDRA-421)
 * fix logging of certain errors on executor threads (CASSANDRA-425)


0.4.0 RC1
 * Bootstrap feature is live; use -b on startup (several tickets)
 * Added multiget api (CASSANDRA-70)
 * fix Deadlock with SelectorManager.doProcess and TcpConnection.write
   (CASSANDRA-392)
 * remove key cache b/c of concurrency bugs in third-party
   CLHM library (CASSANDRA-405)
 * update non-major compaction logic to use two threshold values
   (CASSANDRA-407)
 * add periodic / batch commitlog sync modes (several tickets)
 * inline BatchMutation into batch_insert params (CASSANDRA-403)
 * allow setting the logging level at runtime via mbean (CASSANDRA-402)
 * change default comparator to BytesType (CASSANDRA-400)
 * add forwards-compatible ConsistencyLevel parameter to get_key_range
   (CASSANDRA-322)
 * r/m special case of blocking for local destination when writing with 
   ConsistencyLevel.ZERO (CASSANDRA-399)
 * Fixes to make BinaryMemtable [bulk load interface] useful (CASSANDRA-337);
   see contrib/bmt_example for an example of using it.
 * More JMX properties added (several tickets)
 * Thrift changes (several tickets)
    - Merged _super get methods with the normal ones; return values
      are now of ColumnOrSuperColumn.
    - Similarly, merged batch_insert_super into batch_insert.



0.4.0 beta
 * On-disk data format has changed to allow billions of keys/rows per
   node instead of only millions
 * Multi-keyspace support
 * Scan all sstables for all queries to avoid situations where
   different types of operation on the same ColumnFamily could
   disagree on what data was present
 * Snapshot support via JMX
 * Thrift API has changed a _lot_:
    - removed time-sorted CFs; instead, user-defined comparators
      may be defined on the column names, which are now byte arrays.
      Default comparators are provided for UTF8, Bytes, Ascii, Long (i64),
      and UUID types.
    - removed colon-delimited strings in thrift api in favor of explicit
      structs such as ColumnPath, ColumnParent, etc.  Also normalized
      thrift struct and argument naming.
    - Added columnFamily argument to get_key_range.
    - Change signature of get_slice to accept starting and ending
      columns as well as an offset.  (This allows use of indexes.)
      Added "ascending" flag to allow reasonably-efficient reverse
      scans as well.  Removed get_slice_by_range as redundant.
    - get_key_range operates on one CF at a time
    - changed `block` boolean on insert methods to ConsistencyLevel enum,
      with options of NONE, ONE, QUORUM, and ALL.
    - added similar consistency_level parameter to read methods
    - column-name-set slice with no names given now returns zero columns
      instead of all of them.  ("all" can run your server out of memory.
      use a range-based slice with a high max column count instead.)
 * Removed the web interface. Node information can now be obtained by 
   using the newly introduced nodeprobe utility.
 * More JMX stats
 * Remove magic values from internals (e.g. special key to indicate
   when to flush memtables)
 * Rename configuration "table" to "keyspace"
 * Moved to crash-only design; no more shutdown (just kill the process)
 * Lots of bug fixes

Full list of issues resolved in 0.4 is at https://issues.apache.org/jira/secure/IssueNavigator.jspa?reset=true&&pid=12310865&fixfor=12313862&resolution=1&sorter/field=issuekey&sorter/order=DESC


0.3.0 RC3
 * Fix potential deadlock under load in TCPConnection.
   (CASSANDRA-220)


0.3.0 RC2
 * Fix possible data loss when server is stopped after replaying
   log but before new inserts force memtable flush.
   (CASSANDRA-204)
 * Added BUGS file


0.3.0 RC1
 * Range queries on keys, including user-defined key collation
 * Remove support
 * Workarounds for a weird bug in JDK select/register that seems
   particularly common on VM environments. Cassandra should deploy
   fine on EC2 now
 * Much improved infrastructure: the beginnings of a decent test suite
   ("ant test" for unit tests; "nosetests" for system tests), code
   coverage reporting, etc.
 * Expanded node status reporting via JMX
 * Improved error reporting/logging on both server and client
 * Reduced memory footprint in default configuration
 * Combined blocking and non-blocking versions of insert APIs
 * Added FlushPeriodInMinutes configuration parameter to force
   flushing of infrequently-updated ColumnFamilies<|MERGE_RESOLUTION|>--- conflicted
+++ resolved
@@ -1,5 +1,4 @@
-<<<<<<< HEAD
-1.2-dev
+1.2-beta1
  * include message initiation time to replicas so they can more
    accurately drop timed-out requests (CASSANDRA-2858)
  * fix clientutil.jar dependencies (CASSANDRA-4566)
@@ -52,11 +51,6 @@
  * add Murmur3Partitioner and make it default for new installations (CASSANDRA-3772)
  * (cql3) update pseudo-map syntax to use map syntax (CASSANDRA-4497)
  * Finer grained exceptions hierarchy and provides error code with exceptions (CASSANDRA-3979)
-=======
-1.1.6
-  * (cql3) fix potential NPE with both equal and unequal restriction (CASSANDRA-4532)
-  * (cql3) improves ORDER BY validation (CASSANDRA-4624)
->>>>>>> 4177b58f
 
 
 1.1.5
