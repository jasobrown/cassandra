<<<<<<< HEAD
2.1.9
 * Add new JMX methods to change local compaction strategy (CASSANDRA-9965)
 * Write hints for paxos commits (CASSANDRA-7342)
 * (cqlsh) Fix timestamps before 1970 on Windows, always
   use UTC for timestamp display (CASSANDRA-10000)
 * (cqlsh) Avoid overwriting new config file with old config
   when both exist (CASSANDRA-9777)
 * Release snapshot selfRef when doing snapshot repair (CASSANDRA-9998)
 * Cannot replace token does not exist - DN node removed as Fat Client (CASSANDRA-9871)
 * Fix handling of enable/disable autocompaction (CASSANDRA-9899)
 * Commit log segment recycling is disabled by default (CASSANDRA-9896)
 * Add consistency level to tracing ouput (CASSANDRA-9827)
 * Fix MarshalException when upgrading superColumn family (CASSANDRA-9582)
 * Fix broken logging for "empty" flushes in Memtable (CASSANDRA-9837)
 * Handle corrupt files on startup (CASSANDRA-9686)
 * Fix clientutil jar and tests (CASSANDRA-9760)
 * (cqlsh) Allow the SSL protocol version to be specified through the
   config file or environment variables (CASSANDRA-9544)
 * Remove repair snapshot leftover on startup (CASSANDRA-7357)
 * Use random nodes for batch log when only 2 racks (CASSANDRA-8735)
 * Ensure atomicity inside thrift and stream session (CASSANDRA-7757)
 * Fix nodetool info error when the node is not joined (CASSANDRA-9031)
Merged from 2.0:
=======
2.0.17
 * Add tool to find why expired sstables are not getting dropped (CASSANDRA-10015)
>>>>>>> 028e7cb5
 * Remove erroneous pending HH tasks from tpstats/jmx (CASSANDRA-9129)
 * Don't cast expected bf size to an int (CASSANDRA-9959)
 * Log when messages are dropped due to cross_node_timeout (CASSANDRA-9793)
 * checkForEndpointCollision fails for legitimate collisions (CASSANDRA-9765)
 * Complete CASSANDRA-8448 fix (CASSANDRA-9519)
 * Don't include auth credentials in debug log (CASSANDRA-9682)
 * Can't transition from write survey to normal mode (CASSANDRA-9740)
 * Scrub (recover) sstables even when -Index.db is missing, (CASSANDRA-9591)
 * Fix growing pending background compaction (CASSANDRA-9662)
 * Don't track hotness when opening from snapshot for validation (CASSANDRA-9382)


2.1.8
 * (cqlsh) Fix bad check for CQL compatibility when DESCRIBE'ing
   COMPACT STORAGE tables with no clustering columns
 * Warn when an extra-large partition is compacted (CASSANDRA-9643)
 * Eliminate strong self-reference chains in sstable ref tidiers (CASSANDRA-9656)
 * Ensure StreamSession uses canonical sstable reader instances (CASSANDRA-9700) 
 * Ensure memtable book keeping is not corrupted in the event we shrink usage (CASSANDRA-9681)
 * Update internal python driver for cqlsh (CASSANDRA-9064)
 * Fix IndexOutOfBoundsException when inserting tuple with too many
   elements using the string literal notation (CASSANDRA-9559)
 * Allow JMX over SSL directly from nodetool (CASSANDRA-9090)
 * Fix incorrect result for IN queries where column not found (CASSANDRA-9540)
 * Enable describe on indices (CASSANDRA-7814)
 * ColumnFamilyStore.selectAndReference may block during compaction (CASSANDRA-9637)
Merged from 2.0:
 * Avoid NPE in AuthSuccess#decode (CASSANDRA-9727)
 * Add listen_address to system.local (CASSANDRA-9603)
 * Bug fixes to resultset metadata construction (CASSANDRA-9636)
 * Fix setting 'durable_writes' in ALTER KEYSPACE (CASSANDRA-9560)
 * Avoid ballot clash in Paxos (CASSANDRA-9649)
 * Improve trace messages for RR (CASSANDRA-9479)
 * Fix suboptimal secondary index selection when restricted
   clustering column is also indexed (CASSANDRA-9631)
 * (cqlsh) Add min_threshold to DTCS option autocomplete (CASSANDRA-9385)
 * Fix error message when attempting to create an index on a column
   in a COMPACT STORAGE table with clustering columns (CASSANDRA-9527)
 * 'WITH WITH' in alter keyspace statements causes NPE (CASSANDRA-9565)


2.1.7
 * Fix bug in cardinality check when compacting (CASSANDRA-9580)
 * Fix memory leak in Ref due to ConcurrentLinkedQueue.remove() behaviour (CASSANDRA-9549)
Merged from 2.0:
 * Expose some internals of SelectStatement for inspection (CASSANDRA-9532)
 * ArrivalWindow should use primitives (CASSANDRA-9496)
 * Periodically submit background compaction tasks (CASSANDRA-9592)
 * Set HAS_MORE_PAGES flag to false when PagingState is null (CASSANDRA-9571)
 * Make rebuild only run one at a time (CASSANDRA-9119)


2.1.6
 * (cqlsh) Fix using COPY through SOURCE or -f (CASSANDRA-9083)
 * Fix occasional lack of `system` keyspace in schema tables (CASSANDRA-8487)
 * Use ProtocolError code instead of ServerError code for native protocol
   error responses to unsupported protocol versions (CASSANDRA-9451)
 * Default commitlog_sync_batch_window_in_ms changed to 2ms (CASSANDRA-9504)
 * Fix empty partition assertion in unsorted sstable writing tools (CASSANDRA-9071)
 * Ensure truncate without snapshot cannot produce corrupt responses (CASSANDRA-9388) 
 * Consistent error message when a table mixes counter and non-counter
   columns (CASSANDRA-9492)
 * Avoid getting unreadable keys during anticompaction (CASSANDRA-9508)
 * (cqlsh) Better float precision by default (CASSANDRA-9224)
 * Improve estimated row count (CASSANDRA-9107)
 * Optimize range tombstone memory footprint (CASSANDRA-8603)
 * Use configured gcgs in anticompaction (CASSANDRA-9397)
 * Warn on misuse of unlogged batches (CASSANDRA-9282)
 * Failure detector detects and ignores local pauses (CASSANDRA-9183)
 * Add utility class to support for rate limiting a given log statement (CASSANDRA-9029)
 * Add missing consistency levels to cassandra-stess (CASSANDRA-9361)
 * Fix commitlog getCompletedTasks to not increment (CASSANDRA-9339)
 * Fix for harmless exceptions logged as ERROR (CASSANDRA-8564)
 * Delete processed sstables in sstablesplit/sstableupgrade (CASSANDRA-8606)
 * Improve sstable exclusion from partition tombstones (CASSANDRA-9298)
 * Validate the indexed column rather than the cell's contents for 2i (CASSANDRA-9057)
 * Add support for top-k custom 2i queries (CASSANDRA-8717)
 * Fix error when dropping table during compaction (CASSANDRA-9251)
 * cassandra-stress supports validation operations over user profiles (CASSANDRA-8773)
 * Add support for rate limiting log messages (CASSANDRA-9029)
 * Log the partition key with tombstone warnings (CASSANDRA-8561)
 * Reduce runWithCompactionsDisabled poll interval to 1ms (CASSANDRA-9271)
 * Fix PITR commitlog replay (CASSANDRA-9195)
 * GCInspector logs very different times (CASSANDRA-9124)
 * Fix deleting from an empty list (CASSANDRA-9198)
 * Update tuple and collection types that use a user-defined type when that UDT
   is modified (CASSANDRA-9148, CASSANDRA-9192)
 * Use higher timeout for prepair and snapshot in repair (CASSANDRA-9261)
 * Fix anticompaction blocking ANTI_ENTROPY stage (CASSANDRA-9151)
 * Repair waits for anticompaction to finish (CASSANDRA-9097)
 * Fix streaming not holding ref when stream error (CASSANDRA-9295)
 * Fix canonical view returning early opened SSTables (CASSANDRA-9396)
Merged from 2.0:
 * Don't accumulate more range than necessary in RangeTombstone.Tracker (CASSANDRA-9486)
 * Add broadcast and rpc addresses to system.local (CASSANDRA-9436)
 * Always mark sstable suspect when corrupted (CASSANDRA-9478)
 * Add database users and permissions to CQL3 documentation (CASSANDRA-7558)
 * Allow JVM_OPTS to be passed to standalone tools (CASSANDRA-5969)
 * Fix bad condition in RangeTombstoneList (CASSANDRA-9485)
 * Fix potential StackOverflow when setting CrcCheckChance over JMX (CASSANDRA-9488)
 * Fix null static columns in pages after the first, paged reversed
   queries (CASSANDRA-8502)
 * Fix counting cache serialization in request metrics (CASSANDRA-9466)
 * (cqlsh) Add LOGIN command to switch users (CASSANDRA-7212)
 * Clone SliceQueryFilter in AbstractReadCommand implementations (CASSANDRA-8940)
 * Push correct protocol notification for DROP INDEX (CASSANDRA-9310)
 * token-generator - generated tokens too long (CASSANDRA-9300)
 * Add option not to validate atoms during scrub (CASSANDRA-9406)
 * Fix counting of tombstones for TombstoneOverwhelmingException (CASSANDRA-9299)
 * Fix ReconnectableSnitch reconnecting to peers during upgrade (CASSANDRA-6702)
 * Include keyspace and table name in error log for collections over the size
   limit (CASSANDRA-9286)
 * Avoid potential overlap in LCS with single-partition sstables (CASSANDRA-9322)
 * Log warning message when a table is queried before the schema has fully
   propagated (CASSANDRA-9136)
 * Overload SecondaryIndex#indexes to accept the column definition (CASSANDRA-9314)
 * (cqlsh) Add SERIAL and LOCAL_SERIAL consistency levels (CASSANDRA-8051)
 * Fix index selection during rebuild with certain table layouts (CASSANDRA-9281)
 * Fix partition-level-delete-only workload accounting (CASSANDRA-9194)
 * Allow scrub to handle corrupted compressed chunks (CASSANDRA-9140)
 * Fix assertion error when resetlocalschema is run during repair (CASSANDRA-9249)
 * Disable single sstable tombstone compactions for DTCS by default (CASSANDRA-9234)
 * IncomingTcpConnection thread is not named (CASSANDRA-9262)
 * Close incoming connections when MessagingService is stopped (CASSANDRA-9238)
 * Fix streaming hang when retrying (CASSANDRA-9132)


2.1.5
 * Re-add deprecated cold_reads_to_omit param for backwards compat (CASSANDRA-9203)
 * Make anticompaction visible in compactionstats (CASSANDRA-9098)
 * Improve nodetool getendpoints documentation about the partition
   key parameter (CASSANDRA-6458)
 * Don't check other keyspaces for schema changes when an user-defined
   type is altered (CASSANDRA-9187)
 * Allow takeColumnFamilySnapshot to take a list of tables (CASSANDRA-8348)
 * Limit major sstable operations to their canonical representation (CASSANDRA-8669)
 * cqlsh: Add tests for INSERT and UPDATE tab completion (CASSANDRA-9125)
 * cqlsh: quote column names when needed in COPY FROM inserts (CASSANDRA-9080)
 * Add generate-idea-files target to build.xml (CASSANDRA-9123)
 * Do not load read meter for offline operations (CASSANDRA-9082)
 * cqlsh: Make CompositeType data readable (CASSANDRA-8919)
 * cqlsh: Fix display of triggers (CASSANDRA-9081)
 * Fix NullPointerException when deleting or setting an element by index on
   a null list collection (CASSANDRA-9077)
 * Buffer bloom filter serialization (CASSANDRA-9066)
 * Fix anti-compaction target bloom filter size (CASSANDRA-9060)
 * Make FROZEN and TUPLE unreserved keywords in CQL (CASSANDRA-9047)
 * Prevent AssertionError from SizeEstimatesRecorder (CASSANDRA-9034)
 * Avoid overwriting index summaries for sstables with an older format that
   does not support downsampling; rebuild summaries on startup when this
   is detected (CASSANDRA-8993)
 * Fix potential data loss in CompressedSequentialWriter (CASSANDRA-8949)
 * Make PasswordAuthenticator number of hashing rounds configurable (CASSANDRA-8085)
 * Fix AssertionError when binding nested collections in DELETE (CASSANDRA-8900)
 * Check for overlap with non-early sstables in LCS (CASSANDRA-8739)
 * Only calculate max purgable timestamp if we have to (CASSANDRA-8914)
 * (cqlsh) Greatly improve performance of COPY FROM (CASSANDRA-8225)
 * IndexSummary effectiveIndexInterval is now a guideline, not a rule (CASSANDRA-8993)
 * Use correct bounds for page cache eviction of compressed files (CASSANDRA-8746)
 * SSTableScanner enforces its bounds (CASSANDRA-8946)
 * Cleanup cell equality (CASSANDRA-8947)
 * Introduce intra-cluster message coalescing (CASSANDRA-8692)
 * DatabaseDescriptor throws NPE when rpc_interface is used (CASSANDRA-8839)
 * Don't check if an sstable is live for offline compactions (CASSANDRA-8841)
 * Don't set clientMode in SSTableLoader (CASSANDRA-8238)
 * Fix SSTableRewriter with disabled early open (CASSANDRA-8535)
 * Allow invalidating permissions and cache time (CASSANDRA-8722)
 * Log warning when queries that will require ALLOW FILTERING in Cassandra 3.0
   are executed (CASSANDRA-8418)
 * Fix cassandra-stress so it respects the CL passed in user mode (CASSANDRA-8948)
 * Fix rare NPE in ColumnDefinition#hasIndexOption() (CASSANDRA-8786)
 * cassandra-stress reports per-operation statistics, plus misc (CASSANDRA-8769)
 * Use long for key count in cfstats (CASSANDRA-8913)
 * Make SSTableRewriter.abort() more robust to failure (CASSANDRA-8832)
 * Remove cold_reads_to_omit from STCS (CASSANDRA-8860)
 * Make EstimatedHistogram#percentile() use ceil instead of floor (CASSANDRA-8883)
 * Fix top partitions reporting wrong cardinality (CASSANDRA-8834)
 * Fix rare NPE in KeyCacheSerializer (CASSANDRA-8067)
 * Pick sstables for validation as late as possible inc repairs (CASSANDRA-8366)
 * Fix commitlog getPendingTasks to not increment (CASSANDRA-8862)
 * Fix parallelism adjustment in range and secondary index queries
   when the first fetch does not satisfy the limit (CASSANDRA-8856)
 * Check if the filtered sstables is non-empty in STCS (CASSANDRA-8843)
 * Upgrade java-driver used for cassandra-stress (CASSANDRA-8842)
 * Fix CommitLog.forceRecycleAllSegments() memory access error (CASSANDRA-8812)
 * Improve assertions in Memory (CASSANDRA-8792)
 * Fix SSTableRewriter cleanup (CASSANDRA-8802)
 * Introduce SafeMemory for CompressionMetadata.Writer (CASSANDRA-8758)
 * 'nodetool info' prints exception against older node (CASSANDRA-8796)
 * Ensure SSTableReader.last corresponds exactly with the file end (CASSANDRA-8750)
 * Make SSTableWriter.openEarly more robust and obvious (CASSANDRA-8747)
 * Enforce SSTableReader.first/last (CASSANDRA-8744)
 * Cleanup SegmentedFile API (CASSANDRA-8749)
 * Avoid overlap with early compaction replacement (CASSANDRA-8683)
 * Safer Resource Management++ (CASSANDRA-8707)
 * Write partition size estimates into a system table (CASSANDRA-7688)
 * cqlsh: Fix keys() and full() collection indexes in DESCRIBE output
   (CASSANDRA-8154)
 * Show progress of streaming in nodetool netstats (CASSANDRA-8886)
 * IndexSummaryBuilder utilises offheap memory, and shares data between
   each IndexSummary opened from it (CASSANDRA-8757)
 * markCompacting only succeeds if the exact SSTableReader instances being 
   marked are in the live set (CASSANDRA-8689)
 * cassandra-stress support for varint (CASSANDRA-8882)
 * Fix Adler32 digest for compressed sstables (CASSANDRA-8778)
 * Add nodetool statushandoff/statusbackup (CASSANDRA-8912)
 * Use stdout for progress and stats in sstableloader (CASSANDRA-8982)
 * Correctly identify 2i datadir from older versions (CASSANDRA-9116)
Merged from 2.0:
 * Ignore gossip SYNs after shutdown (CASSANDRA-9238)
 * Avoid overflow when calculating max sstable size in LCS (CASSANDRA-9235)
 * Make sstable blacklisting work with compression (CASSANDRA-9138)
 * Do not attempt to rebuild indexes if no index accepts any column (CASSANDRA-9196)
 * Don't initiate snitch reconnection for dead states (CASSANDRA-7292)
 * Fix ArrayIndexOutOfBoundsException in CQLSSTableWriter (CASSANDRA-8978)
 * Add shutdown gossip state to prevent timeouts during rolling restarts (CASSANDRA-8336)
 * Fix running with java.net.preferIPv6Addresses=true (CASSANDRA-9137)
 * Fix failed bootstrap/replace attempts being persisted in system.peers (CASSANDRA-9180)
 * Flush system.IndexInfo after marking index built (CASSANDRA-9128)
 * Fix updates to min/max_compaction_threshold through cassandra-cli
   (CASSANDRA-8102)
 * Don't include tmp files when doing offline relevel (CASSANDRA-9088)
 * Use the proper CAS WriteType when finishing a previous round during Paxos
   preparation (CASSANDRA-8672)
 * Avoid race in cancelling compactions (CASSANDRA-9070)
 * More aggressive check for expired sstables in DTCS (CASSANDRA-8359)
 * Fix ignored index_interval change in ALTER TABLE statements (CASSANDRA-7976)
 * Do more aggressive compaction in old time windows in DTCS (CASSANDRA-8360)
 * java.lang.AssertionError when reading saved cache (CASSANDRA-8740)
 * "disk full" when running cleanup (CASSANDRA-9036)
 * Lower logging level from ERROR to DEBUG when a scheduled schema pull
   cannot be completed due to a node being down (CASSANDRA-9032)
 * Fix MOVED_NODE client event (CASSANDRA-8516)
 * Allow overriding MAX_OUTSTANDING_REPLAY_COUNT (CASSANDRA-7533)
 * Fix malformed JMX ObjectName containing IPv6 addresses (CASSANDRA-9027)
 * (cqlsh) Allow increasing CSV field size limit through
   cqlshrc config option (CASSANDRA-8934)
 * Stop logging range tombstones when exceeding the threshold
   (CASSANDRA-8559)
 * Fix NullPointerException when nodetool getendpoints is run
   against invalid keyspaces or tables (CASSANDRA-8950)
 * Allow specifying the tmp dir (CASSANDRA-7712)
 * Improve compaction estimated tasks estimation (CASSANDRA-8904)
 * Fix duplicate up/down messages sent to native clients (CASSANDRA-7816)
 * Expose commit log archive status via JMX (CASSANDRA-8734)
 * Provide better exceptions for invalid replication strategy parameters
   (CASSANDRA-8909)
 * Fix regression in mixed single and multi-column relation support for
   SELECT statements (CASSANDRA-8613)
 * Add ability to limit number of native connections (CASSANDRA-8086)
 * Fix CQLSSTableWriter throwing exception and spawning threads
   (CASSANDRA-8808)
 * Fix MT mismatch between empty and GC-able data (CASSANDRA-8979)
 * Fix incorrect validation when snapshotting single table (CASSANDRA-8056)
 * Add offline tool to relevel sstables (CASSANDRA-8301)
 * Preserve stream ID for more protocol errors (CASSANDRA-8848)
 * Fix combining token() function with multi-column relations on
   clustering columns (CASSANDRA-8797)
 * Make CFS.markReferenced() resistant to bad refcounting (CASSANDRA-8829)
 * Fix StreamTransferTask abort/complete bad refcounting (CASSANDRA-8815)
 * Fix AssertionError when querying a DESC clustering ordered
   table with ASC ordering and paging (CASSANDRA-8767)
 * AssertionError: "Memory was freed" when running cleanup (CASSANDRA-8716)
 * Make it possible to set max_sstable_age to fractional days (CASSANDRA-8406)
 * Fix some multi-column relations with indexes on some clustering
   columns (CASSANDRA-8275)
 * Fix memory leak in SSTableSimple*Writer and SSTableReader.validate()
   (CASSANDRA-8748)
 * Throw OOM if allocating memory fails to return a valid pointer (CASSANDRA-8726)
 * Fix SSTableSimpleUnsortedWriter ConcurrentModificationException (CASSANDRA-8619)
 * 'nodetool info' prints exception against older node (CASSANDRA-8796)
 * Ensure SSTableSimpleUnsortedWriter.close() terminates if
   disk writer has crashed (CASSANDRA-8807)


2.1.4
 * Bind JMX to localhost unless explicitly configured otherwise (CASSANDRA-9085)


2.1.3
 * Fix HSHA/offheap_objects corruption (CASSANDRA-8719)
 * Upgrade libthrift to 0.9.2 (CASSANDRA-8685)
 * Don't use the shared ref in sstableloader (CASSANDRA-8704)
 * Purge internal prepared statements if related tables or
   keyspaces are dropped (CASSANDRA-8693)
 * (cqlsh) Handle unicode BOM at start of files (CASSANDRA-8638)
 * Stop compactions before exiting offline tools (CASSANDRA-8623)
 * Update tools/stress/README.txt to match current behaviour (CASSANDRA-7933)
 * Fix schema from Thrift conversion with empty metadata (CASSANDRA-8695)
 * Safer Resource Management (CASSANDRA-7705)
 * Make sure we compact highly overlapping cold sstables with
   STCS (CASSANDRA-8635)
 * rpc_interface and listen_interface generate NPE on startup when specified
   interface doesn't exist (CASSANDRA-8677)
 * Fix ArrayIndexOutOfBoundsException in nodetool cfhistograms (CASSANDRA-8514)
 * Switch from yammer metrics for nodetool cf/proxy histograms (CASSANDRA-8662)
 * Make sure we don't add tmplink files to the compaction
   strategy (CASSANDRA-8580)
 * (cqlsh) Handle maps with blob keys (CASSANDRA-8372)
 * (cqlsh) Handle DynamicCompositeType schemas correctly (CASSANDRA-8563)
 * Duplicate rows returned when in clause has repeated values (CASSANDRA-6706)
 * Add tooling to detect hot partitions (CASSANDRA-7974)
 * Fix cassandra-stress user-mode truncation of partition generation (CASSANDRA-8608)
 * Only stream from unrepaired sstables during inc repair (CASSANDRA-8267)
 * Don't allow starting multiple inc repairs on the same sstables (CASSANDRA-8316)
 * Invalidate prepared BATCH statements when related tables
   or keyspaces are dropped (CASSANDRA-8652)
 * Fix missing results in secondary index queries on collections
   with ALLOW FILTERING (CASSANDRA-8421)
 * Expose EstimatedHistogram metrics for range slices (CASSANDRA-8627)
 * (cqlsh) Escape clqshrc passwords properly (CASSANDRA-8618)
 * Fix NPE when passing wrong argument in ALTER TABLE statement (CASSANDRA-8355)
 * Pig: Refactor and deprecate CqlStorage (CASSANDRA-8599)
 * Don't reuse the same cleanup strategy for all sstables (CASSANDRA-8537)
 * Fix case-sensitivity of index name on CREATE and DROP INDEX
   statements (CASSANDRA-8365)
 * Better detection/logging for corruption in compressed sstables (CASSANDRA-8192)
 * Use the correct repairedAt value when closing writer (CASSANDRA-8570)
 * (cqlsh) Handle a schema mismatch being detected on startup (CASSANDRA-8512)
 * Properly calculate expected write size during compaction (CASSANDRA-8532)
 * Invalidate affected prepared statements when a table's columns
   are altered (CASSANDRA-7910)
 * Stress - user defined writes should populate sequentally (CASSANDRA-8524)
 * Fix regression in SSTableRewriter causing some rows to become unreadable 
   during compaction (CASSANDRA-8429)
 * Run major compactions for repaired/unrepaired in parallel (CASSANDRA-8510)
 * (cqlsh) Fix compression options in DESCRIBE TABLE output when compression
   is disabled (CASSANDRA-8288)
 * (cqlsh) Fix DESCRIBE output after keyspaces are altered (CASSANDRA-7623)
 * Make sure we set lastCompactedKey correctly (CASSANDRA-8463)
 * (cqlsh) Fix output of CONSISTENCY command (CASSANDRA-8507)
 * (cqlsh) Fixed the handling of LIST statements (CASSANDRA-8370)
 * Make sstablescrub check leveled manifest again (CASSANDRA-8432)
 * Check first/last keys in sstable when giving out positions (CASSANDRA-8458)
 * Disable mmap on Windows (CASSANDRA-6993)
 * Add missing ConsistencyLevels to cassandra-stress (CASSANDRA-8253)
 * Add auth support to cassandra-stress (CASSANDRA-7985)
 * Fix ArrayIndexOutOfBoundsException when generating error message
   for some CQL syntax errors (CASSANDRA-8455)
 * Scale memtable slab allocation logarithmically (CASSANDRA-7882)
 * cassandra-stress simultaneous inserts over same seed (CASSANDRA-7964)
 * Reduce cassandra-stress sampling memory requirements (CASSANDRA-7926)
 * Ensure memtable flush cannot expire commit log entries from its future (CASSANDRA-8383)
 * Make read "defrag" async to reclaim memtables (CASSANDRA-8459)
 * Remove tmplink files for offline compactions (CASSANDRA-8321)
 * Reduce maxHintsInProgress (CASSANDRA-8415)
 * BTree updates may call provided update function twice (CASSANDRA-8018)
 * Release sstable references after anticompaction (CASSANDRA-8386)
 * Handle abort() in SSTableRewriter properly (CASSANDRA-8320)
 * Fix high size calculations for prepared statements (CASSANDRA-8231)
 * Centralize shared executors (CASSANDRA-8055)
 * Fix filtering for CONTAINS (KEY) relations on frozen collection
   clustering columns when the query is restricted to a single
   partition (CASSANDRA-8203)
 * Do more aggressive entire-sstable TTL expiry checks (CASSANDRA-8243)
 * Add more log info if readMeter is null (CASSANDRA-8238)
 * add check of the system wall clock time at startup (CASSANDRA-8305)
 * Support for frozen collections (CASSANDRA-7859)
 * Fix overflow on histogram computation (CASSANDRA-8028)
 * Have paxos reuse the timestamp generation of normal queries (CASSANDRA-7801)
 * Fix incremental repair not remove parent session on remote (CASSANDRA-8291)
 * Improve JBOD disk utilization (CASSANDRA-7386)
 * Log failed host when preparing incremental repair (CASSANDRA-8228)
 * Force config client mode in CQLSSTableWriter (CASSANDRA-8281)
 * Fix sstableupgrade throws exception (CASSANDRA-8688)
 * Fix hang when repairing empty keyspace (CASSANDRA-8694)
Merged from 2.0:
 * Fix IllegalArgumentException in dynamic snitch (CASSANDRA-8448)
 * Add support for UPDATE ... IF EXISTS (CASSANDRA-8610)
 * Fix reversal of list prepends (CASSANDRA-8733)
 * Prevent non-zero default_time_to_live on tables with counters
   (CASSANDRA-8678)
 * Fix SSTableSimpleUnsortedWriter ConcurrentModificationException
   (CASSANDRA-8619)
 * Round up time deltas lower than 1ms in BulkLoader (CASSANDRA-8645)
 * Add batch remove iterator to ABSC (CASSANDRA-8414, 8666)
 * Fix isClientMode check in Keyspace (CASSANDRA-8687)
 * Use more efficient slice size for querying internal secondary
   index tables (CASSANDRA-8550)
 * Fix potentially returning deleted rows with range tombstone (CASSANDRA-8558)
 * Check for available disk space before starting a compaction (CASSANDRA-8562)
 * Fix DISTINCT queries with LIMITs or paging when some partitions
   contain only tombstones (CASSANDRA-8490)
 * Introduce background cache refreshing to permissions cache
   (CASSANDRA-8194)
 * Fix race condition in StreamTransferTask that could lead to
   infinite loops and premature sstable deletion (CASSANDRA-7704)
 * Add an extra version check to MigrationTask (CASSANDRA-8462)
 * Ensure SSTableWriter cleans up properly after failure (CASSANDRA-8499)
 * Increase bf true positive count on key cache hit (CASSANDRA-8525)
 * Move MeteredFlusher to its own thread (CASSANDRA-8485)
 * Fix non-distinct results in DISTNCT queries on static columns when
   paging is enabled (CASSANDRA-8087)
 * Move all hints related tasks to hints internal executor (CASSANDRA-8285)
 * Fix paging for multi-partition IN queries (CASSANDRA-8408)
 * Fix MOVED_NODE topology event never being emitted when a node
   moves its token (CASSANDRA-8373)
 * Fix validation of indexes in COMPACT tables (CASSANDRA-8156)
 * Avoid StackOverflowError when a large list of IN values
   is used for a clustering column (CASSANDRA-8410)
 * Fix NPE when writetime() or ttl() calls are wrapped by
   another function call (CASSANDRA-8451)
 * Fix NPE after dropping a keyspace (CASSANDRA-8332)
 * Fix error message on read repair timeouts (CASSANDRA-7947)
 * Default DTCS base_time_seconds changed to 60 (CASSANDRA-8417)
 * Refuse Paxos operation with more than one pending endpoint (CASSANDRA-8346, 8640)
 * Throw correct exception when trying to bind a keyspace or table
   name (CASSANDRA-6952)
 * Make HHOM.compact synchronized (CASSANDRA-8416)
 * cancel latency-sampling task when CF is dropped (CASSANDRA-8401)
 * don't block SocketThread for MessagingService (CASSANDRA-8188)
 * Increase quarantine delay on replacement (CASSANDRA-8260)
 * Expose off-heap memory usage stats (CASSANDRA-7897)
 * Ignore Paxos commits for truncated tables (CASSANDRA-7538)
 * Validate size of indexed column values (CASSANDRA-8280)
 * Make LCS split compaction results over all data directories (CASSANDRA-8329)
 * Fix some failing queries that use multi-column relations
   on COMPACT STORAGE tables (CASSANDRA-8264)
 * Fix InvalidRequestException with ORDER BY (CASSANDRA-8286)
 * Disable SSLv3 for POODLE (CASSANDRA-8265)
 * Fix millisecond timestamps in Tracing (CASSANDRA-8297)
 * Include keyspace name in error message when there are insufficient
   live nodes to stream from (CASSANDRA-8221)
 * Avoid overlap in L1 when L0 contains many nonoverlapping
   sstables (CASSANDRA-8211)
 * Improve PropertyFileSnitch logging (CASSANDRA-8183)
 * Add DC-aware sequential repair (CASSANDRA-8193)
 * Use live sstables in snapshot repair if possible (CASSANDRA-8312)
 * Fix hints serialized size calculation (CASSANDRA-8587)


2.1.2
 * (cqlsh) parse_for_table_meta errors out on queries with undefined
   grammars (CASSANDRA-8262)
 * (cqlsh) Fix SELECT ... TOKEN() function broken in C* 2.1.1 (CASSANDRA-8258)
 * Fix Cassandra crash when running on JDK8 update 40 (CASSANDRA-8209)
 * Optimize partitioner tokens (CASSANDRA-8230)
 * Improve compaction of repaired/unrepaired sstables (CASSANDRA-8004)
 * Make cache serializers pluggable (CASSANDRA-8096)
 * Fix issues with CONTAINS (KEY) queries on secondary indexes
   (CASSANDRA-8147)
 * Fix read-rate tracking of sstables for some queries (CASSANDRA-8239)
 * Fix default timestamp in QueryOptions (CASSANDRA-8246)
 * Set socket timeout when reading remote version (CASSANDRA-8188)
 * Refactor how we track live size (CASSANDRA-7852)
 * Make sure unfinished compaction files are removed (CASSANDRA-8124)
 * Fix shutdown when run as Windows service (CASSANDRA-8136)
 * Fix DESCRIBE TABLE with custom indexes (CASSANDRA-8031)
 * Fix race in RecoveryManagerTest (CASSANDRA-8176)
 * Avoid IllegalArgumentException while sorting sstables in
   IndexSummaryManager (CASSANDRA-8182)
 * Shutdown JVM on file descriptor exhaustion (CASSANDRA-7579)
 * Add 'die' policy for commit log and disk failure (CASSANDRA-7927)
 * Fix installing as service on Windows (CASSANDRA-8115)
 * Fix CREATE TABLE for CQL2 (CASSANDRA-8144)
 * Avoid boxing in ColumnStats min/max trackers (CASSANDRA-8109)
Merged from 2.0:
 * Correctly handle non-text column names in cql3 (CASSANDRA-8178)
 * Fix deletion for indexes on primary key columns (CASSANDRA-8206)
 * Add 'nodetool statusgossip' (CASSANDRA-8125)
 * Improve client notification that nodes are ready for requests (CASSANDRA-7510)
 * Handle negative timestamp in writetime method (CASSANDRA-8139)
 * Pig: Remove errant LIMIT clause in CqlNativeStorage (CASSANDRA-8166)
 * Throw ConfigurationException when hsha is used with the default
   rpc_max_threads setting of 'unlimited' (CASSANDRA-8116)
 * Allow concurrent writing of the same table in the same JVM using
   CQLSSTableWriter (CASSANDRA-7463)
 * Fix totalDiskSpaceUsed calculation (CASSANDRA-8205)


2.1.1
 * Fix spin loop in AtomicSortedColumns (CASSANDRA-7546)
 * Dont notify when replacing tmplink files (CASSANDRA-8157)
 * Fix validation with multiple CONTAINS clause (CASSANDRA-8131)
 * Fix validation of collections in TriggerExecutor (CASSANDRA-8146)
 * Fix IllegalArgumentException when a list of IN values containing tuples
   is passed as a single arg to a prepared statement with the v1 or v2
   protocol (CASSANDRA-8062)
 * Fix ClassCastException in DISTINCT query on static columns with
   query paging (CASSANDRA-8108)
 * Fix NPE on null nested UDT inside a set (CASSANDRA-8105)
 * Fix exception when querying secondary index on set items or map keys
   when some clustering columns are specified (CASSANDRA-8073)
 * Send proper error response when there is an error during native
   protocol message decode (CASSANDRA-8118)
 * Gossip should ignore generation numbers too far in the future (CASSANDRA-8113)
 * Fix NPE when creating a table with frozen sets, lists (CASSANDRA-8104)
 * Fix high memory use due to tracking reads on incrementally opened sstable
   readers (CASSANDRA-8066)
 * Fix EXECUTE request with skipMetadata=false returning no metadata
   (CASSANDRA-8054)
 * Allow concurrent use of CQLBulkOutputFormat (CASSANDRA-7776)
 * Shutdown JVM on OOM (CASSANDRA-7507)
 * Upgrade netty version and enable epoll event loop (CASSANDRA-7761)
 * Don't duplicate sstables smaller than split size when using
   the sstablesplitter tool (CASSANDRA-7616)
 * Avoid re-parsing already prepared statements (CASSANDRA-7923)
 * Fix some Thrift slice deletions and updates of COMPACT STORAGE
   tables with some clustering columns omitted (CASSANDRA-7990)
 * Fix filtering for CONTAINS on sets (CASSANDRA-8033)
 * Properly track added size (CASSANDRA-7239)
 * Allow compilation in java 8 (CASSANDRA-7208)
 * Fix Assertion error on RangeTombstoneList diff (CASSANDRA-8013)
 * Release references to overlapping sstables during compaction (CASSANDRA-7819)
 * Send notification when opening compaction results early (CASSANDRA-8034)
 * Make native server start block until properly bound (CASSANDRA-7885)
 * (cqlsh) Fix IPv6 support (CASSANDRA-7988)
 * Ignore fat clients when checking for endpoint collision (CASSANDRA-7939)
 * Make sstablerepairedset take a list of files (CASSANDRA-7995)
 * (cqlsh) Tab completeion for indexes on map keys (CASSANDRA-7972)
 * (cqlsh) Fix UDT field selection in select clause (CASSANDRA-7891)
 * Fix resource leak in event of corrupt sstable
 * (cqlsh) Add command line option for cqlshrc file path (CASSANDRA-7131)
 * Provide visibility into prepared statements churn (CASSANDRA-7921, CASSANDRA-7930)
 * Invalidate prepared statements when their keyspace or table is
   dropped (CASSANDRA-7566)
 * cassandra-stress: fix support for NetworkTopologyStrategy (CASSANDRA-7945)
 * Fix saving caches when a table is dropped (CASSANDRA-7784)
 * Add better error checking of new stress profile (CASSANDRA-7716)
 * Use ThreadLocalRandom and remove FBUtilities.threadLocalRandom (CASSANDRA-7934)
 * Prevent operator mistakes due to simultaneous bootstrap (CASSANDRA-7069)
 * cassandra-stress supports whitelist mode for node config (CASSANDRA-7658)
 * GCInspector more closely tracks GC; cassandra-stress and nodetool report it (CASSANDRA-7916)
 * nodetool won't output bogus ownership info without a keyspace (CASSANDRA-7173)
 * Add human readable option to nodetool commands (CASSANDRA-5433)
 * Don't try to set repairedAt on old sstables (CASSANDRA-7913)
 * Add metrics for tracking PreparedStatement use (CASSANDRA-7719)
 * (cqlsh) tab-completion for triggers (CASSANDRA-7824)
 * (cqlsh) Support for query paging (CASSANDRA-7514)
 * (cqlsh) Show progress of COPY operations (CASSANDRA-7789)
 * Add syntax to remove multiple elements from a map (CASSANDRA-6599)
 * Support non-equals conditions in lightweight transactions (CASSANDRA-6839)
 * Add IF [NOT] EXISTS to create/drop triggers (CASSANDRA-7606)
 * (cqlsh) Display the current logged-in user (CASSANDRA-7785)
 * (cqlsh) Don't ignore CTRL-C during COPY FROM execution (CASSANDRA-7815)
 * (cqlsh) Order UDTs according to cross-type dependencies in DESCRIBE
   output (CASSANDRA-7659)
 * (cqlsh) Fix handling of CAS statement results (CASSANDRA-7671)
 * (cqlsh) COPY TO/FROM improvements (CASSANDRA-7405)
 * Support list index operations with conditions (CASSANDRA-7499)
 * Add max live/tombstoned cells to nodetool cfstats output (CASSANDRA-7731)
 * Validate IPv6 wildcard addresses properly (CASSANDRA-7680)
 * (cqlsh) Error when tracing query (CASSANDRA-7613)
 * Avoid IOOBE when building SyntaxError message snippet (CASSANDRA-7569)
 * SSTableExport uses correct validator to create string representation of partition
   keys (CASSANDRA-7498)
 * Avoid NPEs when receiving type changes for an unknown keyspace (CASSANDRA-7689)
 * Add support for custom 2i validation (CASSANDRA-7575)
 * Pig support for hadoop CqlInputFormat (CASSANDRA-6454)
 * Add listen_interface and rpc_interface options (CASSANDRA-7417)
 * Improve schema merge performance (CASSANDRA-7444)
 * Adjust MT depth based on # of partition validating (CASSANDRA-5263)
 * Optimise NativeCell comparisons (CASSANDRA-6755)
 * Configurable client timeout for cqlsh (CASSANDRA-7516)
 * Include snippet of CQL query near syntax error in messages (CASSANDRA-7111)
 * Make repair -pr work with -local (CASSANDRA-7450)
 * Fix error in sstableloader with -cph > 1 (CASSANDRA-8007)
 * Fix snapshot repair error on indexed tables (CASSANDRA-8020)
 * Do not exit nodetool repair when receiving JMX NOTIF_LOST (CASSANDRA-7909)
 * Stream to private IP when available (CASSANDRA-8084)
Merged from 2.0:
 * Reject conditions on DELETE unless full PK is given (CASSANDRA-6430)
 * Properly reject the token function DELETE (CASSANDRA-7747)
 * Force batchlog replay before decommissioning a node (CASSANDRA-7446)
 * Fix hint replay with many accumulated expired hints (CASSANDRA-6998)
 * Fix duplicate results in DISTINCT queries on static columns with query
   paging (CASSANDRA-8108)
 * Add DateTieredCompactionStrategy (CASSANDRA-6602)
 * Properly validate ascii and utf8 string literals in CQL queries (CASSANDRA-8101)
 * (cqlsh) Fix autocompletion for alter keyspace (CASSANDRA-8021)
 * Create backup directories for commitlog archiving during startup (CASSANDRA-8111)
 * Reduce totalBlockFor() for LOCAL_* consistency levels (CASSANDRA-8058)
 * Fix merging schemas with re-dropped keyspaces (CASSANDRA-7256)
 * Fix counters in supercolumns during live upgrades from 1.2 (CASSANDRA-7188)
 * Notify DT subscribers when a column family is truncated (CASSANDRA-8088)
 * Add sanity check of $JAVA on startup (CASSANDRA-7676)
 * Schedule fat client schema pull on join (CASSANDRA-7993)
 * Don't reset nodes' versions when closing IncomingTcpConnections
   (CASSANDRA-7734)
 * Record the real messaging version in all cases in OutboundTcpConnection
   (CASSANDRA-8057)
 * SSL does not work in cassandra-cli (CASSANDRA-7899)
 * Fix potential exception when using ReversedType in DynamicCompositeType
   (CASSANDRA-7898)
 * Better validation of collection values (CASSANDRA-7833)
 * Track min/max timestamps correctly (CASSANDRA-7969)
 * Fix possible overflow while sorting CL segments for replay (CASSANDRA-7992)
 * Increase nodetool Xmx (CASSANDRA-7956)
 * Archive any commitlog segments present at startup (CASSANDRA-6904)
 * CrcCheckChance should adjust based on live CFMetadata not 
   sstable metadata (CASSANDRA-7978)
 * token() should only accept columns in the partitioning
   key order (CASSANDRA-6075)
 * Add method to invalidate permission cache via JMX (CASSANDRA-7977)
 * Allow propagating multiple gossip states atomically (CASSANDRA-6125)
 * Log exceptions related to unclean native protocol client disconnects
   at DEBUG or INFO (CASSANDRA-7849)
 * Allow permissions cache to be set via JMX (CASSANDRA-7698)
 * Include schema_triggers CF in readable system resources (CASSANDRA-7967)
 * Fix RowIndexEntry to report correct serializedSize (CASSANDRA-7948)
 * Make CQLSSTableWriter sync within partitions (CASSANDRA-7360)
 * Potentially use non-local replicas in CqlConfigHelper (CASSANDRA-7906)
 * Explicitly disallow mixing multi-column and single-column
   relations on clustering columns (CASSANDRA-7711)
 * Better error message when condition is set on PK column (CASSANDRA-7804)
 * Don't send schema change responses and events for no-op DDL
   statements (CASSANDRA-7600)
 * (Hadoop) fix cluster initialisation for a split fetching (CASSANDRA-7774)
 * Throw InvalidRequestException when queries contain relations on entire
   collection columns (CASSANDRA-7506)
 * (cqlsh) enable CTRL-R history search with libedit (CASSANDRA-7577)
 * (Hadoop) allow ACFRW to limit nodes to local DC (CASSANDRA-7252)
 * (cqlsh) cqlsh should automatically disable tracing when selecting
   from system_traces (CASSANDRA-7641)
 * (Hadoop) Add CqlOutputFormat (CASSANDRA-6927)
 * Don't depend on cassandra config for nodetool ring (CASSANDRA-7508)
 * (cqlsh) Fix failing cqlsh formatting tests (CASSANDRA-7703)
 * Fix IncompatibleClassChangeError from hadoop2 (CASSANDRA-7229)
 * Add 'nodetool sethintedhandoffthrottlekb' (CASSANDRA-7635)
 * (cqlsh) Add tab-completion for CREATE/DROP USER IF [NOT] EXISTS (CASSANDRA-7611)
 * Catch errors when the JVM pulls the rug out from GCInspector (CASSANDRA-5345)
 * cqlsh fails when version number parts are not int (CASSANDRA-7524)
 * Fix NPE when table dropped during streaming (CASSANDRA-7946)
 * Fix wrong progress when streaming uncompressed (CASSANDRA-7878)
 * Fix possible infinite loop in creating repair range (CASSANDRA-7983)
 * Fix unit in nodetool for streaming throughput (CASSANDRA-7375)
Merged from 1.2:
 * Don't index tombstones (CASSANDRA-7828)
 * Improve PasswordAuthenticator default super user setup (CASSANDRA-7788)


2.1.0
 * (cqlsh) Removed "ALTER TYPE <name> RENAME TO <name>" from tab-completion
   (CASSANDRA-7895)
 * Fixed IllegalStateException in anticompaction (CASSANDRA-7892)
 * cqlsh: DESCRIBE support for frozen UDTs, tuples (CASSANDRA-7863)
 * Avoid exposing internal classes over JMX (CASSANDRA-7879)
 * Add null check for keys when freezing collection (CASSANDRA-7869)
 * Improve stress workload realism (CASSANDRA-7519)
Merged from 2.0:
 * Configure system.paxos with LeveledCompactionStrategy (CASSANDRA-7753)
 * Fix ALTER clustering column type from DateType to TimestampType when
   using DESC clustering order (CASSANRDA-7797)
 * Throw EOFException if we run out of chunks in compressed datafile
   (CASSANDRA-7664)
 * Fix PRSI handling of CQL3 row markers for row cleanup (CASSANDRA-7787)
 * Fix dropping collection when it's the last regular column (CASSANDRA-7744)
 * Make StreamReceiveTask thread safe and gc friendly (CASSANDRA-7795)
 * Validate empty cell names from counter updates (CASSANDRA-7798)
Merged from 1.2:
 * Don't allow compacted sstables to be marked as compacting (CASSANDRA-7145)
 * Track expired tombstones (CASSANDRA-7810)


2.1.0-rc7
 * Add frozen keyword and require UDT to be frozen (CASSANDRA-7857)
 * Track added sstable size correctly (CASSANDRA-7239)
 * (cqlsh) Fix case insensitivity (CASSANDRA-7834)
 * Fix failure to stream ranges when moving (CASSANDRA-7836)
 * Correctly remove tmplink files (CASSANDRA-7803)
 * (cqlsh) Fix column name formatting for functions, CAS operations,
   and UDT field selections (CASSANDRA-7806)
 * (cqlsh) Fix COPY FROM handling of null/empty primary key
   values (CASSANDRA-7792)
 * Fix ordering of static cells (CASSANDRA-7763)
Merged from 2.0:
 * Forbid re-adding dropped counter columns (CASSANDRA-7831)
 * Fix CFMetaData#isThriftCompatible() for PK-only tables (CASSANDRA-7832)
 * Always reject inequality on the partition key without token()
   (CASSANDRA-7722)
 * Always send Paxos commit to all replicas (CASSANDRA-7479)
 * Make disruptor_thrift_server invocation pool configurable (CASSANDRA-7594)
 * Make repair no-op when RF=1 (CASSANDRA-7864)


2.1.0-rc6
 * Fix OOM issue from netty caching over time (CASSANDRA-7743)
 * json2sstable couldn't import JSON for CQL table (CASSANDRA-7477)
 * Invalidate all caches on table drop (CASSANDRA-7561)
 * Skip strict endpoint selection for ranges if RF == nodes (CASSANRA-7765)
 * Fix Thrift range filtering without 2ary index lookups (CASSANDRA-7741)
 * Add tracing entries about concurrent range requests (CASSANDRA-7599)
 * (cqlsh) Fix DESCRIBE for NTS keyspaces (CASSANDRA-7729)
 * Remove netty buffer ref-counting (CASSANDRA-7735)
 * Pass mutated cf to index updater for use by PRSI (CASSANDRA-7742)
 * Include stress yaml example in release and deb (CASSANDRA-7717)
 * workaround for netty issue causing corrupted data off the wire (CASSANDRA-7695)
 * cqlsh DESC CLUSTER fails retrieving ring information (CASSANDRA-7687)
 * Fix binding null values inside UDT (CASSANDRA-7685)
 * Fix UDT field selection with empty fields (CASSANDRA-7670)
 * Bogus deserialization of static cells from sstable (CASSANDRA-7684)
 * Fix NPE on compaction leftover cleanup for dropped table (CASSANDRA-7770)
Merged from 2.0:
 * (cqlsh) Wait up to 10 sec for a tracing session (CASSANDRA-7222)
 * Fix NPE in FileCacheService.sizeInBytes (CASSANDRA-7756)
 * Remove duplicates from StorageService.getJoiningNodes (CASSANDRA-7478)
 * Clone token map outside of hot gossip loops (CASSANDRA-7758)
 * Fix MS expiring map timeout for Paxos messages (CASSANDRA-7752)
 * Do not flush on truncate if durable_writes is false (CASSANDRA-7750)
 * Give CRR a default input_cql Statement (CASSANDRA-7226)
 * Better error message when adding a collection with the same name
   than a previously dropped one (CASSANDRA-6276)
 * Fix validation when adding static columns (CASSANDRA-7730)
 * (Thrift) fix range deletion of supercolumns (CASSANDRA-7733)
 * Fix potential AssertionError in RangeTombstoneList (CASSANDRA-7700)
 * Validate arguments of blobAs* functions (CASSANDRA-7707)
 * Fix potential AssertionError with 2ndary indexes (CASSANDRA-6612)
 * Avoid logging CompactionInterrupted at ERROR (CASSANDRA-7694)
 * Minor leak in sstable2jon (CASSANDRA-7709)
 * Add cassandra.auto_bootstrap system property (CASSANDRA-7650)
 * Update java driver (for hadoop) (CASSANDRA-7618)
 * Remove CqlPagingRecordReader/CqlPagingInputFormat (CASSANDRA-7570)
 * Support connecting to ipv6 jmx with nodetool (CASSANDRA-7669)


2.1.0-rc5
 * Reject counters inside user types (CASSANDRA-7672)
 * Switch to notification-based GCInspector (CASSANDRA-7638)
 * (cqlsh) Handle nulls in UDTs and tuples correctly (CASSANDRA-7656)
 * Don't use strict consistency when replacing (CASSANDRA-7568)
 * Fix min/max cell name collection on 2.0 SSTables with range
   tombstones (CASSANDRA-7593)
 * Tolerate min/max cell names of different lengths (CASSANDRA-7651)
 * Filter cached results correctly (CASSANDRA-7636)
 * Fix tracing on the new SEPExecutor (CASSANDRA-7644)
 * Remove shuffle and taketoken (CASSANDRA-7601)
 * Clean up Windows batch scripts (CASSANDRA-7619)
 * Fix native protocol drop user type notification (CASSANDRA-7571)
 * Give read access to system.schema_usertypes to all authenticated users
   (CASSANDRA-7578)
 * (cqlsh) Fix cqlsh display when zero rows are returned (CASSANDRA-7580)
 * Get java version correctly when JAVA_TOOL_OPTIONS is set (CASSANDRA-7572)
 * Fix NPE when dropping index from non-existent keyspace, AssertionError when
   dropping non-existent index with IF EXISTS (CASSANDRA-7590)
 * Fix sstablelevelresetter hang (CASSANDRA-7614)
 * (cqlsh) Fix deserialization of blobs (CASSANDRA-7603)
 * Use "keyspace updated" schema change message for UDT changes in v1 and
   v2 protocols (CASSANDRA-7617)
 * Fix tracing of range slices and secondary index lookups that are local
   to the coordinator (CASSANDRA-7599)
 * Set -Dcassandra.storagedir for all tool shell scripts (CASSANDRA-7587)
 * Don't swap max/min col names when mutating sstable metadata (CASSANDRA-7596)
 * (cqlsh) Correctly handle paged result sets (CASSANDRA-7625)
 * (cqlsh) Improve waiting for a trace to complete (CASSANDRA-7626)
 * Fix tracing of concurrent range slices and 2ary index queries (CASSANDRA-7626)
 * Fix scrub against collection type (CASSANDRA-7665)
Merged from 2.0:
 * Set gc_grace_seconds to seven days for system schema tables (CASSANDRA-7668)
 * SimpleSeedProvider no longer caches seeds forever (CASSANDRA-7663)
 * Always flush on truncate (CASSANDRA-7511)
 * Fix ReversedType(DateType) mapping to native protocol (CASSANDRA-7576)
 * Always merge ranges owned by a single node (CASSANDRA-6930)
 * Track max/min timestamps for range tombstones (CASSANDRA-7647)
 * Fix NPE when listing saved caches dir (CASSANDRA-7632)


2.1.0-rc4
 * Fix word count hadoop example (CASSANDRA-7200)
 * Updated memtable_cleanup_threshold and memtable_flush_writers defaults 
   (CASSANDRA-7551)
 * (Windows) fix startup when WMI memory query fails (CASSANDRA-7505)
 * Anti-compaction proceeds if any part of the repair failed (CASANDRA-7521)
 * Add missing table name to DROP INDEX responses and notifications (CASSANDRA-7539)
 * Bump CQL version to 3.2.0 and update CQL documentation (CASSANDRA-7527)
 * Fix configuration error message when running nodetool ring (CASSANDRA-7508)
 * Support conditional updates, tuple type, and the v3 protocol in cqlsh (CASSANDRA-7509)
 * Handle queries on multiple secondary index types (CASSANDRA-7525)
 * Fix cqlsh authentication with v3 native protocol (CASSANDRA-7564)
 * Fix NPE when unknown prepared statement ID is used (CASSANDRA-7454)
Merged from 2.0:
 * (Windows) force range-based repair to non-sequential mode (CASSANDRA-7541)
 * Fix range merging when DES scores are zero (CASSANDRA-7535)
 * Warn when SSL certificates have expired (CASSANDRA-7528)
 * Fix error when doing reversed queries with static columns (CASSANDRA-7490)
Merged from 1.2:
 * Set correct stream ID on responses when non-Exception Throwables
   are thrown while handling native protocol messages (CASSANDRA-7470)


2.1.0-rc3
 * Consider expiry when reconciling otherwise equal cells (CASSANDRA-7403)
 * Introduce CQL support for stress tool (CASSANDRA-6146)
 * Fix ClassCastException processing expired messages (CASSANDRA-7496)
 * Fix prepared marker for collections inside UDT (CASSANDRA-7472)
 * Remove left-over populate_io_cache_on_flush and replicate_on_write
   uses (CASSANDRA-7493)
 * (Windows) handle spaces in path names (CASSANDRA-7451)
 * Ensure writes have completed after dropping a table, before recycling
   commit log segments (CASSANDRA-7437)
 * Remove left-over rows_per_partition_to_cache (CASSANDRA-7493)
 * Fix error when CONTAINS is used with a bind marker (CASSANDRA-7502)
 * Properly reject unknown UDT field (CASSANDRA-7484)
Merged from 2.0:
 * Fix CC#collectTimeOrderedData() tombstone optimisations (CASSANDRA-7394)
 * Support DISTINCT for static columns and fix behaviour when DISTINC is
   not use (CASSANDRA-7305).
 * Workaround JVM NPE on JMX bind failure (CASSANDRA-7254)
 * Fix race in FileCacheService RemovalListener (CASSANDRA-7278)
 * Fix inconsistent use of consistencyForCommit that allowed LOCAL_QUORUM
   operations to incorrect become full QUORUM (CASSANDRA-7345)
 * Properly handle unrecognized opcodes and flags (CASSANDRA-7440)
 * (Hadoop) close CqlRecordWriter clients when finished (CASSANDRA-7459)
 * Commit disk failure policy (CASSANDRA-7429)
 * Make sure high level sstables get compacted (CASSANDRA-7414)
 * Fix AssertionError when using empty clustering columns and static columns
   (CASSANDRA-7455)
 * Add option to disable STCS in L0 (CASSANDRA-6621)
 * Upgrade to snappy-java 1.0.5.2 (CASSANDRA-7476)


2.1.0-rc2
 * Fix heap size calculation for CompoundSparseCellName and 
   CompoundSparseCellName.WithCollection (CASSANDRA-7421)
 * Allow counter mutations in UNLOGGED batches (CASSANDRA-7351)
 * Modify reconcile logic to always pick a tombstone over a counter cell
   (CASSANDRA-7346)
 * Avoid incremental compaction on Windows (CASSANDRA-7365)
 * Fix exception when querying a composite-keyed table with a collection index
   (CASSANDRA-7372)
 * Use node's host id in place of counter ids (CASSANDRA-7366)
 * Fix error when doing reversed queries with static columns (CASSANDRA-7490)
 * Backport CASSANDRA-6747 (CASSANDRA-7560)
 * Track max/min timestamps for range tombstones (CASSANDRA-7647)
 * Fix NPE when listing saved caches dir (CASSANDRA-7632)
 * Fix sstableloader unable to connect encrypted node (CASSANDRA-7585)
Merged from 1.2:
 * Clone token map outside of hot gossip loops (CASSANDRA-7758)
 * Add stop method to EmbeddedCassandraService (CASSANDRA-7595)
 * Support connecting to ipv6 jmx with nodetool (CASSANDRA-7669)
 * Set gc_grace_seconds to seven days for system schema tables (CASSANDRA-7668)
 * SimpleSeedProvider no longer caches seeds forever (CASSANDRA-7663)
 * Set correct stream ID on responses when non-Exception Throwables
   are thrown while handling native protocol messages (CASSANDRA-7470)
 * Fix row size miscalculation in LazilyCompactedRow (CASSANDRA-7543)
 * Fix race in background compaction check (CASSANDRA-7745)
 * Don't clear out range tombstones during compaction (CASSANDRA-7808)


2.1.0-rc1
 * Revert flush directory (CASSANDRA-6357)
 * More efficient executor service for fast operations (CASSANDRA-4718)
 * Move less common tools into a new cassandra-tools package (CASSANDRA-7160)
 * Support more concurrent requests in native protocol (CASSANDRA-7231)
 * Add tab-completion to debian nodetool packaging (CASSANDRA-6421)
 * Change concurrent_compactors defaults (CASSANDRA-7139)
 * Add PowerShell Windows launch scripts (CASSANDRA-7001)
 * Make commitlog archive+restore more robust (CASSANDRA-6974)
 * Fix marking commitlogsegments clean (CASSANDRA-6959)
 * Add snapshot "manifest" describing files included (CASSANDRA-6326)
 * Parallel streaming for sstableloader (CASSANDRA-3668)
 * Fix bugs in supercolumns handling (CASSANDRA-7138)
 * Fix ClassClassException on composite dense tables (CASSANDRA-7112)
 * Cleanup and optimize collation and slice iterators (CASSANDRA-7107)
 * Upgrade NBHM lib (CASSANDRA-7128)
 * Optimize netty server (CASSANDRA-6861)
 * Fix repair hang when given CF does not exist (CASSANDRA-7189)
 * Allow c* to be shutdown in an embedded mode (CASSANDRA-5635)
 * Add server side batching to native transport (CASSANDRA-5663)
 * Make batchlog replay asynchronous (CASSANDRA-6134)
 * remove unused classes (CASSANDRA-7197)
 * Limit user types to the keyspace they are defined in (CASSANDRA-6643)
 * Add validate method to CollectionType (CASSANDRA-7208)
 * New serialization format for UDT values (CASSANDRA-7209, CASSANDRA-7261)
 * Fix nodetool netstats (CASSANDRA-7270)
 * Fix potential ClassCastException in HintedHandoffManager (CASSANDRA-7284)
 * Use prepared statements internally (CASSANDRA-6975)
 * Fix broken paging state with prepared statement (CASSANDRA-7120)
 * Fix IllegalArgumentException in CqlStorage (CASSANDRA-7287)
 * Allow nulls/non-existant fields in UDT (CASSANDRA-7206)
 * Add Thrift MultiSliceRequest (CASSANDRA-6757, CASSANDRA-7027)
 * Handle overlapping MultiSlices (CASSANDRA-7279)
 * Fix DataOutputTest on Windows (CASSANDRA-7265)
 * Embedded sets in user defined data-types are not updating (CASSANDRA-7267)
 * Add tuple type to CQL/native protocol (CASSANDRA-7248)
 * Fix CqlPagingRecordReader on tables with few rows (CASSANDRA-7322)
Merged from 2.0:
 * Copy compaction options to make sure they are reloaded (CASSANDRA-7290)
 * Add option to do more aggressive tombstone compactions (CASSANDRA-6563)
 * Don't try to compact already-compacting files in HHOM (CASSANDRA-7288)
 * Always reallocate buffers in HSHA (CASSANDRA-6285)
 * (Hadoop) support authentication in CqlRecordReader (CASSANDRA-7221)
 * (Hadoop) Close java driver Cluster in CQLRR.close (CASSANDRA-7228)
 * Warn when 'USING TIMESTAMP' is used on a CAS BATCH (CASSANDRA-7067)
 * return all cpu values from BackgroundActivityMonitor.readAndCompute (CASSANDRA-7183)
 * Correctly delete scheduled range xfers (CASSANDRA-7143)
 * return all cpu values from BackgroundActivityMonitor.readAndCompute (CASSANDRA-7183)  
 * reduce garbage creation in calculatePendingRanges (CASSANDRA-7191)
 * fix c* launch issues on Russian os's due to output of linux 'free' cmd (CASSANDRA-6162)
 * Fix disabling autocompaction (CASSANDRA-7187)
 * Fix potential NumberFormatException when deserializing IntegerType (CASSANDRA-7088)
 * cqlsh can't tab-complete disabling compaction (CASSANDRA-7185)
 * cqlsh: Accept and execute CQL statement(s) from command-line parameter (CASSANDRA-7172)
 * Fix IllegalStateException in CqlPagingRecordReader (CASSANDRA-7198)
 * Fix the InvertedIndex trigger example (CASSANDRA-7211)
 * Add --resolve-ip option to 'nodetool ring' (CASSANDRA-7210)
 * reduce garbage on codec flag deserialization (CASSANDRA-7244) 
 * Fix duplicated error messages on directory creation error at startup (CASSANDRA-5818)
 * Proper null handle for IF with map element access (CASSANDRA-7155)
 * Improve compaction visibility (CASSANDRA-7242)
 * Correctly delete scheduled range xfers (CASSANDRA-7143)
 * Make batchlog replica selection rack-aware (CASSANDRA-6551)
 * Fix CFMetaData#getColumnDefinitionFromColumnName() (CASSANDRA-7074)
 * Fix writetime/ttl functions for static columns (CASSANDRA-7081)
 * Suggest CTRL-C or semicolon after three blank lines in cqlsh (CASSANDRA-7142)
 * Fix 2ndary index queries with DESC clustering order (CASSANDRA-6950)
 * Invalid key cache entries on DROP (CASSANDRA-6525)
 * Fix flapping RecoveryManagerTest (CASSANDRA-7084)
 * Add missing iso8601 patterns for date strings (CASSANDRA-6973)
 * Support selecting multiple rows in a partition using IN (CASSANDRA-6875)
 * Add authentication support to shuffle (CASSANDRA-6484)
 * Swap local and global default read repair chances (CASSANDRA-7320)
 * Add conditional CREATE/DROP USER support (CASSANDRA-7264)
 * Cqlsh counts non-empty lines for "Blank lines" warning (CASSANDRA-7325)
Merged from 1.2:
 * Add Cloudstack snitch (CASSANDRA-7147)
 * Update system.peers correctly when relocating tokens (CASSANDRA-7126)
 * Add Google Compute Engine snitch (CASSANDRA-7132)
 * remove duplicate query for local tokens (CASSANDRA-7182)
 * exit CQLSH with error status code if script fails (CASSANDRA-6344)
 * Fix bug with some IN queries missig results (CASSANDRA-7105)
 * Fix availability validation for LOCAL_ONE CL (CASSANDRA-7319)
 * Hint streaming can cause decommission to fail (CASSANDRA-7219)


2.1.0-beta2
 * Increase default CL space to 8GB (CASSANDRA-7031)
 * Add range tombstones to read repair digests (CASSANDRA-6863)
 * Fix BTree.clear for large updates (CASSANDRA-6943)
 * Fail write instead of logging a warning when unable to append to CL
   (CASSANDRA-6764)
 * Eliminate possibility of CL segment appearing twice in active list 
   (CASSANDRA-6557)
 * Apply DONTNEED fadvise to commitlog segments (CASSANDRA-6759)
 * Switch CRC component to Adler and include it for compressed sstables 
   (CASSANDRA-4165)
 * Allow cassandra-stress to set compaction strategy options (CASSANDRA-6451)
 * Add broadcast_rpc_address option to cassandra.yaml (CASSANDRA-5899)
 * Auto reload GossipingPropertyFileSnitch config (CASSANDRA-5897)
 * Fix overflow of memtable_total_space_in_mb (CASSANDRA-6573)
 * Fix ABTC NPE and apply update function correctly (CASSANDRA-6692)
 * Allow nodetool to use a file or prompt for password (CASSANDRA-6660)
 * Fix AIOOBE when concurrently accessing ABSC (CASSANDRA-6742)
 * Fix assertion error in ALTER TYPE RENAME (CASSANDRA-6705)
 * Scrub should not always clear out repaired status (CASSANDRA-5351)
 * Improve handling of range tombstone for wide partitions (CASSANDRA-6446)
 * Fix ClassCastException for compact table with composites (CASSANDRA-6738)
 * Fix potentially repairing with wrong nodes (CASSANDRA-6808)
 * Change caching option syntax (CASSANDRA-6745)
 * Fix stress to do proper counter reads (CASSANDRA-6835)
 * Fix help message for stress counter_write (CASSANDRA-6824)
 * Fix stress smart Thrift client to pick servers correctly (CASSANDRA-6848)
 * Add logging levels (minimal, normal or verbose) to stress tool (CASSANDRA-6849)
 * Fix race condition in Batch CLE (CASSANDRA-6860)
 * Improve cleanup/scrub/upgradesstables failure handling (CASSANDRA-6774)
 * ByteBuffer write() methods for serializing sstables (CASSANDRA-6781)
 * Proper compare function for CollectionType (CASSANDRA-6783)
 * Update native server to Netty 4 (CASSANDRA-6236)
 * Fix off-by-one error in stress (CASSANDRA-6883)
 * Make OpOrder AutoCloseable (CASSANDRA-6901)
 * Remove sync repair JMX interface (CASSANDRA-6900)
 * Add multiple memory allocation options for memtables (CASSANDRA-6689, 6694)
 * Remove adjusted op rate from stress output (CASSANDRA-6921)
 * Add optimized CF.hasColumns() implementations (CASSANDRA-6941)
 * Serialize batchlog mutations with the version of the target node
   (CASSANDRA-6931)
 * Optimize CounterColumn#reconcile() (CASSANDRA-6953)
 * Properly remove 1.2 sstable support in 2.1 (CASSANDRA-6869)
 * Lock counter cells, not partitions (CASSANDRA-6880)
 * Track presence of legacy counter shards in sstables (CASSANDRA-6888)
 * Ensure safe resource cleanup when replacing sstables (CASSANDRA-6912)
 * Add failure handler to async callback (CASSANDRA-6747)
 * Fix AE when closing SSTable without releasing reference (CASSANDRA-7000)
 * Clean up IndexInfo on keyspace/table drops (CASSANDRA-6924)
 * Only snapshot relative SSTables when sequential repair (CASSANDRA-7024)
 * Require nodetool rebuild_index to specify index names (CASSANDRA-7038)
 * fix cassandra stress errors on reads with native protocol (CASSANDRA-7033)
 * Use OpOrder to guard sstable references for reads (CASSANDRA-6919)
 * Preemptive opening of compaction result (CASSANDRA-6916)
 * Multi-threaded scrub/cleanup/upgradesstables (CASSANDRA-5547)
 * Optimize cellname comparison (CASSANDRA-6934)
 * Native protocol v3 (CASSANDRA-6855)
 * Optimize Cell liveness checks and clean up Cell (CASSANDRA-7119)
 * Support consistent range movements (CASSANDRA-2434)
 * Display min timestamp in sstablemetadata viewer (CASSANDRA-6767)
Merged from 2.0:
 * Avoid race-prone second "scrub" of system keyspace (CASSANDRA-6797)
 * Pool CqlRecordWriter clients by inetaddress rather than Range
   (CASSANDRA-6665)
 * Fix compaction_history timestamps (CASSANDRA-6784)
 * Compare scores of full replica ordering in DES (CASSANDRA-6683)
 * fix CME in SessionInfo updateProgress affecting netstats (CASSANDRA-6577)
 * Allow repairing between specific replicas (CASSANDRA-6440)
 * Allow per-dc enabling of hints (CASSANDRA-6157)
 * Add compatibility for Hadoop 0.2.x (CASSANDRA-5201)
 * Fix EstimatedHistogram races (CASSANDRA-6682)
 * Failure detector correctly converts initial value to nanos (CASSANDRA-6658)
 * Add nodetool taketoken to relocate vnodes (CASSANDRA-4445)
 * Expose bulk loading progress over JMX (CASSANDRA-4757)
 * Correctly handle null with IF conditions and TTL (CASSANDRA-6623)
 * Account for range/row tombstones in tombstone drop
   time histogram (CASSANDRA-6522)
 * Stop CommitLogSegment.close() from calling sync() (CASSANDRA-6652)
 * Make commitlog failure handling configurable (CASSANDRA-6364)
 * Avoid overlaps in LCS (CASSANDRA-6688)
 * Improve support for paginating over composites (CASSANDRA-4851)
 * Fix count(*) queries in a mixed cluster (CASSANDRA-6707)
 * Improve repair tasks(snapshot, differencing) concurrency (CASSANDRA-6566)
 * Fix replaying pre-2.0 commit logs (CASSANDRA-6714)
 * Add static columns to CQL3 (CASSANDRA-6561)
 * Optimize single partition batch statements (CASSANDRA-6737)
 * Disallow post-query re-ordering when paging (CASSANDRA-6722)
 * Fix potential paging bug with deleted columns (CASSANDRA-6748)
 * Fix NPE on BulkLoader caused by losing StreamEvent (CASSANDRA-6636)
 * Fix truncating compression metadata (CASSANDRA-6791)
 * Add CMSClassUnloadingEnabled JVM option (CASSANDRA-6541)
 * Catch memtable flush exceptions during shutdown (CASSANDRA-6735)
 * Fix upgradesstables NPE for non-CF-based indexes (CASSANDRA-6645)
 * Fix UPDATE updating PRIMARY KEY columns implicitly (CASSANDRA-6782)
 * Fix IllegalArgumentException when updating from 1.2 with SuperColumns
   (CASSANDRA-6733)
 * FBUtilities.singleton() should use the CF comparator (CASSANDRA-6778)
 * Fix CQLSStableWriter.addRow(Map<String, Object>) (CASSANDRA-6526)
 * Fix HSHA server introducing corrupt data (CASSANDRA-6285)
 * Fix CAS conditions for COMPACT STORAGE tables (CASSANDRA-6813)
 * Starting threads in OutboundTcpConnectionPool constructor causes race conditions (CASSANDRA-7177)
 * Allow overriding cassandra-rackdc.properties file (CASSANDRA-7072)
 * Set JMX RMI port to 7199 (CASSANDRA-7087)
 * Use LOCAL_QUORUM for data reads at LOCAL_SERIAL (CASSANDRA-6939)
 * Log a warning for large batches (CASSANDRA-6487)
 * Put nodes in hibernate when join_ring is false (CASSANDRA-6961)
 * Avoid early loading of non-system keyspaces before compaction-leftovers 
   cleanup at startup (CASSANDRA-6913)
 * Restrict Windows to parallel repairs (CASSANDRA-6907)
 * (Hadoop) Allow manually specifying start/end tokens in CFIF (CASSANDRA-6436)
 * Fix NPE in MeteredFlusher (CASSANDRA-6820)
 * Fix race processing range scan responses (CASSANDRA-6820)
 * Allow deleting snapshots from dropped keyspaces (CASSANDRA-6821)
 * Add uuid() function (CASSANDRA-6473)
 * Omit tombstones from schema digests (CASSANDRA-6862)
 * Include correct consistencyLevel in LWT timeout (CASSANDRA-6884)
 * Lower chances for losing new SSTables during nodetool refresh and
   ColumnFamilyStore.loadNewSSTables (CASSANDRA-6514)
 * Add support for DELETE ... IF EXISTS to CQL3 (CASSANDRA-5708)
 * Update hadoop_cql3_word_count example (CASSANDRA-6793)
 * Fix handling of RejectedExecution in sync Thrift server (CASSANDRA-6788)
 * Log more information when exceeding tombstone_warn_threshold (CASSANDRA-6865)
 * Fix truncate to not abort due to unreachable fat clients (CASSANDRA-6864)
 * Fix schema concurrency exceptions (CASSANDRA-6841)
 * Fix leaking validator FH in StreamWriter (CASSANDRA-6832)
 * Fix saving triggers to schema (CASSANDRA-6789)
 * Fix trigger mutations when base mutation list is immutable (CASSANDRA-6790)
 * Fix accounting in FileCacheService to allow re-using RAR (CASSANDRA-6838)
 * Fix static counter columns (CASSANDRA-6827)
 * Restore expiring->deleted (cell) compaction optimization (CASSANDRA-6844)
 * Fix CompactionManager.needsCleanup (CASSANDRA-6845)
 * Correctly compare BooleanType values other than 0 and 1 (CASSANDRA-6779)
 * Read message id as string from earlier versions (CASSANDRA-6840)
 * Properly use the Paxos consistency for (non-protocol) batch (CASSANDRA-6837)
 * Add paranoid disk failure option (CASSANDRA-6646)
 * Improve PerRowSecondaryIndex performance (CASSANDRA-6876)
 * Extend triggers to support CAS updates (CASSANDRA-6882)
 * Static columns with IF NOT EXISTS don't always work as expected (CASSANDRA-6873)
 * Fix paging with SELECT DISTINCT (CASSANDRA-6857)
 * Fix UnsupportedOperationException on CAS timeout (CASSANDRA-6923)
 * Improve MeteredFlusher handling of MF-unaffected column families
   (CASSANDRA-6867)
 * Add CqlRecordReader using native pagination (CASSANDRA-6311)
 * Add QueryHandler interface (CASSANDRA-6659)
 * Track liveRatio per-memtable, not per-CF (CASSANDRA-6945)
 * Make sure upgradesstables keeps sstable level (CASSANDRA-6958)
 * Fix LIMIT with static columns (CASSANDRA-6956)
 * Fix clash with CQL column name in thrift validation (CASSANDRA-6892)
 * Fix error with super columns in mixed 1.2-2.0 clusters (CASSANDRA-6966)
 * Fix bad skip of sstables on slice query with composite start/finish (CASSANDRA-6825)
 * Fix unintended update with conditional statement (CASSANDRA-6893)
 * Fix map element access in IF (CASSANDRA-6914)
 * Avoid costly range calculations for range queries on system keyspaces
   (CASSANDRA-6906)
 * Fix SSTable not released if stream session fails (CASSANDRA-6818)
 * Avoid build failure due to ANTLR timeout (CASSANDRA-6991)
 * Queries on compact tables can return more rows that requested (CASSANDRA-7052)
 * USING TIMESTAMP for batches does not work (CASSANDRA-7053)
 * Fix performance regression from CASSANDRA-5614 (CASSANDRA-6949)
 * Ensure that batchlog and hint timeouts do not produce hints (CASSANDRA-7058)
 * Merge groupable mutations in TriggerExecutor#execute() (CASSANDRA-7047)
 * Plug holes in resource release when wiring up StreamSession (CASSANDRA-7073)
 * Re-add parameter columns to tracing session (CASSANDRA-6942)
 * Preserves CQL metadata when updating table from thrift (CASSANDRA-6831)
Merged from 1.2:
 * Fix nodetool display with vnodes (CASSANDRA-7082)
 * Add UNLOGGED, COUNTER options to BATCH documentation (CASSANDRA-6816)
 * add extra SSL cipher suites (CASSANDRA-6613)
 * fix nodetool getsstables for blob PK (CASSANDRA-6803)
 * Fix BatchlogManager#deleteBatch() use of millisecond timestamps
   (CASSANDRA-6822)
 * Continue assassinating even if the endpoint vanishes (CASSANDRA-6787)
 * Schedule schema pulls on change (CASSANDRA-6971)
 * Non-droppable verbs shouldn't be dropped from OTC (CASSANDRA-6980)
 * Shutdown batchlog executor in SS#drain() (CASSANDRA-7025)
 * Fix batchlog to account for CF truncation records (CASSANDRA-6999)
 * Fix CQLSH parsing of functions and BLOB literals (CASSANDRA-7018)
 * Properly load trustore in the native protocol (CASSANDRA-6847)
 * Always clean up references in SerializingCache (CASSANDRA-6994)
 * Don't shut MessagingService down when replacing a node (CASSANDRA-6476)
 * fix npe when doing -Dcassandra.fd_initial_value_ms (CASSANDRA-6751)


2.1.0-beta1
 * Add flush directory distinct from compaction directories (CASSANDRA-6357)
 * Require JNA by default (CASSANDRA-6575)
 * add listsnapshots command to nodetool (CASSANDRA-5742)
 * Introduce AtomicBTreeColumns (CASSANDRA-6271, 6692)
 * Multithreaded commitlog (CASSANDRA-3578)
 * allocate fixed index summary memory pool and resample cold index summaries 
   to use less memory (CASSANDRA-5519)
 * Removed multithreaded compaction (CASSANDRA-6142)
 * Parallelize fetching rows for low-cardinality indexes (CASSANDRA-1337)
 * change logging from log4j to logback (CASSANDRA-5883)
 * switch to LZ4 compression for internode communication (CASSANDRA-5887)
 * Stop using Thrift-generated Index* classes internally (CASSANDRA-5971)
 * Remove 1.2 network compatibility code (CASSANDRA-5960)
 * Remove leveled json manifest migration code (CASSANDRA-5996)
 * Remove CFDefinition (CASSANDRA-6253)
 * Use AtomicIntegerFieldUpdater in RefCountedMemory (CASSANDRA-6278)
 * User-defined types for CQL3 (CASSANDRA-5590)
 * Use of o.a.c.metrics in nodetool (CASSANDRA-5871, 6406)
 * Batch read from OTC's queue and cleanup (CASSANDRA-1632)
 * Secondary index support for collections (CASSANDRA-4511, 6383)
 * SSTable metadata(Stats.db) format change (CASSANDRA-6356)
 * Push composites support in the storage engine
   (CASSANDRA-5417, CASSANDRA-6520)
 * Add snapshot space used to cfstats (CASSANDRA-6231)
 * Add cardinality estimator for key count estimation (CASSANDRA-5906)
 * CF id is changed to be non-deterministic. Data dir/key cache are created
   uniquely for CF id (CASSANDRA-5202)
 * New counters implementation (CASSANDRA-6504)
 * Replace UnsortedColumns, EmptyColumns, TreeMapBackedSortedColumns with new
   ArrayBackedSortedColumns (CASSANDRA-6630, CASSANDRA-6662, CASSANDRA-6690)
 * Add option to use row cache with a given amount of rows (CASSANDRA-5357)
 * Avoid repairing already repaired data (CASSANDRA-5351)
 * Reject counter updates with USING TTL/TIMESTAMP (CASSANDRA-6649)
 * Replace index_interval with min/max_index_interval (CASSANDRA-6379)
 * Lift limitation that order by columns must be selected for IN queries (CASSANDRA-4911)


2.0.5
 * Reduce garbage generated by bloom filter lookups (CASSANDRA-6609)
 * Add ks.cf names to tombstone logging (CASSANDRA-6597)
 * Use LOCAL_QUORUM for LWT operations at LOCAL_SERIAL (CASSANDRA-6495)
 * Wait for gossip to settle before accepting client connections (CASSANDRA-4288)
 * Delete unfinished compaction incrementally (CASSANDRA-6086)
 * Allow specifying custom secondary index options in CQL3 (CASSANDRA-6480)
 * Improve replica pinning for cache efficiency in DES (CASSANDRA-6485)
 * Fix LOCAL_SERIAL from thrift (CASSANDRA-6584)
 * Don't special case received counts in CAS timeout exceptions (CASSANDRA-6595)
 * Add support for 2.1 global counter shards (CASSANDRA-6505)
 * Fix NPE when streaming connection is not yet established (CASSANDRA-6210)
 * Avoid rare duplicate read repair triggering (CASSANDRA-6606)
 * Fix paging discardFirst (CASSANDRA-6555)
 * Fix ArrayIndexOutOfBoundsException in 2ndary index query (CASSANDRA-6470)
 * Release sstables upon rebuilding 2i (CASSANDRA-6635)
 * Add AbstractCompactionStrategy.startup() method (CASSANDRA-6637)
 * SSTableScanner may skip rows during cleanup (CASSANDRA-6638)
 * sstables from stalled repair sessions can resurrect deleted data (CASSANDRA-6503)
 * Switch stress to use ITransportFactory (CASSANDRA-6641)
 * Fix IllegalArgumentException during prepare (CASSANDRA-6592)
 * Fix possible loss of 2ndary index entries during compaction (CASSANDRA-6517)
 * Fix direct Memory on architectures that do not support unaligned long access
   (CASSANDRA-6628)
 * Let scrub optionally skip broken counter partitions (CASSANDRA-5930)
Merged from 1.2:
 * fsync compression metadata (CASSANDRA-6531)
 * Validate CF existence on execution for prepared statement (CASSANDRA-6535)
 * Add ability to throttle batchlog replay (CASSANDRA-6550)
 * Fix executing LOCAL_QUORUM with SimpleStrategy (CASSANDRA-6545)
 * Avoid StackOverflow when using large IN queries (CASSANDRA-6567)
 * Nodetool upgradesstables includes secondary indexes (CASSANDRA-6598)
 * Paginate batchlog replay (CASSANDRA-6569)
 * skip blocking on streaming during drain (CASSANDRA-6603)
 * Improve error message when schema doesn't match loaded sstable (CASSANDRA-6262)
 * Add properties to adjust FD initial value and max interval (CASSANDRA-4375)
 * Fix preparing with batch and delete from collection (CASSANDRA-6607)
 * Fix ABSC reverse iterator's remove() method (CASSANDRA-6629)
 * Handle host ID conflicts properly (CASSANDRA-6615)
 * Move handling of migration event source to solve bootstrap race. (CASSANDRA-6648)
 * Make sure compaction throughput value doesn't overflow with int math (CASSANDRA-6647)


2.0.4
 * Allow removing snapshots of no-longer-existing CFs (CASSANDRA-6418)
 * add StorageService.stopDaemon() (CASSANDRA-4268)
 * add IRE for invalid CF supplied to get_count (CASSANDRA-5701)
 * add client encryption support to sstableloader (CASSANDRA-6378)
 * Fix accept() loop for SSL sockets post-shutdown (CASSANDRA-6468)
 * Fix size-tiered compaction in LCS L0 (CASSANDRA-6496)
 * Fix assertion failure in filterColdSSTables (CASSANDRA-6483)
 * Fix row tombstones in larger-than-memory compactions (CASSANDRA-6008)
 * Fix cleanup ClassCastException (CASSANDRA-6462)
 * Reduce gossip memory use by interning VersionedValue strings (CASSANDRA-6410)
 * Allow specifying datacenters to participate in a repair (CASSANDRA-6218)
 * Fix divide-by-zero in PCI (CASSANDRA-6403)
 * Fix setting last compacted key in the wrong level for LCS (CASSANDRA-6284)
 * Add millisecond precision formats to the timestamp parser (CASSANDRA-6395)
 * Expose a total memtable size metric for a CF (CASSANDRA-6391)
 * cqlsh: handle symlinks properly (CASSANDRA-6425)
 * Fix potential infinite loop when paging query with IN (CASSANDRA-6464)
 * Fix assertion error in AbstractQueryPager.discardFirst (CASSANDRA-6447)
 * Fix streaming older SSTable yields unnecessary tombstones (CASSANDRA-6527)
Merged from 1.2:
 * Improved error message on bad properties in DDL queries (CASSANDRA-6453)
 * Randomize batchlog candidates selection (CASSANDRA-6481)
 * Fix thundering herd on endpoint cache invalidation (CASSANDRA-6345, 6485)
 * Improve batchlog write performance with vnodes (CASSANDRA-6488)
 * cqlsh: quote single quotes in strings inside collections (CASSANDRA-6172)
 * Improve gossip performance for typical messages (CASSANDRA-6409)
 * Throw IRE if a prepared statement has more markers than supported 
   (CASSANDRA-5598)
 * Expose Thread metrics for the native protocol server (CASSANDRA-6234)
 * Change snapshot response message verb to INTERNAL to avoid dropping it 
   (CASSANDRA-6415)
 * Warn when collection read has > 65K elements (CASSANDRA-5428)
 * Fix cache persistence when both row and key cache are enabled 
   (CASSANDRA-6413)
 * (Hadoop) add describe_local_ring (CASSANDRA-6268)
 * Fix handling of concurrent directory creation failure (CASSANDRA-6459)
 * Allow executing CREATE statements multiple times (CASSANDRA-6471)
 * Don't send confusing info with timeouts (CASSANDRA-6491)
 * Don't resubmit counter mutation runnables internally (CASSANDRA-6427)
 * Don't drop local mutations without a hint (CASSANDRA-6510)
 * Don't allow null max_hint_window_in_ms (CASSANDRA-6419)
 * Validate SliceRange start and finish lengths (CASSANDRA-6521)


2.0.3
 * Fix FD leak on slice read path (CASSANDRA-6275)
 * Cancel read meter task when closing SSTR (CASSANDRA-6358)
 * free off-heap IndexSummary during bulk (CASSANDRA-6359)
 * Recover from IOException in accept() thread (CASSANDRA-6349)
 * Improve Gossip tolerance of abnormally slow tasks (CASSANDRA-6338)
 * Fix trying to hint timed out counter writes (CASSANDRA-6322)
 * Allow restoring specific columnfamilies from archived CL (CASSANDRA-4809)
 * Avoid flushing compaction_history after each operation (CASSANDRA-6287)
 * Fix repair assertion error when tombstones expire (CASSANDRA-6277)
 * Skip loading corrupt key cache (CASSANDRA-6260)
 * Fixes for compacting larger-than-memory rows (CASSANDRA-6274)
 * Compact hottest sstables first and optionally omit coldest from
   compaction entirely (CASSANDRA-6109)
 * Fix modifying column_metadata from thrift (CASSANDRA-6182)
 * cqlsh: fix LIST USERS output (CASSANDRA-6242)
 * Add IRequestSink interface (CASSANDRA-6248)
 * Update memtable size while flushing (CASSANDRA-6249)
 * Provide hooks around CQL2/CQL3 statement execution (CASSANDRA-6252)
 * Require Permission.SELECT for CAS updates (CASSANDRA-6247)
 * New CQL-aware SSTableWriter (CASSANDRA-5894)
 * Reject CAS operation when the protocol v1 is used (CASSANDRA-6270)
 * Correctly throw error when frame too large (CASSANDRA-5981)
 * Fix serialization bug in PagedRange with 2ndary indexes (CASSANDRA-6299)
 * Fix CQL3 table validation in Thrift (CASSANDRA-6140)
 * Fix bug missing results with IN clauses (CASSANDRA-6327)
 * Fix paging with reversed slices (CASSANDRA-6343)
 * Set minTimestamp correctly to be able to drop expired sstables (CASSANDRA-6337)
 * Support NaN and Infinity as float literals (CASSANDRA-6003)
 * Remove RF from nodetool ring output (CASSANDRA-6289)
 * Fix attempting to flush empty rows (CASSANDRA-6374)
 * Fix potential out of bounds exception when paging (CASSANDRA-6333)
Merged from 1.2:
 * Optimize FD phi calculation (CASSANDRA-6386)
 * Improve initial FD phi estimate when starting up (CASSANDRA-6385)
 * Don't list CQL3 table in CLI describe even if named explicitely 
   (CASSANDRA-5750)
 * Invalidate row cache when dropping CF (CASSANDRA-6351)
 * add non-jamm path for cached statements (CASSANDRA-6293)
 * add windows bat files for shell commands (CASSANDRA-6145)
 * Require logging in for Thrift CQL2/3 statement preparation (CASSANDRA-6254)
 * restrict max_num_tokens to 1536 (CASSANDRA-6267)
 * Nodetool gets default JMX port from cassandra-env.sh (CASSANDRA-6273)
 * make calculatePendingRanges asynchronous (CASSANDRA-6244)
 * Remove blocking flushes in gossip thread (CASSANDRA-6297)
 * Fix potential socket leak in connectionpool creation (CASSANDRA-6308)
 * Allow LOCAL_ONE/LOCAL_QUORUM to work with SimpleStrategy (CASSANDRA-6238)
 * cqlsh: handle 'null' as session duration (CASSANDRA-6317)
 * Fix json2sstable handling of range tombstones (CASSANDRA-6316)
 * Fix missing one row in reverse query (CASSANDRA-6330)
 * Fix reading expired row value from row cache (CASSANDRA-6325)
 * Fix AssertionError when doing set element deletion (CASSANDRA-6341)
 * Make CL code for the native protocol match the one in C* 2.0
   (CASSANDRA-6347)
 * Disallow altering CQL3 table from thrift (CASSANDRA-6370)
 * Fix size computation of prepared statement (CASSANDRA-6369)


2.0.2
 * Update FailureDetector to use nanontime (CASSANDRA-4925)
 * Fix FileCacheService regressions (CASSANDRA-6149)
 * Never return WriteTimeout for CL.ANY (CASSANDRA-6132)
 * Fix race conditions in bulk loader (CASSANDRA-6129)
 * Add configurable metrics reporting (CASSANDRA-4430)
 * drop queries exceeding a configurable number of tombstones (CASSANDRA-6117)
 * Track and persist sstable read activity (CASSANDRA-5515)
 * Fixes for speculative retry (CASSANDRA-5932, CASSANDRA-6194)
 * Improve memory usage of metadata min/max column names (CASSANDRA-6077)
 * Fix thrift validation refusing row markers on CQL3 tables (CASSANDRA-6081)
 * Fix insertion of collections with CAS (CASSANDRA-6069)
 * Correctly send metadata on SELECT COUNT (CASSANDRA-6080)
 * Track clients' remote addresses in ClientState (CASSANDRA-6070)
 * Create snapshot dir if it does not exist when migrating
   leveled manifest (CASSANDRA-6093)
 * make sequential nodetool repair the default (CASSANDRA-5950)
 * Add more hooks for compaction strategy implementations (CASSANDRA-6111)
 * Fix potential NPE on composite 2ndary indexes (CASSANDRA-6098)
 * Delete can potentially be skipped in batch (CASSANDRA-6115)
 * Allow alter keyspace on system_traces (CASSANDRA-6016)
 * Disallow empty column names in cql (CASSANDRA-6136)
 * Use Java7 file-handling APIs and fix file moving on Windows (CASSANDRA-5383)
 * Save compaction history to system keyspace (CASSANDRA-5078)
 * Fix NPE if StorageService.getOperationMode() is executed before full startup (CASSANDRA-6166)
 * CQL3: support pre-epoch longs for TimestampType (CASSANDRA-6212)
 * Add reloadtriggers command to nodetool (CASSANDRA-4949)
 * cqlsh: ignore empty 'value alias' in DESCRIBE (CASSANDRA-6139)
 * Fix sstable loader (CASSANDRA-6205)
 * Reject bootstrapping if the node already exists in gossip (CASSANDRA-5571)
 * Fix NPE while loading paxos state (CASSANDRA-6211)
 * cqlsh: add SHOW SESSION <tracing-session> command (CASSANDRA-6228)
Merged from 1.2:
 * (Hadoop) Require CFRR batchSize to be at least 2 (CASSANDRA-6114)
 * Add a warning for small LCS sstable size (CASSANDRA-6191)
 * Add ability to list specific KS/CF combinations in nodetool cfstats (CASSANDRA-4191)
 * Mark CF clean if a mutation raced the drop and got it marked dirty (CASSANDRA-5946)
 * Add a LOCAL_ONE consistency level (CASSANDRA-6202)
 * Limit CQL prepared statement cache by size instead of count (CASSANDRA-6107)
 * Tracing should log write failure rather than raw exceptions (CASSANDRA-6133)
 * lock access to TM.endpointToHostIdMap (CASSANDRA-6103)
 * Allow estimated memtable size to exceed slab allocator size (CASSANDRA-6078)
 * Start MeteredFlusher earlier to prevent OOM during CL replay (CASSANDRA-6087)
 * Avoid sending Truncate command to fat clients (CASSANDRA-6088)
 * Allow where clause conditions to be in parenthesis (CASSANDRA-6037)
 * Do not open non-ssl storage port if encryption option is all (CASSANDRA-3916)
 * Move batchlog replay to its own executor (CASSANDRA-6079)
 * Add tombstone debug threshold and histogram (CASSANDRA-6042, 6057)
 * Enable tcp keepalive on incoming connections (CASSANDRA-4053)
 * Fix fat client schema pull NPE (CASSANDRA-6089)
 * Fix memtable flushing for indexed tables (CASSANDRA-6112)
 * Fix skipping columns with multiple slices (CASSANDRA-6119)
 * Expose connected thrift + native client counts (CASSANDRA-5084)
 * Optimize auth setup (CASSANDRA-6122)
 * Trace index selection (CASSANDRA-6001)
 * Update sstablesPerReadHistogram to use biased sampling (CASSANDRA-6164)
 * Log UnknownColumnfamilyException when closing socket (CASSANDRA-5725)
 * Properly error out on CREATE INDEX for counters table (CASSANDRA-6160)
 * Handle JMX notification failure for repair (CASSANDRA-6097)
 * (Hadoop) Fetch no more than 128 splits in parallel (CASSANDRA-6169)
 * stress: add username/password authentication support (CASSANDRA-6068)
 * Fix indexed queries with row cache enabled on parent table (CASSANDRA-5732)
 * Fix compaction race during columnfamily drop (CASSANDRA-5957)
 * Fix validation of empty column names for compact tables (CASSANDRA-6152)
 * Skip replaying mutations that pass CRC but fail to deserialize (CASSANDRA-6183)
 * Rework token replacement to use replace_address (CASSANDRA-5916)
 * Fix altering column types (CASSANDRA-6185)
 * cqlsh: fix CREATE/ALTER WITH completion (CASSANDRA-6196)
 * add windows bat files for shell commands (CASSANDRA-6145)
 * Fix potential stack overflow during range tombstones insertion (CASSANDRA-6181)
 * (Hadoop) Make LOCAL_ONE the default consistency level (CASSANDRA-6214)


2.0.1
 * Fix bug that could allow reading deleted data temporarily (CASSANDRA-6025)
 * Improve memory use defaults (CASSANDRA-6059)
 * Make ThriftServer more easlly extensible (CASSANDRA-6058)
 * Remove Hadoop dependency from ITransportFactory (CASSANDRA-6062)
 * add file_cache_size_in_mb setting (CASSANDRA-5661)
 * Improve error message when yaml contains invalid properties (CASSANDRA-5958)
 * Improve leveled compaction's ability to find non-overlapping L0 compactions
   to work on concurrently (CASSANDRA-5921)
 * Notify indexer of columns shadowed by range tombstones (CASSANDRA-5614)
 * Log Merkle tree stats (CASSANDRA-2698)
 * Switch from crc32 to adler32 for compressed sstable checksums (CASSANDRA-5862)
 * Improve offheap memcpy performance (CASSANDRA-5884)
 * Use a range aware scanner for cleanup (CASSANDRA-2524)
 * Cleanup doesn't need to inspect sstables that contain only local data
   (CASSANDRA-5722)
 * Add ability for CQL3 to list partition keys (CASSANDRA-4536)
 * Improve native protocol serialization (CASSANDRA-5664)
 * Upgrade Thrift to 0.9.1 (CASSANDRA-5923)
 * Require superuser status for adding triggers (CASSANDRA-5963)
 * Make standalone scrubber handle old and new style leveled manifest
   (CASSANDRA-6005)
 * Fix paxos bugs (CASSANDRA-6012, 6013, 6023)
 * Fix paged ranges with multiple replicas (CASSANDRA-6004)
 * Fix potential AssertionError during tracing (CASSANDRA-6041)
 * Fix NPE in sstablesplit (CASSANDRA-6027)
 * Migrate pre-2.0 key/value/column aliases to system.schema_columns
   (CASSANDRA-6009)
 * Paging filter empty rows too agressively (CASSANDRA-6040)
 * Support variadic parameters for IN clauses (CASSANDRA-4210)
 * cqlsh: return the result of CAS writes (CASSANDRA-5796)
 * Fix validation of IN clauses with 2ndary indexes (CASSANDRA-6050)
 * Support named bind variables in CQL (CASSANDRA-6033)
Merged from 1.2:
 * Allow cache-keys-to-save to be set at runtime (CASSANDRA-5980)
 * Avoid second-guessing out-of-space state (CASSANDRA-5605)
 * Tuning knobs for dealing with large blobs and many CFs (CASSANDRA-5982)
 * (Hadoop) Fix CQLRW for thrift tables (CASSANDRA-6002)
 * Fix possible divide-by-zero in HHOM (CASSANDRA-5990)
 * Allow local batchlog writes for CL.ANY (CASSANDRA-5967)
 * Upgrade metrics-core to version 2.2.0 (CASSANDRA-5947)
 * Fix CqlRecordWriter with composite keys (CASSANDRA-5949)
 * Add snitch, schema version, cluster, partitioner to JMX (CASSANDRA-5881)
 * Allow disabling SlabAllocator (CASSANDRA-5935)
 * Make user-defined compaction JMX blocking (CASSANDRA-4952)
 * Fix streaming does not transfer wrapped range (CASSANDRA-5948)
 * Fix loading index summary containing empty key (CASSANDRA-5965)
 * Correctly handle limits in CompositesSearcher (CASSANDRA-5975)
 * Pig: handle CQL collections (CASSANDRA-5867)
 * Pass the updated cf to the PRSI index() method (CASSANDRA-5999)
 * Allow empty CQL3 batches (as no-op) (CASSANDRA-5994)
 * Support null in CQL3 functions (CASSANDRA-5910)
 * Replace the deprecated MapMaker with CacheLoader (CASSANDRA-6007)
 * Add SSTableDeletingNotification to DataTracker (CASSANDRA-6010)
 * Fix snapshots in use get deleted during snapshot repair (CASSANDRA-6011)
 * Move hints and exception count to o.a.c.metrics (CASSANDRA-6017)
 * Fix memory leak in snapshot repair (CASSANDRA-6047)
 * Fix sstable2sjon for CQL3 tables (CASSANDRA-5852)


2.0.0
 * Fix thrift validation when inserting into CQL3 tables (CASSANDRA-5138)
 * Fix periodic memtable flushing behavior with clean memtables (CASSANDRA-5931)
 * Fix dateOf() function for pre-2.0 timestamp columns (CASSANDRA-5928)
 * Fix SSTable unintentionally loads BF when opened for batch (CASSANDRA-5938)
 * Add stream session progress to JMX (CASSANDRA-4757)
 * Fix NPE during CAS operation (CASSANDRA-5925)
Merged from 1.2:
 * Fix getBloomFilterDiskSpaceUsed for AlwaysPresentFilter (CASSANDRA-5900)
 * Don't announce schema version until we've loaded the changes locally
   (CASSANDRA-5904)
 * Fix to support off heap bloom filters size greater than 2 GB (CASSANDRA-5903)
 * Properly handle parsing huge map and set literals (CASSANDRA-5893)


2.0.0-rc2
 * enable vnodes by default (CASSANDRA-5869)
 * fix CAS contention timeout (CASSANDRA-5830)
 * fix HsHa to respect max frame size (CASSANDRA-4573)
 * Fix (some) 2i on composite components omissions (CASSANDRA-5851)
 * cqlsh: add DESCRIBE FULL SCHEMA variant (CASSANDRA-5880)
Merged from 1.2:
 * Correctly validate sparse composite cells in scrub (CASSANDRA-5855)
 * Add KeyCacheHitRate metric to CF metrics (CASSANDRA-5868)
 * cqlsh: add support for multiline comments (CASSANDRA-5798)
 * Handle CQL3 SELECT duplicate IN restrictions on clustering columns
   (CASSANDRA-5856)


2.0.0-rc1
 * improve DecimalSerializer performance (CASSANDRA-5837)
 * fix potential spurious wakeup in AsyncOneResponse (CASSANDRA-5690)
 * fix schema-related trigger issues (CASSANDRA-5774)
 * Better validation when accessing CQL3 table from thrift (CASSANDRA-5138)
 * Fix assertion error during repair (CASSANDRA-5801)
 * Fix range tombstone bug (CASSANDRA-5805)
 * DC-local CAS (CASSANDRA-5797)
 * Add a native_protocol_version column to the system.local table (CASSANRDA-5819)
 * Use index_interval from cassandra.yaml when upgraded (CASSANDRA-5822)
 * Fix buffer underflow on socket close (CASSANDRA-5792)
Merged from 1.2:
 * Fix reading DeletionTime from 1.1-format sstables (CASSANDRA-5814)
 * cqlsh: add collections support to COPY (CASSANDRA-5698)
 * retry important messages for any IOException (CASSANDRA-5804)
 * Allow empty IN relations in SELECT/UPDATE/DELETE statements (CASSANDRA-5626)
 * cqlsh: fix crashing on Windows due to libedit detection (CASSANDRA-5812)
 * fix bulk-loading compressed sstables (CASSANDRA-5820)
 * (Hadoop) fix quoting in CqlPagingRecordReader and CqlRecordWriter 
   (CASSANDRA-5824)
 * update default LCS sstable size to 160MB (CASSANDRA-5727)
 * Allow compacting 2Is via nodetool (CASSANDRA-5670)
 * Hex-encode non-String keys in OPP (CASSANDRA-5793)
 * nodetool history logging (CASSANDRA-5823)
 * (Hadoop) fix support for Thrift tables in CqlPagingRecordReader 
   (CASSANDRA-5752)
 * add "all time blocked" to StatusLogger output (CASSANDRA-5825)
 * Future-proof inter-major-version schema migrations (CASSANDRA-5845)
 * (Hadoop) add CqlPagingRecordReader support for ReversedType in Thrift table
   (CASSANDRA-5718)
 * Add -no-snapshot option to scrub (CASSANDRA-5891)
 * Fix to support off heap bloom filters size greater than 2 GB (CASSANDRA-5903)
 * Properly handle parsing huge map and set literals (CASSANDRA-5893)
 * Fix LCS L0 compaction may overlap in L1 (CASSANDRA-5907)
 * New sstablesplit tool to split large sstables offline (CASSANDRA-4766)
 * Fix potential deadlock in native protocol server (CASSANDRA-5926)
 * Disallow incompatible type change in CQL3 (CASSANDRA-5882)
Merged from 1.1:
 * Correctly validate sparse composite cells in scrub (CASSANDRA-5855)


2.0.0-beta2
 * Replace countPendingHints with Hints Created metric (CASSANDRA-5746)
 * Allow nodetool with no args, and with help to run without a server (CASSANDRA-5734)
 * Cleanup AbstractType/TypeSerializer classes (CASSANDRA-5744)
 * Remove unimplemented cli option schema-mwt (CASSANDRA-5754)
 * Support range tombstones in thrift (CASSANDRA-5435)
 * Normalize table-manipulating CQL3 statements' class names (CASSANDRA-5759)
 * cqlsh: add missing table options to DESCRIBE output (CASSANDRA-5749)
 * Fix assertion error during repair (CASSANDRA-5757)
 * Fix bulkloader (CASSANDRA-5542)
 * Add LZ4 compression to the native protocol (CASSANDRA-5765)
 * Fix bugs in the native protocol v2 (CASSANDRA-5770)
 * CAS on 'primary key only' table (CASSANDRA-5715)
 * Support streaming SSTables of old versions (CASSANDRA-5772)
 * Always respect protocol version in native protocol (CASSANDRA-5778)
 * Fix ConcurrentModificationException during streaming (CASSANDRA-5782)
 * Update deletion timestamp in Commit#updatesWithPaxosTime (CASSANDRA-5787)
 * Thrift cas() method crashes if input columns are not sorted (CASSANDRA-5786)
 * Order columns names correctly when querying for CAS (CASSANDRA-5788)
 * Fix streaming retry (CASSANDRA-5775)
Merged from 1.2:
 * if no seeds can be a reached a node won't start in a ring by itself (CASSANDRA-5768)
 * add cassandra.unsafesystem property (CASSANDRA-5704)
 * (Hadoop) quote identifiers in CqlPagingRecordReader (CASSANDRA-5763)
 * Add replace_node functionality for vnodes (CASSANDRA-5337)
 * Add timeout events to query traces (CASSANDRA-5520)
 * Fix serialization of the LEFT gossip value (CASSANDRA-5696)
 * Pig: support for cql3 tables (CASSANDRA-5234)
 * Fix skipping range tombstones with reverse queries (CASSANDRA-5712)
 * Expire entries out of ThriftSessionManager (CASSANDRA-5719)
 * Don't keep ancestor information in memory (CASSANDRA-5342)
 * Expose native protocol server status in nodetool info (CASSANDRA-5735)
 * Fix pathetic performance of range tombstones (CASSANDRA-5677)
 * Fix querying with an empty (impossible) range (CASSANDRA-5573)
 * cqlsh: handle CUSTOM 2i in DESCRIBE output (CASSANDRA-5760)
 * Fix minor bug in Range.intersects(Bound) (CASSANDRA-5771)
 * cqlsh: handle disabled compression in DESCRIBE output (CASSANDRA-5766)
 * Ensure all UP events are notified on the native protocol (CASSANDRA-5769)
 * Fix formatting of sstable2json with multiple -k arguments (CASSANDRA-5781)
 * Don't rely on row marker for queries in general to hide lost markers
   after TTL expires (CASSANDRA-5762)
 * Sort nodetool help output (CASSANDRA-5776)
 * Fix column expiring during 2 phases compaction (CASSANDRA-5799)
 * now() is being rejected in INSERTs when inside collections (CASSANDRA-5795)


2.0.0-beta1
 * Add support for indexing clustered columns (CASSANDRA-5125)
 * Removed on-heap row cache (CASSANDRA-5348)
 * use nanotime consistently for node-local timeouts (CASSANDRA-5581)
 * Avoid unnecessary second pass on name-based queries (CASSANDRA-5577)
 * Experimental triggers (CASSANDRA-1311)
 * JEMalloc support for off-heap allocation (CASSANDRA-3997)
 * Single-pass compaction (CASSANDRA-4180)
 * Removed token range bisection (CASSANDRA-5518)
 * Removed compatibility with pre-1.2.5 sstables and network messages
   (CASSANDRA-5511)
 * removed PBSPredictor (CASSANDRA-5455)
 * CAS support (CASSANDRA-5062, 5441, 5442, 5443, 5619, 5667)
 * Leveled compaction performs size-tiered compactions in L0 
   (CASSANDRA-5371, 5439)
 * Add yaml network topology snitch for mixed ec2/other envs (CASSANDRA-5339)
 * Log when a node is down longer than the hint window (CASSANDRA-4554)
 * Optimize tombstone creation for ExpiringColumns (CASSANDRA-4917)
 * Improve LeveledScanner work estimation (CASSANDRA-5250, 5407)
 * Replace compaction lock with runWithCompactionsDisabled (CASSANDRA-3430)
 * Change Message IDs to ints (CASSANDRA-5307)
 * Move sstable level information into the Stats component, removing the
   need for a separate Manifest file (CASSANDRA-4872)
 * avoid serializing to byte[] on commitlog append (CASSANDRA-5199)
 * make index_interval configurable per columnfamily (CASSANDRA-3961, CASSANDRA-5650)
 * add default_time_to_live (CASSANDRA-3974)
 * add memtable_flush_period_in_ms (CASSANDRA-4237)
 * replace supercolumns internally by composites (CASSANDRA-3237, 5123)
 * upgrade thrift to 0.9.0 (CASSANDRA-3719)
 * drop unnecessary keyspace parameter from user-defined compaction API 
   (CASSANDRA-5139)
 * more robust solution to incomplete compactions + counters (CASSANDRA-5151)
 * Change order of directory searching for c*.in.sh (CASSANDRA-3983)
 * Add tool to reset SSTable compaction level for LCS (CASSANDRA-5271)
 * Allow custom configuration loader (CASSANDRA-5045)
 * Remove memory emergency pressure valve logic (CASSANDRA-3534)
 * Reduce request latency with eager retry (CASSANDRA-4705)
 * cqlsh: Remove ASSUME command (CASSANDRA-5331)
 * Rebuild BF when loading sstables if bloom_filter_fp_chance
   has changed since compaction (CASSANDRA-5015)
 * remove row-level bloom filters (CASSANDRA-4885)
 * Change Kernel Page Cache skipping into row preheating (disabled by default)
   (CASSANDRA-4937)
 * Improve repair by deciding on a gcBefore before sending
   out TreeRequests (CASSANDRA-4932)
 * Add an official way to disable compactions (CASSANDRA-5074)
 * Reenable ALTER TABLE DROP with new semantics (CASSANDRA-3919)
 * Add binary protocol versioning (CASSANDRA-5436)
 * Swap THshaServer for TThreadedSelectorServer (CASSANDRA-5530)
 * Add alias support to SELECT statement (CASSANDRA-5075)
 * Don't create empty RowMutations in CommitLogReplayer (CASSANDRA-5541)
 * Use range tombstones when dropping cfs/columns from schema (CASSANDRA-5579)
 * cqlsh: drop CQL2/CQL3-beta support (CASSANDRA-5585)
 * Track max/min column names in sstables to be able to optimize slice
   queries (CASSANDRA-5514, CASSANDRA-5595, CASSANDRA-5600)
 * Binary protocol: allow batching already prepared statements (CASSANDRA-4693)
 * Allow preparing timestamp, ttl and limit in CQL3 queries (CASSANDRA-4450)
 * Support native link w/o JNA in Java7 (CASSANDRA-3734)
 * Use SASL authentication in binary protocol v2 (CASSANDRA-5545)
 * Replace Thrift HsHa with LMAX Disruptor based implementation (CASSANDRA-5582)
 * cqlsh: Add row count to SELECT output (CASSANDRA-5636)
 * Include a timestamp with all read commands to determine column expiration
   (CASSANDRA-5149)
 * Streaming 2.0 (CASSANDRA-5286, 5699)
 * Conditional create/drop ks/table/index statements in CQL3 (CASSANDRA-2737)
 * more pre-table creation property validation (CASSANDRA-5693)
 * Redesign repair messages (CASSANDRA-5426)
 * Fix ALTER RENAME post-5125 (CASSANDRA-5702)
 * Disallow renaming a 2ndary indexed column (CASSANDRA-5705)
 * Rename Table to Keyspace (CASSANDRA-5613)
 * Ensure changing column_index_size_in_kb on different nodes don't corrupt the
   sstable (CASSANDRA-5454)
 * Move resultset type information into prepare, not execute (CASSANDRA-5649)
 * Auto paging in binary protocol (CASSANDRA-4415, 5714)
 * Don't tie client side use of AbstractType to JDBC (CASSANDRA-4495)
 * Adds new TimestampType to replace DateType (CASSANDRA-5723, CASSANDRA-5729)
Merged from 1.2:
 * make starting native protocol server idempotent (CASSANDRA-5728)
 * Fix loading key cache when a saved entry is no longer valid (CASSANDRA-5706)
 * Fix serialization of the LEFT gossip value (CASSANDRA-5696)
 * cqlsh: Don't show 'null' in place of empty values (CASSANDRA-5675)
 * Race condition in detecting version on a mixed 1.1/1.2 cluster
   (CASSANDRA-5692)
 * Fix skipping range tombstones with reverse queries (CASSANDRA-5712)
 * Expire entries out of ThriftSessionManager (CASSANRDA-5719)
 * Don't keep ancestor information in memory (CASSANDRA-5342)
 * cqlsh: fix handling of semicolons inside BATCH queries (CASSANDRA-5697)


1.2.6
 * Fix tracing when operation completes before all responses arrive 
   (CASSANDRA-5668)
 * Fix cross-DC mutation forwarding (CASSANDRA-5632)
 * Reduce SSTableLoader memory usage (CASSANDRA-5555)
 * Scale hinted_handoff_throttle_in_kb to cluster size (CASSANDRA-5272)
 * (Hadoop) Add CQL3 input/output formats (CASSANDRA-4421, 5622)
 * (Hadoop) Fix InputKeyRange in CFIF (CASSANDRA-5536)
 * Fix dealing with ridiculously large max sstable sizes in LCS (CASSANDRA-5589)
 * Ignore pre-truncate hints (CASSANDRA-4655)
 * Move System.exit on OOM into a separate thread (CASSANDRA-5273)
 * Write row markers when serializing schema (CASSANDRA-5572)
 * Check only SSTables for the requested range when streaming (CASSANDRA-5569)
 * Improve batchlog replay behavior and hint ttl handling (CASSANDRA-5314)
 * Exclude localTimestamp from validation for tombstones (CASSANDRA-5398)
 * cqlsh: add custom prompt support (CASSANDRA-5539)
 * Reuse prepared statements in hot auth queries (CASSANDRA-5594)
 * cqlsh: add vertical output option (see EXPAND) (CASSANDRA-5597)
 * Add a rate limit option to stress (CASSANDRA-5004)
 * have BulkLoader ignore snapshots directories (CASSANDRA-5587) 
 * fix SnitchProperties logging context (CASSANDRA-5602)
 * Expose whether jna is enabled and memory is locked via JMX (CASSANDRA-5508)
 * cqlsh: fix COPY FROM with ReversedType (CASSANDRA-5610)
 * Allow creating CUSTOM indexes on collections (CASSANDRA-5615)
 * Evaluate now() function at execution time (CASSANDRA-5616)
 * Expose detailed read repair metrics (CASSANDRA-5618)
 * Correct blob literal + ReversedType parsing (CASSANDRA-5629)
 * Allow GPFS to prefer the internal IP like EC2MRS (CASSANDRA-5630)
 * fix help text for -tspw cassandra-cli (CASSANDRA-5643)
 * don't throw away initial causes exceptions for internode encryption issues 
   (CASSANDRA-5644)
 * Fix message spelling errors for cql select statements (CASSANDRA-5647)
 * Suppress custom exceptions thru jmx (CASSANDRA-5652)
 * Update CREATE CUSTOM INDEX syntax (CASSANDRA-5639)
 * Fix PermissionDetails.equals() method (CASSANDRA-5655)
 * Never allow partition key ranges in CQL3 without token() (CASSANDRA-5666)
 * Gossiper incorrectly drops AppState for an upgrading node (CASSANDRA-5660)
 * Connection thrashing during multi-region ec2 during upgrade, due to 
   messaging version (CASSANDRA-5669)
 * Avoid over reconnecting in EC2MRS (CASSANDRA-5678)
 * Fix ReadResponseSerializer.serializedSize() for digest reads (CASSANDRA-5476)
 * allow sstable2json on 2i CFs (CASSANDRA-5694)
Merged from 1.1:
 * Remove buggy thrift max message length option (CASSANDRA-5529)
 * Fix NPE in Pig's widerow mode (CASSANDRA-5488)
 * Add split size parameter to Pig and disable split combination (CASSANDRA-5544)


1.2.5
 * make BytesToken.toString only return hex bytes (CASSANDRA-5566)
 * Ensure that submitBackground enqueues at least one task (CASSANDRA-5554)
 * fix 2i updates with identical values and timestamps (CASSANDRA-5540)
 * fix compaction throttling bursty-ness (CASSANDRA-4316)
 * reduce memory consumption of IndexSummary (CASSANDRA-5506)
 * remove per-row column name bloom filters (CASSANDRA-5492)
 * Include fatal errors in trace events (CASSANDRA-5447)
 * Ensure that PerRowSecondaryIndex is notified of row-level deletes
   (CASSANDRA-5445)
 * Allow empty blob literals in CQL3 (CASSANDRA-5452)
 * Fix streaming RangeTombstones at column index boundary (CASSANDRA-5418)
 * Fix preparing statements when current keyspace is not set (CASSANDRA-5468)
 * Fix SemanticVersion.isSupportedBy minor/patch handling (CASSANDRA-5496)
 * Don't provide oldCfId for post-1.1 system cfs (CASSANDRA-5490)
 * Fix primary range ignores replication strategy (CASSANDRA-5424)
 * Fix shutdown of binary protocol server (CASSANDRA-5507)
 * Fix repair -snapshot not working (CASSANDRA-5512)
 * Set isRunning flag later in binary protocol server (CASSANDRA-5467)
 * Fix use of CQL3 functions with descending clustering order (CASSANDRA-5472)
 * Disallow renaming columns one at a time for thrift table in CQL3
   (CASSANDRA-5531)
 * cqlsh: add CLUSTERING ORDER BY support to DESCRIBE (CASSANDRA-5528)
 * Add custom secondary index support to CQL3 (CASSANDRA-5484)
 * Fix repair hanging silently on unexpected error (CASSANDRA-5229)
 * Fix Ec2Snitch regression introduced by CASSANDRA-5171 (CASSANDRA-5432)
 * Add nodetool enablebackup/disablebackup (CASSANDRA-5556)
 * cqlsh: fix DESCRIBE after case insensitive USE (CASSANDRA-5567)
Merged from 1.1
 * Add retry mechanism to OTC for non-droppable_verbs (CASSANDRA-5393)
 * Use allocator information to improve memtable memory usage estimate
   (CASSANDRA-5497)
 * Fix trying to load deleted row into row cache on startup (CASSANDRA-4463)
 * fsync leveled manifest to avoid corruption (CASSANDRA-5535)
 * Fix Bound intersection computation (CASSANDRA-5551)
 * sstablescrub now respects max memory size in cassandra.in.sh (CASSANDRA-5562)


1.2.4
 * Ensure that PerRowSecondaryIndex updates see the most recent values
   (CASSANDRA-5397)
 * avoid duplicate index entries ind PrecompactedRow and 
   ParallelCompactionIterable (CASSANDRA-5395)
 * remove the index entry on oldColumn when new column is a tombstone 
   (CASSANDRA-5395)
 * Change default stream throughput from 400 to 200 mbps (CASSANDRA-5036)
 * Gossiper logs DOWN for symmetry with UP (CASSANDRA-5187)
 * Fix mixing prepared statements between keyspaces (CASSANDRA-5352)
 * Fix consistency level during bootstrap - strike 3 (CASSANDRA-5354)
 * Fix transposed arguments in AlreadyExistsException (CASSANDRA-5362)
 * Improve asynchronous hint delivery (CASSANDRA-5179)
 * Fix Guava dependency version (12.0 -> 13.0.1) for Maven (CASSANDRA-5364)
 * Validate that provided CQL3 collection value are < 64K (CASSANDRA-5355)
 * Make upgradeSSTable skip current version sstables by default (CASSANDRA-5366)
 * Optimize min/max timestamp collection (CASSANDRA-5373)
 * Invalid streamId in cql binary protocol when using invalid CL 
   (CASSANDRA-5164)
 * Fix validation for IN where clauses with collections (CASSANDRA-5376)
 * Copy resultSet on count query to avoid ConcurrentModificationException 
   (CASSANDRA-5382)
 * Correctly typecheck in CQL3 even with ReversedType (CASSANDRA-5386)
 * Fix streaming compressed files when using encryption (CASSANDRA-5391)
 * cassandra-all 1.2.0 pom missing netty dependency (CASSANDRA-5392)
 * Fix writetime/ttl functions on null values (CASSANDRA-5341)
 * Fix NPE during cql3 select with token() (CASSANDRA-5404)
 * IndexHelper.skipBloomFilters won't skip non-SHA filters (CASSANDRA-5385)
 * cqlsh: Print maps ordered by key, sort sets (CASSANDRA-5413)
 * Add null syntax support in CQL3 for inserts (CASSANDRA-3783)
 * Allow unauthenticated set_keyspace() calls (CASSANDRA-5423)
 * Fix potential incremental backups race (CASSANDRA-5410)
 * Fix prepared BATCH statements with batch-level timestamps (CASSANDRA-5415)
 * Allow overriding superuser setup delay (CASSANDRA-5430)
 * cassandra-shuffle with JMX usernames and passwords (CASSANDRA-5431)
Merged from 1.1:
 * cli: Quote ks and cf names in schema output when needed (CASSANDRA-5052)
 * Fix bad default for min/max timestamp in SSTableMetadata (CASSANDRA-5372)
 * Fix cf name extraction from manifest in Directories.migrateFile() 
   (CASSANDRA-5242)
 * Support pluggable internode authentication (CASSANDRA-5401)


1.2.3
 * add check for sstable overlap within a level on startup (CASSANDRA-5327)
 * replace ipv6 colons in jmx object names (CASSANDRA-5298, 5328)
 * Avoid allocating SSTableBoundedScanner during repair when the range does 
   not intersect the sstable (CASSANDRA-5249)
 * Don't lowercase property map keys (this breaks NTS) (CASSANDRA-5292)
 * Fix composite comparator with super columns (CASSANDRA-5287)
 * Fix insufficient validation of UPDATE queries against counter cfs
   (CASSANDRA-5300)
 * Fix PropertyFileSnitch default DC/Rack behavior (CASSANDRA-5285)
 * Handle null values when executing prepared statement (CASSANDRA-5081)
 * Add netty to pom dependencies (CASSANDRA-5181)
 * Include type arguments in Thrift CQLPreparedResult (CASSANDRA-5311)
 * Fix compaction not removing columns when bf_fp_ratio is 1 (CASSANDRA-5182)
 * cli: Warn about missing CQL3 tables in schema descriptions (CASSANDRA-5309)
 * Re-enable unknown option in replication/compaction strategies option for
   backward compatibility (CASSANDRA-4795)
 * Add binary protocol support to stress (CASSANDRA-4993)
 * cqlsh: Fix COPY FROM value quoting and null handling (CASSANDRA-5305)
 * Fix repair -pr for vnodes (CASSANDRA-5329)
 * Relax CL for auth queries for non-default users (CASSANDRA-5310)
 * Fix AssertionError during repair (CASSANDRA-5245)
 * Don't announce migrations to pre-1.2 nodes (CASSANDRA-5334)
Merged from 1.1:
 * Update offline scrub for 1.0 -> 1.1 directory structure (CASSANDRA-5195)
 * add tmp flag to Descriptor hashcode (CASSANDRA-4021)
 * fix logging of "Found table data in data directories" when only system tables
   are present (CASSANDRA-5289)
 * cli: Add JMX authentication support (CASSANDRA-5080)
 * nodetool: ability to repair specific range (CASSANDRA-5280)
 * Fix possible assertion triggered in SliceFromReadCommand (CASSANDRA-5284)
 * cqlsh: Add inet type support on Windows (ipv4-only) (CASSANDRA-4801)
 * Fix race when initializing ColumnFamilyStore (CASSANDRA-5350)
 * Add UseTLAB JVM flag (CASSANDRA-5361)


1.2.2
 * fix potential for multiple concurrent compactions of the same sstables
   (CASSANDRA-5256)
 * avoid no-op caching of byte[] on commitlog append (CASSANDRA-5199)
 * fix symlinks under data dir not working (CASSANDRA-5185)
 * fix bug in compact storage metadata handling (CASSANDRA-5189)
 * Validate login for USE queries (CASSANDRA-5207)
 * cli: remove default username and password (CASSANDRA-5208)
 * configure populate_io_cache_on_flush per-CF (CASSANDRA-4694)
 * allow configuration of internode socket buffer (CASSANDRA-3378)
 * Make sstable directory picking blacklist-aware again (CASSANDRA-5193)
 * Correctly expire gossip states for edge cases (CASSANDRA-5216)
 * Improve handling of directory creation failures (CASSANDRA-5196)
 * Expose secondary indicies to the rest of nodetool (CASSANDRA-4464)
 * Binary protocol: avoid sending notification for 0.0.0.0 (CASSANDRA-5227)
 * add UseCondCardMark XX jvm settings on jdk 1.7 (CASSANDRA-4366)
 * CQL3 refactor to allow conversion function (CASSANDRA-5226)
 * Fix drop of sstables in some circumstance (CASSANDRA-5232)
 * Implement caching of authorization results (CASSANDRA-4295)
 * Add support for LZ4 compression (CASSANDRA-5038)
 * Fix missing columns in wide rows queries (CASSANDRA-5225)
 * Simplify auth setup and make system_auth ks alterable (CASSANDRA-5112)
 * Stop compactions from hanging during bootstrap (CASSANDRA-5244)
 * fix compressed streaming sending extra chunk (CASSANDRA-5105)
 * Add CQL3-based implementations of IAuthenticator and IAuthorizer
   (CASSANDRA-4898)
 * Fix timestamp-based tomstone removal logic (CASSANDRA-5248)
 * cli: Add JMX authentication support (CASSANDRA-5080)
 * Fix forceFlush behavior (CASSANDRA-5241)
 * cqlsh: Add username autocompletion (CASSANDRA-5231)
 * Fix CQL3 composite partition key error (CASSANDRA-5240)
 * Allow IN clause on last clustering key (CASSANDRA-5230)
Merged from 1.1:
 * fix start key/end token validation for wide row iteration (CASSANDRA-5168)
 * add ConfigHelper support for Thrift frame and max message sizes (CASSANDRA-5188)
 * fix nodetool repair not fail on node down (CASSANDRA-5203)
 * always collect tombstone hints (CASSANDRA-5068)
 * Fix error when sourcing file in cqlsh (CASSANDRA-5235)


1.2.1
 * stream undelivered hints on decommission (CASSANDRA-5128)
 * GossipingPropertyFileSnitch loads saved dc/rack info if needed (CASSANDRA-5133)
 * drain should flush system CFs too (CASSANDRA-4446)
 * add inter_dc_tcp_nodelay setting (CASSANDRA-5148)
 * re-allow wrapping ranges for start_token/end_token range pairitspwng (CASSANDRA-5106)
 * fix validation compaction of empty rows (CASSANDRA-5136)
 * nodetool methods to enable/disable hint storage/delivery (CASSANDRA-4750)
 * disallow bloom filter false positive chance of 0 (CASSANDRA-5013)
 * add threadpool size adjustment methods to JMXEnabledThreadPoolExecutor and 
   CompactionManagerMBean (CASSANDRA-5044)
 * fix hinting for dropped local writes (CASSANDRA-4753)
 * off-heap cache doesn't need mutable column container (CASSANDRA-5057)
 * apply disk_failure_policy to bad disks on initial directory creation 
   (CASSANDRA-4847)
 * Optimize name-based queries to use ArrayBackedSortedColumns (CASSANDRA-5043)
 * Fall back to old manifest if most recent is unparseable (CASSANDRA-5041)
 * pool [Compressed]RandomAccessReader objects on the partitioned read path
   (CASSANDRA-4942)
 * Add debug logging to list filenames processed by Directories.migrateFile 
   method (CASSANDRA-4939)
 * Expose black-listed directories via JMX (CASSANDRA-4848)
 * Log compaction merge counts (CASSANDRA-4894)
 * Minimize byte array allocation by AbstractData{Input,Output} (CASSANDRA-5090)
 * Add SSL support for the binary protocol (CASSANDRA-5031)
 * Allow non-schema system ks modification for shuffle to work (CASSANDRA-5097)
 * cqlsh: Add default limit to SELECT statements (CASSANDRA-4972)
 * cqlsh: fix DESCRIBE for 1.1 cfs in CQL3 (CASSANDRA-5101)
 * Correctly gossip with nodes >= 1.1.7 (CASSANDRA-5102)
 * Ensure CL guarantees on digest mismatch (CASSANDRA-5113)
 * Validate correctly selects on composite partition key (CASSANDRA-5122)
 * Fix exception when adding collection (CASSANDRA-5117)
 * Handle states for non-vnode clusters correctly (CASSANDRA-5127)
 * Refuse unrecognized replication and compaction strategy options (CASSANDRA-4795)
 * Pick the correct value validator in sstable2json for cql3 tables (CASSANDRA-5134)
 * Validate login for describe_keyspace, describe_keyspaces and set_keyspace
   (CASSANDRA-5144)
 * Fix inserting empty maps (CASSANDRA-5141)
 * Don't remove tokens from System table for node we know (CASSANDRA-5121)
 * fix streaming progress report for compresed files (CASSANDRA-5130)
 * Coverage analysis for low-CL queries (CASSANDRA-4858)
 * Stop interpreting dates as valid timeUUID value (CASSANDRA-4936)
 * Adds E notation for floating point numbers (CASSANDRA-4927)
 * Detect (and warn) unintentional use of the cql2 thrift methods when cql3 was
   intended (CASSANDRA-5172)
 * cli: Quote ks and cf names in schema output when needed (CASSANDRA-5052)
 * Fix cf name extraction from manifest in Directories.migrateFile() (CASSANDRA-5242)
 * Replace mistaken usage of commons-logging with slf4j (CASSANDRA-5464)
 * Ensure Jackson dependency matches lib (CASSANDRA-5126)
 * Expose droppable tombstone ratio stats over JMX (CASSANDRA-5159)
Merged from 1.1:
 * Simplify CompressedRandomAccessReader to work around JDK FD bug (CASSANDRA-5088)
 * Improve handling a changing target throttle rate mid-compaction (CASSANDRA-5087)
 * Pig: correctly decode row keys in widerow mode (CASSANDRA-5098)
 * nodetool repair command now prints progress (CASSANDRA-4767)
 * fix user defined compaction to run against 1.1 data directory (CASSANDRA-5118)
 * Fix CQL3 BATCH authorization caching (CASSANDRA-5145)
 * fix get_count returns incorrect value with TTL (CASSANDRA-5099)
 * better handling for mid-compaction failure (CASSANDRA-5137)
 * convert default marshallers list to map for better readability (CASSANDRA-5109)
 * fix ConcurrentModificationException in getBootstrapSource (CASSANDRA-5170)
 * fix sstable maxtimestamp for row deletes and pre-1.1.1 sstables (CASSANDRA-5153)
 * Fix thread growth on node removal (CASSANDRA-5175)
 * Make Ec2Region's datacenter name configurable (CASSANDRA-5155)


1.2.0
 * Disallow counters in collections (CASSANDRA-5082)
 * cqlsh: add unit tests (CASSANDRA-3920)
 * fix default bloom_filter_fp_chance for LeveledCompactionStrategy (CASSANDRA-5093)
Merged from 1.1:
 * add validation for get_range_slices with start_key and end_token (CASSANDRA-5089)


1.2.0-rc2
 * fix nodetool ownership display with vnodes (CASSANDRA-5065)
 * cqlsh: add DESCRIBE KEYSPACES command (CASSANDRA-5060)
 * Fix potential infinite loop when reloading CFS (CASSANDRA-5064)
 * Fix SimpleAuthorizer example (CASSANDRA-5072)
 * cqlsh: force CL.ONE for tracing and system.schema* queries (CASSANDRA-5070)
 * Includes cassandra-shuffle in the debian package (CASSANDRA-5058)
Merged from 1.1:
 * fix multithreaded compaction deadlock (CASSANDRA-4492)
 * fix temporarily missing schema after upgrade from pre-1.1.5 (CASSANDRA-5061)
 * Fix ALTER TABLE overriding compression options with defaults
   (CASSANDRA-4996, 5066)
 * fix specifying and altering crc_check_chance (CASSANDRA-5053)
 * fix Murmur3Partitioner ownership% calculation (CASSANDRA-5076)
 * Don't expire columns sooner than they should in 2ndary indexes (CASSANDRA-5079)


1.2-rc1
 * rename rpc_timeout settings to request_timeout (CASSANDRA-5027)
 * add BF with 0.1 FP to LCS by default (CASSANDRA-5029)
 * Fix preparing insert queries (CASSANDRA-5016)
 * Fix preparing queries with counter increment (CASSANDRA-5022)
 * Fix preparing updates with collections (CASSANDRA-5017)
 * Don't generate UUID based on other node address (CASSANDRA-5002)
 * Fix message when trying to alter a clustering key type (CASSANDRA-5012)
 * Update IAuthenticator to match the new IAuthorizer (CASSANDRA-5003)
 * Fix inserting only a key in CQL3 (CASSANDRA-5040)
 * Fix CQL3 token() function when used with strings (CASSANDRA-5050)
Merged from 1.1:
 * reduce log spam from invalid counter shards (CASSANDRA-5026)
 * Improve schema propagation performance (CASSANDRA-5025)
 * Fix for IndexHelper.IndexFor throws OOB Exception (CASSANDRA-5030)
 * cqlsh: make it possible to describe thrift CFs (CASSANDRA-4827)
 * cqlsh: fix timestamp formatting on some platforms (CASSANDRA-5046)


1.2-beta3
 * make consistency level configurable in cqlsh (CASSANDRA-4829)
 * fix cqlsh rendering of blob fields (CASSANDRA-4970)
 * fix cqlsh DESCRIBE command (CASSANDRA-4913)
 * save truncation position in system table (CASSANDRA-4906)
 * Move CompressionMetadata off-heap (CASSANDRA-4937)
 * allow CLI to GET cql3 columnfamily data (CASSANDRA-4924)
 * Fix rare race condition in getExpireTimeForEndpoint (CASSANDRA-4402)
 * acquire references to overlapping sstables during compaction so bloom filter
   doesn't get free'd prematurely (CASSANDRA-4934)
 * Don't share slice query filter in CQL3 SelectStatement (CASSANDRA-4928)
 * Separate tracing from Log4J (CASSANDRA-4861)
 * Exclude gcable tombstones from merkle-tree computation (CASSANDRA-4905)
 * Better printing of AbstractBounds for tracing (CASSANDRA-4931)
 * Optimize mostRecentTombstone check in CC.collectAllData (CASSANDRA-4883)
 * Change stream session ID to UUID to avoid collision from same node (CASSANDRA-4813)
 * Use Stats.db when bulk loading if present (CASSANDRA-4957)
 * Skip repair on system_trace and keyspaces with RF=1 (CASSANDRA-4956)
 * (cql3) Remove arbitrary SELECT limit (CASSANDRA-4918)
 * Correctly handle prepared operation on collections (CASSANDRA-4945)
 * Fix CQL3 LIMIT (CASSANDRA-4877)
 * Fix Stress for CQL3 (CASSANDRA-4979)
 * Remove cassandra specific exceptions from JMX interface (CASSANDRA-4893)
 * (CQL3) Force using ALLOW FILTERING on potentially inefficient queries (CASSANDRA-4915)
 * (cql3) Fix adding column when the table has collections (CASSANDRA-4982)
 * (cql3) Fix allowing collections with compact storage (CASSANDRA-4990)
 * (cql3) Refuse ttl/writetime function on collections (CASSANDRA-4992)
 * Replace IAuthority with new IAuthorizer (CASSANDRA-4874)
 * clqsh: fix KEY pseudocolumn escaping when describing Thrift tables
   in CQL3 mode (CASSANDRA-4955)
 * add basic authentication support for Pig CassandraStorage (CASSANDRA-3042)
 * fix CQL2 ALTER TABLE compaction_strategy_class altering (CASSANDRA-4965)
Merged from 1.1:
 * Fall back to old describe_splits if d_s_ex is not available (CASSANDRA-4803)
 * Improve error reporting when streaming ranges fail (CASSANDRA-5009)
 * Fix cqlsh timestamp formatting of timezone info (CASSANDRA-4746)
 * Fix assertion failure with leveled compaction (CASSANDRA-4799)
 * Check for null end_token in get_range_slice (CASSANDRA-4804)
 * Remove all remnants of removed nodes (CASSANDRA-4840)
 * Add aut-reloading of the log4j file in debian package (CASSANDRA-4855)
 * Fix estimated row cache entry size (CASSANDRA-4860)
 * reset getRangeSlice filter after finishing a row for get_paged_slice
   (CASSANDRA-4919)
 * expunge row cache post-truncate (CASSANDRA-4940)
 * Allow static CF definition with compact storage (CASSANDRA-4910)
 * Fix endless loop/compaction of schema_* CFs due to broken timestamps (CASSANDRA-4880)
 * Fix 'wrong class type' assertion in CounterColumn (CASSANDRA-4976)


1.2-beta2
 * fp rate of 1.0 disables BF entirely; LCS defaults to 1.0 (CASSANDRA-4876)
 * off-heap bloom filters for row keys (CASSANDRA_4865)
 * add extension point for sstable components (CASSANDRA-4049)
 * improve tracing output (CASSANDRA-4852, 4862)
 * make TRACE verb droppable (CASSANDRA-4672)
 * fix BulkLoader recognition of CQL3 columnfamilies (CASSANDRA-4755)
 * Sort commitlog segments for replay by id instead of mtime (CASSANDRA-4793)
 * Make hint delivery asynchronous (CASSANDRA-4761)
 * Pluggable Thrift transport factories for CLI and cqlsh (CASSANDRA-4609, 4610)
 * cassandra-cli: allow Double value type to be inserted to a column (CASSANDRA-4661)
 * Add ability to use custom TServerFactory implementations (CASSANDRA-4608)
 * optimize batchlog flushing to skip successful batches (CASSANDRA-4667)
 * include metadata for system keyspace itself in schema tables (CASSANDRA-4416)
 * add check to PropertyFileSnitch to verify presence of location for
   local node (CASSANDRA-4728)
 * add PBSPredictor consistency modeler (CASSANDRA-4261)
 * remove vestiges of Thrift unframed mode (CASSANDRA-4729)
 * optimize single-row PK lookups (CASSANDRA-4710)
 * adjust blockFor calculation to account for pending ranges due to node 
   movement (CASSANDRA-833)
 * Change CQL version to 3.0.0 and stop accepting 3.0.0-beta1 (CASSANDRA-4649)
 * (CQL3) Make prepared statement global instead of per connection 
   (CASSANDRA-4449)
 * Fix scrubbing of CQL3 created tables (CASSANDRA-4685)
 * (CQL3) Fix validation when using counter and regular columns in the same 
   table (CASSANDRA-4706)
 * Fix bug starting Cassandra with simple authentication (CASSANDRA-4648)
 * Add support for batchlog in CQL3 (CASSANDRA-4545, 4738)
 * Add support for multiple column family outputs in CFOF (CASSANDRA-4208)
 * Support repairing only the local DC nodes (CASSANDRA-4747)
 * Use rpc_address for binary protocol and change default port (CASSANDRA-4751)
 * Fix use of collections in prepared statements (CASSANDRA-4739)
 * Store more information into peers table (CASSANDRA-4351, 4814)
 * Configurable bucket size for size tiered compaction (CASSANDRA-4704)
 * Run leveled compaction in parallel (CASSANDRA-4310)
 * Fix potential NPE during CFS reload (CASSANDRA-4786)
 * Composite indexes may miss results (CASSANDRA-4796)
 * Move consistency level to the protocol level (CASSANDRA-4734, 4824)
 * Fix Subcolumn slice ends not respected (CASSANDRA-4826)
 * Fix Assertion error in cql3 select (CASSANDRA-4783)
 * Fix list prepend logic (CQL3) (CASSANDRA-4835)
 * Add booleans as literals in CQL3 (CASSANDRA-4776)
 * Allow renaming PK columns in CQL3 (CASSANDRA-4822)
 * Fix binary protocol NEW_NODE event (CASSANDRA-4679)
 * Fix potential infinite loop in tombstone compaction (CASSANDRA-4781)
 * Remove system tables accounting from schema (CASSANDRA-4850)
 * (cql3) Force provided columns in clustering key order in 
   'CLUSTERING ORDER BY' (CASSANDRA-4881)
 * Fix composite index bug (CASSANDRA-4884)
 * Fix short read protection for CQL3 (CASSANDRA-4882)
 * Add tracing support to the binary protocol (CASSANDRA-4699)
 * (cql3) Don't allow prepared marker inside collections (CASSANDRA-4890)
 * Re-allow order by on non-selected columns (CASSANDRA-4645)
 * Bug when composite index is created in a table having collections (CASSANDRA-4909)
 * log index scan subject in CompositesSearcher (CASSANDRA-4904)
Merged from 1.1:
 * add get[Row|Key]CacheEntries to CacheServiceMBean (CASSANDRA-4859)
 * fix get_paged_slice to wrap to next row correctly (CASSANDRA-4816)
 * fix indexing empty column values (CASSANDRA-4832)
 * allow JdbcDate to compose null Date objects (CASSANDRA-4830)
 * fix possible stackoverflow when compacting 1000s of sstables
   (CASSANDRA-4765)
 * fix wrong leveled compaction progress calculation (CASSANDRA-4807)
 * add a close() method to CRAR to prevent leaking file descriptors (CASSANDRA-4820)
 * fix potential infinite loop in get_count (CASSANDRA-4833)
 * fix compositeType.{get/from}String methods (CASSANDRA-4842)
 * (CQL) fix CREATE COLUMNFAMILY permissions check (CASSANDRA-4864)
 * Fix DynamicCompositeType same type comparison (CASSANDRA-4711)
 * Fix duplicate SSTable reference when stream session failed (CASSANDRA-3306)
 * Allow static CF definition with compact storage (CASSANDRA-4910)
 * Fix endless loop/compaction of schema_* CFs due to broken timestamps (CASSANDRA-4880)
 * Fix 'wrong class type' assertion in CounterColumn (CASSANDRA-4976)


1.2-beta1
 * add atomic_batch_mutate (CASSANDRA-4542, -4635)
 * increase default max_hint_window_in_ms to 3h (CASSANDRA-4632)
 * include message initiation time to replicas so they can more
   accurately drop timed-out requests (CASSANDRA-2858)
 * fix clientutil.jar dependencies (CASSANDRA-4566)
 * optimize WriteResponse (CASSANDRA-4548)
 * new metrics (CASSANDRA-4009)
 * redesign KEYS indexes to avoid read-before-write (CASSANDRA-2897)
 * debug tracing (CASSANDRA-1123)
 * parallelize row cache loading (CASSANDRA-4282)
 * Make compaction, flush JBOD-aware (CASSANDRA-4292)
 * run local range scans on the read stage (CASSANDRA-3687)
 * clean up ioexceptions (CASSANDRA-2116)
 * add disk_failure_policy (CASSANDRA-2118)
 * Introduce new json format with row level deletion (CASSANDRA-4054)
 * remove redundant "name" column from schema_keyspaces (CASSANDRA-4433)
 * improve "nodetool ring" handling of multi-dc clusters (CASSANDRA-3047)
 * update NTS calculateNaturalEndpoints to be O(N log N) (CASSANDRA-3881)
 * split up rpc timeout by operation type (CASSANDRA-2819)
 * rewrite key cache save/load to use only sequential i/o (CASSANDRA-3762)
 * update MS protocol with a version handshake + broadcast address id
   (CASSANDRA-4311)
 * multithreaded hint replay (CASSANDRA-4189)
 * add inter-node message compression (CASSANDRA-3127)
 * remove COPP (CASSANDRA-2479)
 * Track tombstone expiration and compact when tombstone content is
   higher than a configurable threshold, default 20% (CASSANDRA-3442, 4234)
 * update MurmurHash to version 3 (CASSANDRA-2975)
 * (CLI) track elapsed time for `delete' operation (CASSANDRA-4060)
 * (CLI) jline version is bumped to 1.0 to properly  support
   'delete' key function (CASSANDRA-4132)
 * Save IndexSummary into new SSTable 'Summary' component (CASSANDRA-2392, 4289)
 * Add support for range tombstones (CASSANDRA-3708)
 * Improve MessagingService efficiency (CASSANDRA-3617)
 * Avoid ID conflicts from concurrent schema changes (CASSANDRA-3794)
 * Set thrift HSHA server thread limit to unlimited by default (CASSANDRA-4277)
 * Avoids double serialization of CF id in RowMutation messages
   (CASSANDRA-4293)
 * stream compressed sstables directly with java nio (CASSANDRA-4297)
 * Support multiple ranges in SliceQueryFilter (CASSANDRA-3885)
 * Add column metadata to system column families (CASSANDRA-4018)
 * (cql3) Always use composite types by default (CASSANDRA-4329)
 * (cql3) Add support for set, map and list (CASSANDRA-3647)
 * Validate date type correctly (CASSANDRA-4441)
 * (cql3) Allow definitions with only a PK (CASSANDRA-4361)
 * (cql3) Add support for row key composites (CASSANDRA-4179)
 * improve DynamicEndpointSnitch by using reservoir sampling (CASSANDRA-4038)
 * (cql3) Add support for 2ndary indexes (CASSANDRA-3680)
 * (cql3) fix defining more than one PK to be invalid (CASSANDRA-4477)
 * remove schema agreement checking from all external APIs (Thrift, CQL and CQL3) (CASSANDRA-4487)
 * add Murmur3Partitioner and make it default for new installations (CASSANDRA-3772, 4621)
 * (cql3) update pseudo-map syntax to use map syntax (CASSANDRA-4497)
 * Finer grained exceptions hierarchy and provides error code with exceptions (CASSANDRA-3979)
 * Adds events push to binary protocol (CASSANDRA-4480)
 * Rewrite nodetool help (CASSANDRA-2293)
 * Make CQL3 the default for CQL (CASSANDRA-4640)
 * update stress tool to be able to use CQL3 (CASSANDRA-4406)
 * Accept all thrift update on CQL3 cf but don't expose their metadata (CASSANDRA-4377)
 * Replace Throttle with Guava's RateLimiter for HintedHandOff (CASSANDRA-4541)
 * fix counter add/get using CQL2 and CQL3 in stress tool (CASSANDRA-4633)
 * Add sstable count per level to cfstats (CASSANDRA-4537)
 * (cql3) Add ALTER KEYSPACE statement (CASSANDRA-4611)
 * (cql3) Allow defining default consistency levels (CASSANDRA-4448)
 * (cql3) Fix queries using LIMIT missing results (CASSANDRA-4579)
 * fix cross-version gossip messaging (CASSANDRA-4576)
 * added inet data type (CASSANDRA-4627)


1.1.6
 * Wait for writes on synchronous read digest mismatch (CASSANDRA-4792)
 * fix commitlog replay for nanotime-infected sstables (CASSANDRA-4782)
 * preflight check ttl for maximum of 20 years (CASSANDRA-4771)
 * (Pig) fix widerow input with single column rows (CASSANDRA-4789)
 * Fix HH to compact with correct gcBefore, which avoids wiping out
   undelivered hints (CASSANDRA-4772)
 * LCS will merge up to 32 L0 sstables as intended (CASSANDRA-4778)
 * NTS will default unconfigured DC replicas to zero (CASSANDRA-4675)
 * use default consistency level in counter validation if none is
   explicitly provide (CASSANDRA-4700)
 * Improve IAuthority interface by introducing fine-grained
   access permissions and grant/revoke commands (CASSANDRA-4490, 4644)
 * fix assumption error in CLI when updating/describing keyspace 
   (CASSANDRA-4322)
 * Adds offline sstablescrub to debian packaging (CASSANDRA-4642)
 * Automatic fixing of overlapping leveled sstables (CASSANDRA-4644)
 * fix error when using ORDER BY with extended selections (CASSANDRA-4689)
 * (CQL3) Fix validation for IN queries for non-PK cols (CASSANDRA-4709)
 * fix re-created keyspace disappering after 1.1.5 upgrade 
   (CASSANDRA-4698, 4752)
 * (CLI) display elapsed time in 2 fraction digits (CASSANDRA-3460)
 * add authentication support to sstableloader (CASSANDRA-4712)
 * Fix CQL3 'is reversed' logic (CASSANDRA-4716, 4759)
 * (CQL3) Don't return ReversedType in result set metadata (CASSANDRA-4717)
 * Backport adding AlterKeyspace statement (CASSANDRA-4611)
 * (CQL3) Correcty accept upper-case data types (CASSANDRA-4770)
 * Add binary protocol events for schema changes (CASSANDRA-4684)
Merged from 1.0:
 * Switch from NBHM to CHM in MessagingService's callback map, which
   prevents OOM in long-running instances (CASSANDRA-4708)


1.1.5
 * add SecondaryIndex.reload API (CASSANDRA-4581)
 * use millis + atomicint for commitlog segment creation instead of
   nanotime, which has issues under some hypervisors (CASSANDRA-4601)
 * fix FD leak in slice queries (CASSANDRA-4571)
 * avoid recursion in leveled compaction (CASSANDRA-4587)
 * increase stack size under Java7 to 180K
 * Log(info) schema changes (CASSANDRA-4547)
 * Change nodetool setcachecapcity to manipulate global caches (CASSANDRA-4563)
 * (cql3) fix setting compaction strategy (CASSANDRA-4597)
 * fix broken system.schema_* timestamps on system startup (CASSANDRA-4561)
 * fix wrong skip of cache saving (CASSANDRA-4533)
 * Avoid NPE when lost+found is in data dir (CASSANDRA-4572)
 * Respect five-minute flush moratorium after initial CL replay (CASSANDRA-4474)
 * Adds ntp as recommended in debian packaging (CASSANDRA-4606)
 * Configurable transport in CF Record{Reader|Writer} (CASSANDRA-4558)
 * (cql3) fix potential NPE with both equal and unequal restriction (CASSANDRA-4532)
 * (cql3) improves ORDER BY validation (CASSANDRA-4624)
 * Fix potential deadlock during counter writes (CASSANDRA-4578)
 * Fix cql error with ORDER BY when using IN (CASSANDRA-4612)
Merged from 1.0:
 * increase Xss to 160k to accomodate latest 1.6 JVMs (CASSANDRA-4602)
 * fix toString of hint destination tokens (CASSANDRA-4568)
 * Fix multiple values for CurrentLocal NodeID (CASSANDRA-4626)


1.1.4
 * fix offline scrub to catch >= out of order rows (CASSANDRA-4411)
 * fix cassandra-env.sh on RHEL and other non-dash-based systems 
   (CASSANDRA-4494)
Merged from 1.0:
 * (Hadoop) fix setting key length for old-style mapred api (CASSANDRA-4534)
 * (Hadoop) fix iterating through a resultset consisting entirely
   of tombstoned rows (CASSANDRA-4466)


1.1.3
 * (cqlsh) add COPY TO (CASSANDRA-4434)
 * munmap commitlog segments before rename (CASSANDRA-4337)
 * (JMX) rename getRangeKeySample to sampleKeyRange to avoid returning
   multi-MB results as an attribute (CASSANDRA-4452)
 * flush based on data size, not throughput; overwritten columns no 
   longer artificially inflate liveRatio (CASSANDRA-4399)
 * update default commitlog segment size to 32MB and total commitlog
   size to 32/1024 MB for 32/64 bit JVMs, respectively (CASSANDRA-4422)
 * avoid using global partitioner to estimate ranges in index sstables
   (CASSANDRA-4403)
 * restore pre-CASSANDRA-3862 approach to removing expired tombstones
   from row cache during compaction (CASSANDRA-4364)
 * (stress) support for CQL prepared statements (CASSANDRA-3633)
 * Correctly catch exception when Snappy cannot be loaded (CASSANDRA-4400)
 * (cql3) Support ORDER BY when IN condition is given in WHERE clause (CASSANDRA-4327)
 * (cql3) delete "component_index" column on DROP TABLE call (CASSANDRA-4420)
 * change nanoTime() to currentTimeInMillis() in schema related code (CASSANDRA-4432)
 * add a token generation tool (CASSANDRA-3709)
 * Fix LCS bug with sstable containing only 1 row (CASSANDRA-4411)
 * fix "Can't Modify Index Name" problem on CF update (CASSANDRA-4439)
 * Fix assertion error in getOverlappingSSTables during repair (CASSANDRA-4456)
 * fix nodetool's setcompactionthreshold command (CASSANDRA-4455)
 * Ensure compacted files are never used, to avoid counter overcount (CASSANDRA-4436)
Merged from 1.0:
 * Push the validation of secondary index values to the SecondaryIndexManager (CASSANDRA-4240)
 * allow dropping columns shadowed by not-yet-expired supercolumn or row
   tombstones in PrecompactedRow (CASSANDRA-4396)


1.1.2
 * Fix cleanup not deleting index entries (CASSANDRA-4379)
 * Use correct partitioner when saving + loading caches (CASSANDRA-4331)
 * Check schema before trying to export sstable (CASSANDRA-2760)
 * Raise a meaningful exception instead of NPE when PFS encounters
   an unconfigured node + no default (CASSANDRA-4349)
 * fix bug in sstable blacklisting with LCS (CASSANDRA-4343)
 * LCS no longer promotes tiny sstables out of L0 (CASSANDRA-4341)
 * skip tombstones during hint replay (CASSANDRA-4320)
 * fix NPE in compactionstats (CASSANDRA-4318)
 * enforce 1m min keycache for auto (CASSANDRA-4306)
 * Have DeletedColumn.isMFD always return true (CASSANDRA-4307)
 * (cql3) exeption message for ORDER BY constraints said primary filter can be
    an IN clause, which is misleading (CASSANDRA-4319)
 * (cql3) Reject (not yet supported) creation of 2ndardy indexes on tables with
   composite primary keys (CASSANDRA-4328)
 * Set JVM stack size to 160k for java 7 (CASSANDRA-4275)
 * cqlsh: add COPY command to load data from CSV flat files (CASSANDRA-4012)
 * CFMetaData.fromThrift to throw ConfigurationException upon error (CASSANDRA-4353)
 * Use CF comparator to sort indexed columns in SecondaryIndexManager
   (CASSANDRA-4365)
 * add strategy_options to the KSMetaData.toString() output (CASSANDRA-4248)
 * (cql3) fix range queries containing unqueried results (CASSANDRA-4372)
 * (cql3) allow updating column_alias types (CASSANDRA-4041)
 * (cql3) Fix deletion bug (CASSANDRA-4193)
 * Fix computation of overlapping sstable for leveled compaction (CASSANDRA-4321)
 * Improve scrub and allow to run it offline (CASSANDRA-4321)
 * Fix assertionError in StorageService.bulkLoad (CASSANDRA-4368)
 * (cqlsh) add option to authenticate to a keyspace at startup (CASSANDRA-4108)
 * (cqlsh) fix ASSUME functionality (CASSANDRA-4352)
 * Fix ColumnFamilyRecordReader to not return progress > 100% (CASSANDRA-3942)
Merged from 1.0:
 * Set gc_grace on index CF to 0 (CASSANDRA-4314)


1.1.1
 * add populate_io_cache_on_flush option (CASSANDRA-2635)
 * allow larger cache capacities than 2GB (CASSANDRA-4150)
 * add getsstables command to nodetool (CASSANDRA-4199)
 * apply parent CF compaction settings to secondary index CFs (CASSANDRA-4280)
 * preserve commitlog size cap when recycling segments at startup
   (CASSANDRA-4201)
 * (Hadoop) fix split generation regression (CASSANDRA-4259)
 * ignore min/max compactions settings in LCS, while preserving
   behavior that min=max=0 disables autocompaction (CASSANDRA-4233)
 * log number of rows read from saved cache (CASSANDRA-4249)
 * calculate exact size required for cleanup operations (CASSANDRA-1404)
 * avoid blocking additional writes during flush when the commitlog
   gets behind temporarily (CASSANDRA-1991)
 * enable caching on index CFs based on data CF cache setting (CASSANDRA-4197)
 * warn on invalid replication strategy creation options (CASSANDRA-4046)
 * remove [Freeable]Memory finalizers (CASSANDRA-4222)
 * include tombstone size in ColumnFamily.size, which can prevent OOM
   during sudden mass delete operations by yielding a nonzero liveRatio
   (CASSANDRA-3741)
 * Open 1 sstableScanner per level for leveled compaction (CASSANDRA-4142)
 * Optimize reads when row deletion timestamps allow us to restrict
   the set of sstables we check (CASSANDRA-4116)
 * add support for commitlog archiving and point-in-time recovery
   (CASSANDRA-3690)
 * avoid generating redundant compaction tasks during streaming
   (CASSANDRA-4174)
 * add -cf option to nodetool snapshot, and takeColumnFamilySnapshot to
   StorageService mbean (CASSANDRA-556)
 * optimize cleanup to drop entire sstables where possible (CASSANDRA-4079)
 * optimize truncate when autosnapshot is disabled (CASSANDRA-4153)
 * update caches to use byte[] keys to reduce memory overhead (CASSANDRA-3966)
 * add column limit to cli (CASSANDRA-3012, 4098)
 * clean up and optimize DataOutputBuffer, used by CQL compression and
   CompositeType (CASSANDRA-4072)
 * optimize commitlog checksumming (CASSANDRA-3610)
 * identify and blacklist corrupted SSTables from future compactions 
   (CASSANDRA-2261)
 * Move CfDef and KsDef validation out of thrift (CASSANDRA-4037)
 * Expose API to repair a user provided range (CASSANDRA-3912)
 * Add way to force the cassandra-cli to refresh its schema (CASSANDRA-4052)
 * Avoid having replicate on write tasks stacking up at CL.ONE (CASSANDRA-2889)
 * (cql3) Backwards compatibility for composite comparators in non-cql3-aware
   clients (CASSANDRA-4093)
 * (cql3) Fix order by for reversed queries (CASSANDRA-4160)
 * (cql3) Add ReversedType support (CASSANDRA-4004)
 * (cql3) Add timeuuid type (CASSANDRA-4194)
 * (cql3) Minor fixes (CASSANDRA-4185)
 * (cql3) Fix prepared statement in BATCH (CASSANDRA-4202)
 * (cql3) Reduce the list of reserved keywords (CASSANDRA-4186)
 * (cql3) Move max/min compaction thresholds to compaction strategy options
   (CASSANDRA-4187)
 * Fix exception during move when localhost is the only source (CASSANDRA-4200)
 * (cql3) Allow paging through non-ordered partitioner results (CASSANDRA-3771)
 * (cql3) Fix drop index (CASSANDRA-4192)
 * (cql3) Don't return range ghosts anymore (CASSANDRA-3982)
 * fix re-creating Keyspaces/ColumnFamilies with the same name as dropped
   ones (CASSANDRA-4219)
 * fix SecondaryIndex LeveledManifest save upon snapshot (CASSANDRA-4230)
 * fix missing arrayOffset in FBUtilities.hash (CASSANDRA-4250)
 * (cql3) Add name of parameters in CqlResultSet (CASSANDRA-4242)
 * (cql3) Correctly validate order by queries (CASSANDRA-4246)
 * rename stress to cassandra-stress for saner packaging (CASSANDRA-4256)
 * Fix exception on colum metadata with non-string comparator (CASSANDRA-4269)
 * Check for unknown/invalid compression options (CASSANDRA-4266)
 * (cql3) Adds simple access to column timestamp and ttl (CASSANDRA-4217)
 * (cql3) Fix range queries with secondary indexes (CASSANDRA-4257)
 * Better error messages from improper input in cli (CASSANDRA-3865)
 * Try to stop all compaction upon Keyspace or ColumnFamily drop (CASSANDRA-4221)
 * (cql3) Allow keyspace properties to contain hyphens (CASSANDRA-4278)
 * (cql3) Correctly validate keyspace access in create table (CASSANDRA-4296)
 * Avoid deadlock in migration stage (CASSANDRA-3882)
 * Take supercolumn names and deletion info into account in memtable throughput
   (CASSANDRA-4264)
 * Add back backward compatibility for old style replication factor (CASSANDRA-4294)
 * Preserve compatibility with pre-1.1 index queries (CASSANDRA-4262)
Merged from 1.0:
 * Fix super columns bug where cache is not updated (CASSANDRA-4190)
 * fix maxTimestamp to include row tombstones (CASSANDRA-4116)
 * (CLI) properly handle quotes in create/update keyspace commands (CASSANDRA-4129)
 * Avoids possible deadlock during bootstrap (CASSANDRA-4159)
 * fix stress tool that hangs forever on timeout or error (CASSANDRA-4128)
 * stress tool to return appropriate exit code on failure (CASSANDRA-4188)
 * fix compaction NPE when out of disk space and assertions disabled
   (CASSANDRA-3985)
 * synchronize LCS getEstimatedTasks to avoid CME (CASSANDRA-4255)
 * ensure unique streaming session id's (CASSANDRA-4223)
 * kick off background compaction when min/max thresholds change 
   (CASSANDRA-4279)
 * improve ability of STCS.getBuckets to deal with 100s of 1000s of
   sstables, such as when convertinb back from LCS (CASSANDRA-4287)
 * Oversize integer in CQL throws NumberFormatException (CASSANDRA-4291)
 * fix 1.0.x node join to mixed version cluster, other nodes >= 1.1 (CASSANDRA-4195)
 * Fix LCS splitting sstable base on uncompressed size (CASSANDRA-4419)
 * Push the validation of secondary index values to the SecondaryIndexManager (CASSANDRA-4240)
 * Don't purge columns during upgradesstables (CASSANDRA-4462)
 * Make cqlsh work with piping (CASSANDRA-4113)
 * Validate arguments for nodetool decommission (CASSANDRA-4061)
 * Report thrift status in nodetool info (CASSANDRA-4010)


1.1.0-final
 * average a reduced liveRatio estimate with the previous one (CASSANDRA-4065)
 * Allow KS and CF names up to 48 characters (CASSANDRA-4157)
 * fix stress build (CASSANDRA-4140)
 * add time remaining estimate to nodetool compactionstats (CASSANDRA-4167)
 * (cql) fix NPE in cql3 ALTER TABLE (CASSANDRA-4163)
 * (cql) Add support for CL.TWO and CL.THREE in CQL (CASSANDRA-4156)
 * (cql) Fix type in CQL3 ALTER TABLE preventing update (CASSANDRA-4170)
 * (cql) Throw invalid exception from CQL3 on obsolete options (CASSANDRA-4171)
 * (cqlsh) fix recognizing uppercase SELECT keyword (CASSANDRA-4161)
 * Pig: wide row support (CASSANDRA-3909)
Merged from 1.0:
 * avoid streaming empty files with bulk loader if sstablewriter errors out
   (CASSANDRA-3946)


1.1-rc1
 * Include stress tool in binary builds (CASSANDRA-4103)
 * (Hadoop) fix wide row iteration when last row read was deleted
   (CASSANDRA-4154)
 * fix read_repair_chance to really default to 0.1 in the cli (CASSANDRA-4114)
 * Adds caching and bloomFilterFpChange to CQL options (CASSANDRA-4042)
 * Adds posibility to autoconfigure size of the KeyCache (CASSANDRA-4087)
 * fix KEYS index from skipping results (CASSANDRA-3996)
 * Remove sliced_buffer_size_in_kb dead option (CASSANDRA-4076)
 * make loadNewSStable preserve sstable version (CASSANDRA-4077)
 * Respect 1.0 cache settings as much as possible when upgrading 
   (CASSANDRA-4088)
 * relax path length requirement for sstable files when upgrading on 
   non-Windows platforms (CASSANDRA-4110)
 * fix terminination of the stress.java when errors were encountered
   (CASSANDRA-4128)
 * Move CfDef and KsDef validation out of thrift (CASSANDRA-4037)
 * Fix get_paged_slice (CASSANDRA-4136)
 * CQL3: Support slice with exclusive start and stop (CASSANDRA-3785)
Merged from 1.0:
 * support PropertyFileSnitch in bulk loader (CASSANDRA-4145)
 * add auto_snapshot option allowing disabling snapshot before drop/truncate
   (CASSANDRA-3710)
 * allow short snitch names (CASSANDRA-4130)


1.1-beta2
 * rename loaded sstables to avoid conflicts with local snapshots
   (CASSANDRA-3967)
 * start hint replay as soon as FD notifies that the target is back up
   (CASSANDRA-3958)
 * avoid unproductive deserializing of cached rows during compaction
   (CASSANDRA-3921)
 * fix concurrency issues with CQL keyspace creation (CASSANDRA-3903)
 * Show Effective Owership via Nodetool ring <keyspace> (CASSANDRA-3412)
 * Update ORDER BY syntax for CQL3 (CASSANDRA-3925)
 * Fix BulkRecordWriter to not throw NPE if reducer gets no map data from Hadoop (CASSANDRA-3944)
 * Fix bug with counters in super columns (CASSANDRA-3821)
 * Remove deprecated merge_shard_chance (CASSANDRA-3940)
 * add a convenient way to reset a node's schema (CASSANDRA-2963)
 * fix for intermittent SchemaDisagreementException (CASSANDRA-3884)
 * CLI `list <CF>` to limit number of columns and their order (CASSANDRA-3012)
 * ignore deprecated KsDef/CfDef/ColumnDef fields in native schema (CASSANDRA-3963)
 * CLI to report when unsupported column_metadata pair was given (CASSANDRA-3959)
 * reincarnate removed and deprecated KsDef/CfDef attributes (CASSANDRA-3953)
 * Fix race between writes and read for cache (CASSANDRA-3862)
 * perform static initialization of StorageProxy on start-up (CASSANDRA-3797)
 * support trickling fsync() on writes (CASSANDRA-3950)
 * expose counters for unavailable/timeout exceptions given to thrift clients (CASSANDRA-3671)
 * avoid quadratic startup time in LeveledManifest (CASSANDRA-3952)
 * Add type information to new schema_ columnfamilies and remove thrift
   serialization for schema (CASSANDRA-3792)
 * add missing column validator options to the CLI help (CASSANDRA-3926)
 * skip reading saved key cache if CF's caching strategy is NONE or ROWS_ONLY (CASSANDRA-3954)
 * Unify migration code (CASSANDRA-4017)
Merged from 1.0:
 * cqlsh: guess correct version of Python for Arch Linux (CASSANDRA-4090)
 * (CLI) properly handle quotes in create/update keyspace commands (CASSANDRA-4129)
 * Avoids possible deadlock during bootstrap (CASSANDRA-4159)
 * fix stress tool that hangs forever on timeout or error (CASSANDRA-4128)
 * Fix super columns bug where cache is not updated (CASSANDRA-4190)
 * stress tool to return appropriate exit code on failure (CASSANDRA-4188)


1.0.9
 * improve index sampling performance (CASSANDRA-4023)
 * always compact away deleted hints immediately after handoff (CASSANDRA-3955)
 * delete hints from dropped ColumnFamilies on handoff instead of
   erroring out (CASSANDRA-3975)
 * add CompositeType ref to the CLI doc for create/update column family (CASSANDRA-3980)
 * Pig: support Counter ColumnFamilies (CASSANDRA-3973)
 * Pig: Composite column support (CASSANDRA-3684)
 * Avoid NPE during repair when a keyspace has no CFs (CASSANDRA-3988)
 * Fix division-by-zero error on get_slice (CASSANDRA-4000)
 * don't change manifest level for cleanup, scrub, and upgradesstables
   operations under LeveledCompactionStrategy (CASSANDRA-3989, 4112)
 * fix race leading to super columns assertion failure (CASSANDRA-3957)
 * fix NPE on invalid CQL delete command (CASSANDRA-3755)
 * allow custom types in CLI's assume command (CASSANDRA-4081)
 * fix totalBytes count for parallel compactions (CASSANDRA-3758)
 * fix intermittent NPE in get_slice (CASSANDRA-4095)
 * remove unnecessary asserts in native code interfaces (CASSANDRA-4096)
 * Validate blank keys in CQL to avoid assertion errors (CASSANDRA-3612)
 * cqlsh: fix bad decoding of some column names (CASSANDRA-4003)
 * cqlsh: fix incorrect padding with unicode chars (CASSANDRA-4033)
 * Fix EC2 snitch incorrectly reporting region (CASSANDRA-4026)
 * Shut down thrift during decommission (CASSANDRA-4086)
 * Expose nodetool cfhistograms for 2ndary indexes (CASSANDRA-4063)
Merged from 0.8:
 * Fix ConcurrentModificationException in gossiper (CASSANDRA-4019)


1.1-beta1
 * (cqlsh)
   + add SOURCE and CAPTURE commands, and --file option (CASSANDRA-3479)
   + add ALTER COLUMNFAMILY WITH (CASSANDRA-3523)
   + bundle Python dependencies with Cassandra (CASSANDRA-3507)
   + added to Debian package (CASSANDRA-3458)
   + display byte data instead of erroring out on decode failure 
     (CASSANDRA-3874)
 * add nodetool rebuild_index (CASSANDRA-3583)
 * add nodetool rangekeysample (CASSANDRA-2917)
 * Fix streaming too much data during move operations (CASSANDRA-3639)
 * Nodetool and CLI connect to localhost by default (CASSANDRA-3568)
 * Reduce memory used by primary index sample (CASSANDRA-3743)
 * (Hadoop) separate input/output configurations (CASSANDRA-3197, 3765)
 * avoid returning internal Cassandra classes over JMX (CASSANDRA-2805)
 * add row-level isolation via SnapTree (CASSANDRA-2893)
 * Optimize key count estimation when opening sstable on startup
   (CASSANDRA-2988)
 * multi-dc replication optimization supporting CL > ONE (CASSANDRA-3577)
 * add command to stop compactions (CASSANDRA-1740, 3566, 3582)
 * multithreaded streaming (CASSANDRA-3494)
 * removed in-tree redhat spec (CASSANDRA-3567)
 * "defragment" rows for name-based queries under STCS, again (CASSANDRA-2503)
 * Recycle commitlog segments for improved performance 
   (CASSANDRA-3411, 3543, 3557, 3615)
 * update size-tiered compaction to prioritize small tiers (CASSANDRA-2407)
 * add message expiration logic to OutboundTcpConnection (CASSANDRA-3005)
 * off-heap cache to use sun.misc.Unsafe instead of JNA (CASSANDRA-3271)
 * EACH_QUORUM is only supported for writes (CASSANDRA-3272)
 * replace compactionlock use in schema migration by checking CFS.isValid
   (CASSANDRA-3116)
 * recognize that "SELECT first ... *" isn't really "SELECT *" (CASSANDRA-3445)
 * Use faster bytes comparison (CASSANDRA-3434)
 * Bulk loader is no longer a fat client, (HADOOP) bulk load output format
   (CASSANDRA-3045)
 * (Hadoop) add support for KeyRange.filter
 * remove assumption that keys and token are in bijection
   (CASSANDRA-1034, 3574, 3604)
 * always remove endpoints from delevery queue in HH (CASSANDRA-3546)
 * fix race between cf flush and its 2ndary indexes flush (CASSANDRA-3547)
 * fix potential race in AES when a repair fails (CASSANDRA-3548)
 * Remove columns shadowed by a deleted container even when we cannot purge
   (CASSANDRA-3538)
 * Improve memtable slice iteration performance (CASSANDRA-3545)
 * more efficient allocation of small bloom filters (CASSANDRA-3618)
 * Use separate writer thread in SSTableSimpleUnsortedWriter (CASSANDRA-3619)
 * fsync the directory after new sstable or commitlog segment are created (CASSANDRA-3250)
 * fix minor issues reported by FindBugs (CASSANDRA-3658)
 * global key/row caches (CASSANDRA-3143, 3849)
 * optimize memtable iteration during range scan (CASSANDRA-3638)
 * introduce 'crc_check_chance' in CompressionParameters to support
   a checksum percentage checking chance similarly to read-repair (CASSANDRA-3611)
 * a way to deactivate global key/row cache on per-CF basis (CASSANDRA-3667)
 * fix LeveledCompactionStrategy broken because of generation pre-allocation
   in LeveledManifest (CASSANDRA-3691)
 * finer-grained control over data directories (CASSANDRA-2749)
 * Fix ClassCastException during hinted handoff (CASSANDRA-3694)
 * Upgrade Thrift to 0.7 (CASSANDRA-3213)
 * Make stress.java insert operation to use microseconds (CASSANDRA-3725)
 * Allows (internally) doing a range query with a limit of columns instead of
   rows (CASSANDRA-3742)
 * Allow rangeSlice queries to be start/end inclusive/exclusive (CASSANDRA-3749)
 * Fix BulkLoader to support new SSTable layout and add stream
   throttling to prevent an NPE when there is no yaml config (CASSANDRA-3752)
 * Allow concurrent schema migrations (CASSANDRA-1391, 3832)
 * Add SnapshotCommand to trigger snapshot on remote node (CASSANDRA-3721)
 * Make CFMetaData conversions to/from thrift/native schema inverses
   (CASSANDRA_3559)
 * Add initial code for CQL 3.0-beta (CASSANDRA-2474, 3781, 3753)
 * Add wide row support for ColumnFamilyInputFormat (CASSANDRA-3264)
 * Allow extending CompositeType comparator (CASSANDRA-3657)
 * Avoids over-paging during get_count (CASSANDRA-3798)
 * Add new command to rebuild a node without (repair) merkle tree calculations
   (CASSANDRA-3483, 3922)
 * respect not only row cache capacity but caching mode when
   trying to read data (CASSANDRA-3812)
 * fix system tests (CASSANDRA-3827)
 * CQL support for altering row key type in ALTER TABLE (CASSANDRA-3781)
 * turn compression on by default (CASSANDRA-3871)
 * make hexToBytes refuse invalid input (CASSANDRA-2851)
 * Make secondary indexes CF inherit compression and compaction from their
   parent CF (CASSANDRA-3877)
 * Finish cleanup up tombstone purge code (CASSANDRA-3872)
 * Avoid NPE on aboarted stream-out sessions (CASSANDRA-3904)
 * BulkRecordWriter throws NPE for counter columns (CASSANDRA-3906)
 * Support compression using BulkWriter (CASSANDRA-3907)


1.0.8
 * fix race between cleanup and flush on secondary index CFSes (CASSANDRA-3712)
 * avoid including non-queried nodes in rangeslice read repair
   (CASSANDRA-3843)
 * Only snapshot CF being compacted for snapshot_before_compaction 
   (CASSANDRA-3803)
 * Log active compactions in StatusLogger (CASSANDRA-3703)
 * Compute more accurate compaction score per level (CASSANDRA-3790)
 * Return InvalidRequest when using a keyspace that doesn't exist
   (CASSANDRA-3764)
 * disallow user modification of System keyspace (CASSANDRA-3738)
 * allow using sstable2json on secondary index data (CASSANDRA-3738)
 * (cqlsh) add DESCRIBE COLUMNFAMILIES (CASSANDRA-3586)
 * (cqlsh) format blobs correctly and use colors to improve output
   readability (CASSANDRA-3726)
 * synchronize BiMap of bootstrapping tokens (CASSANDRA-3417)
 * show index options in CLI (CASSANDRA-3809)
 * add optional socket timeout for streaming (CASSANDRA-3838)
 * fix truncate not to leave behind non-CFS backed secondary indexes
   (CASSANDRA-3844)
 * make CLI `show schema` to use output stream directly instead
   of StringBuilder (CASSANDRA-3842)
 * remove the wait on hint future during write (CASSANDRA-3870)
 * (cqlsh) ignore missing CfDef opts (CASSANDRA-3933)
 * (cqlsh) look for cqlshlib relative to realpath (CASSANDRA-3767)
 * Fix short read protection (CASSANDRA-3934)
 * Make sure infered and actual schema match (CASSANDRA-3371)
 * Fix NPE during HH delivery (CASSANDRA-3677)
 * Don't put boostrapping node in 'hibernate' status (CASSANDRA-3737)
 * Fix double quotes in windows bat files (CASSANDRA-3744)
 * Fix bad validator lookup (CASSANDRA-3789)
 * Fix soft reset in EC2MultiRegionSnitch (CASSANDRA-3835)
 * Don't leave zombie connections with THSHA thrift server (CASSANDRA-3867)
 * (cqlsh) fix deserialization of data (CASSANDRA-3874)
 * Fix removetoken force causing an inconsistent state (CASSANDRA-3876)
 * Fix ahndling of some types with Pig (CASSANDRA-3886)
 * Don't allow to drop the system keyspace (CASSANDRA-3759)
 * Make Pig deletes disabled by default and configurable (CASSANDRA-3628)
Merged from 0.8:
 * (Pig) fix CassandraStorage to use correct comparator in Super ColumnFamily
   case (CASSANDRA-3251)
 * fix thread safety issues in commitlog replay, primarily affecting
   systems with many (100s) of CF definitions (CASSANDRA-3751)
 * Fix relevant tombstone ignored with super columns (CASSANDRA-3875)


1.0.7
 * fix regression in HH page size calculation (CASSANDRA-3624)
 * retry failed stream on IOException (CASSANDRA-3686)
 * allow configuring bloom_filter_fp_chance (CASSANDRA-3497)
 * attempt hint delivery every ten minutes, or when failure detector
   notifies us that a node is back up, whichever comes first.  hint
   handoff throttle delay default changed to 1ms, from 50 (CASSANDRA-3554)
 * add nodetool setstreamthroughput (CASSANDRA-3571)
 * fix assertion when dropping a columnfamily with no sstables (CASSANDRA-3614)
 * more efficient allocation of small bloom filters (CASSANDRA-3618)
 * CLibrary.createHardLinkWithExec() to check for errors (CASSANDRA-3101)
 * Avoid creating empty and non cleaned writer during compaction (CASSANDRA-3616)
 * stop thrift service in shutdown hook so we can quiesce MessagingService
   (CASSANDRA-3335)
 * (CQL) compaction_strategy_options and compression_parameters for
   CREATE COLUMNFAMILY statement (CASSANDRA-3374)
 * Reset min/max compaction threshold when creating size tiered compaction
   strategy (CASSANDRA-3666)
 * Don't ignore IOException during compaction (CASSANDRA-3655)
 * Fix assertion error for CF with gc_grace=0 (CASSANDRA-3579)
 * Shutdown ParallelCompaction reducer executor after use (CASSANDRA-3711)
 * Avoid < 0 value for pending tasks in leveled compaction (CASSANDRA-3693)
 * (Hadoop) Support TimeUUID in Pig CassandraStorage (CASSANDRA-3327)
 * Check schema is ready before continuing boostrapping (CASSANDRA-3629)
 * Catch overflows during parsing of chunk_length_kb (CASSANDRA-3644)
 * Improve stream protocol mismatch errors (CASSANDRA-3652)
 * Avoid multiple thread doing HH to the same target (CASSANDRA-3681)
 * Add JMX property for rp_timeout_in_ms (CASSANDRA-2940)
 * Allow DynamicCompositeType to compare component of different types
   (CASSANDRA-3625)
 * Flush non-cfs backed secondary indexes (CASSANDRA-3659)
 * Secondary Indexes should report memory consumption (CASSANDRA-3155)
 * fix for SelectStatement start/end key are not set correctly
   when a key alias is involved (CASSANDRA-3700)
 * fix CLI `show schema` command insert of an extra comma in
   column_metadata (CASSANDRA-3714)
Merged from 0.8:
 * avoid logging (harmless) exception when GC takes < 1ms (CASSANDRA-3656)
 * prevent new nodes from thinking down nodes are up forever (CASSANDRA-3626)
 * use correct list of replicas for LOCAL_QUORUM reads when read repair
   is disabled (CASSANDRA-3696)
 * block on flush before compacting hints (may prevent OOM) (CASSANDRA-3733)


1.0.6
 * (CQL) fix cqlsh support for replicate_on_write (CASSANDRA-3596)
 * fix adding to leveled manifest after streaming (CASSANDRA-3536)
 * filter out unavailable cipher suites when using encryption (CASSANDRA-3178)
 * (HADOOP) add old-style api support for CFIF and CFRR (CASSANDRA-2799)
 * Support TimeUUIDType column names in Stress.java tool (CASSANDRA-3541)
 * (CQL) INSERT/UPDATE/DELETE/TRUNCATE commands should allow CF names to
   be qualified by keyspace (CASSANDRA-3419)
 * always remove endpoints from delevery queue in HH (CASSANDRA-3546)
 * fix race between cf flush and its 2ndary indexes flush (CASSANDRA-3547)
 * fix potential race in AES when a repair fails (CASSANDRA-3548)
 * fix default value validation usage in CLI SET command (CASSANDRA-3553)
 * Optimize componentsFor method for compaction and startup time
   (CASSANDRA-3532)
 * (CQL) Proper ColumnFamily metadata validation on CREATE COLUMNFAMILY 
   (CASSANDRA-3565)
 * fix compression "chunk_length_kb" option to set correct kb value for 
   thrift/avro (CASSANDRA-3558)
 * fix missing response during range slice repair (CASSANDRA-3551)
 * 'describe ring' moved from CLI to nodetool and available through JMX (CASSANDRA-3220)
 * add back partitioner to sstable metadata (CASSANDRA-3540)
 * fix NPE in get_count for counters (CASSANDRA-3601)
Merged from 0.8:
 * remove invalid assertion that table was opened before dropping it
   (CASSANDRA-3580)
 * range and index scans now only send requests to enough replicas to
   satisfy requested CL + RR (CASSANDRA-3598)
 * use cannonical host for local node in nodetool info (CASSANDRA-3556)
 * remove nonlocal DC write optimization since it only worked with
   CL.ONE or CL.LOCAL_QUORUM (CASSANDRA-3577, 3585)
 * detect misuses of CounterColumnType (CASSANDRA-3422)
 * turn off string interning in json2sstable, take 2 (CASSANDRA-2189)
 * validate compression parameters on add/update of the ColumnFamily 
   (CASSANDRA-3573)
 * Check for 0.0.0.0 is incorrect in CFIF (CASSANDRA-3584)
 * Increase vm.max_map_count in debian packaging (CASSANDRA-3563)
 * gossiper will never add itself to saved endpoints (CASSANDRA-3485)


1.0.5
 * revert CASSANDRA-3407 (see CASSANDRA-3540)
 * fix assertion error while forwarding writes to local nodes (CASSANDRA-3539)


1.0.4
 * fix self-hinting of timed out read repair updates and make hinted handoff
   less prone to OOMing a coordinator (CASSANDRA-3440)
 * expose bloom filter sizes via JMX (CASSANDRA-3495)
 * enforce RP tokens 0..2**127 (CASSANDRA-3501)
 * canonicalize paths exposed through JMX (CASSANDRA-3504)
 * fix "liveSize" stat when sstables are removed (CASSANDRA-3496)
 * add bloom filter FP rates to nodetool cfstats (CASSANDRA-3347)
 * record partitioner in sstable metadata component (CASSANDRA-3407)
 * add new upgradesstables nodetool command (CASSANDRA-3406)
 * skip --debug requirement to see common exceptions in CLI (CASSANDRA-3508)
 * fix incorrect query results due to invalid max timestamp (CASSANDRA-3510)
 * make sstableloader recognize compressed sstables (CASSANDRA-3521)
 * avoids race in OutboundTcpConnection in multi-DC setups (CASSANDRA-3530)
 * use SETLOCAL in cassandra.bat (CASSANDRA-3506)
 * fix ConcurrentModificationException in Table.all() (CASSANDRA-3529)
Merged from 0.8:
 * fix concurrence issue in the FailureDetector (CASSANDRA-3519)
 * fix array out of bounds error in counter shard removal (CASSANDRA-3514)
 * avoid dropping tombstones when they might still be needed to shadow
   data in a different sstable (CASSANDRA-2786)


1.0.3
 * revert name-based query defragmentation aka CASSANDRA-2503 (CASSANDRA-3491)
 * fix invalidate-related test failures (CASSANDRA-3437)
 * add next-gen cqlsh to bin/ (CASSANDRA-3188, 3131, 3493)
 * (CQL) fix handling of rows with no columns (CASSANDRA-3424, 3473)
 * fix querying supercolumns by name returning only a subset of
   subcolumns or old subcolumn versions (CASSANDRA-3446)
 * automatically compute sha1 sum for uncompressed data files (CASSANDRA-3456)
 * fix reading metadata/statistics component for version < h (CASSANDRA-3474)
 * add sstable forward-compatibility (CASSANDRA-3478)
 * report compression ratio in CFSMBean (CASSANDRA-3393)
 * fix incorrect size exception during streaming of counters (CASSANDRA-3481)
 * (CQL) fix for counter decrement syntax (CASSANDRA-3418)
 * Fix race introduced by CASSANDRA-2503 (CASSANDRA-3482)
 * Fix incomplete deletion of delivered hints (CASSANDRA-3466)
 * Avoid rescheduling compactions when no compaction was executed 
   (CASSANDRA-3484)
 * fix handling of the chunk_length_kb compression options (CASSANDRA-3492)
Merged from 0.8:
 * fix updating CF row_cache_provider (CASSANDRA-3414)
 * CFMetaData.convertToThrift method to set RowCacheProvider (CASSANDRA-3405)
 * acquire compactionlock during truncate (CASSANDRA-3399)
 * fix displaying cfdef entries for super columnfamilies (CASSANDRA-3415)
 * Make counter shard merging thread safe (CASSANDRA-3178)
 * Revert CASSANDRA-2855
 * Fix bug preventing the use of efficient cross-DC writes (CASSANDRA-3472)
 * `describe ring` command for CLI (CASSANDRA-3220)
 * (Hadoop) skip empty rows when entire row is requested, redux (CASSANDRA-2855)


1.0.2
 * "defragment" rows for name-based queries under STCS (CASSANDRA-2503)
 * Add timing information to cassandra-cli GET/SET/LIST queries (CASSANDRA-3326)
 * Only create one CompressionMetadata object per sstable (CASSANDRA-3427)
 * cleanup usage of StorageService.setMode() (CASSANDRA-3388)
 * Avoid large array allocation for compressed chunk offsets (CASSANDRA-3432)
 * fix DecimalType bytebuffer marshalling (CASSANDRA-3421)
 * fix bug that caused first column in per row indexes to be ignored 
   (CASSANDRA-3441)
 * add JMX call to clean (failed) repair sessions (CASSANDRA-3316)
 * fix sstableloader reference acquisition bug (CASSANDRA-3438)
 * fix estimated row size regression (CASSANDRA-3451)
 * make sure we don't return more columns than asked (CASSANDRA-3303, 3395)
Merged from 0.8:
 * acquire compactionlock during truncate (CASSANDRA-3399)
 * fix displaying cfdef entries for super columnfamilies (CASSANDRA-3415)


1.0.1
 * acquire references during index build to prevent delete problems
   on Windows (CASSANDRA-3314)
 * describe_ring should include datacenter/topology information (CASSANDRA-2882)
 * Thrift sockets are not properly buffered (CASSANDRA-3261)
 * performance improvement for bytebufferutil compare function (CASSANDRA-3286)
 * add system.versions ColumnFamily (CASSANDRA-3140)
 * reduce network copies (CASSANDRA-3333, 3373)
 * limit nodetool to 32MB of heap (CASSANDRA-3124)
 * (CQL) update parser to accept "timestamp" instead of "date" (CASSANDRA-3149)
 * Fix CLI `show schema` to include "compression_options" (CASSANDRA-3368)
 * Snapshot to include manifest under LeveledCompactionStrategy (CASSANDRA-3359)
 * (CQL) SELECT query should allow CF name to be qualified by keyspace (CASSANDRA-3130)
 * (CQL) Fix internal application error specifying 'using consistency ...'
   in lower case (CASSANDRA-3366)
 * fix Deflate compression when compression actually makes the data bigger
   (CASSANDRA-3370)
 * optimize UUIDGen to avoid lock contention on InetAddress.getLocalHost 
   (CASSANDRA-3387)
 * tolerate index being dropped mid-mutation (CASSANDRA-3334, 3313)
 * CompactionManager is now responsible for checking for new candidates
   post-task execution, enabling more consistent leveled compaction 
   (CASSANDRA-3391)
 * Cache HSHA threads (CASSANDRA-3372)
 * use CF/KS names as snapshot prefix for drop + truncate operations
   (CASSANDRA-2997)
 * Break bloom filters up to avoid heap fragmentation (CASSANDRA-2466)
 * fix cassandra hanging on jsvc stop (CASSANDRA-3302)
 * Avoid leveled compaction getting blocked on errors (CASSANDRA-3408)
 * Make reloading the compaction strategy safe (CASSANDRA-3409)
 * ignore 0.8 hints even if compaction begins before we try to purge
   them (CASSANDRA-3385)
 * remove procrun (bin\daemon) from Cassandra source tree and 
   artifacts (CASSANDRA-3331)
 * make cassandra compile under JDK7 (CASSANDRA-3275)
 * remove dependency of clientutil.jar to FBUtilities (CASSANDRA-3299)
 * avoid truncation errors by using long math on long values (CASSANDRA-3364)
 * avoid clock drift on some Windows machine (CASSANDRA-3375)
 * display cache provider in cli 'describe keyspace' command (CASSANDRA-3384)
 * fix incomplete topology information in describe_ring (CASSANDRA-3403)
 * expire dead gossip states based on time (CASSANDRA-2961)
 * improve CompactionTask extensibility (CASSANDRA-3330)
 * Allow one leveled compaction task to kick off another (CASSANDRA-3363)
 * allow encryption only between datacenters (CASSANDRA-2802)
Merged from 0.8:
 * fix truncate allowing data to be replayed post-restart (CASSANDRA-3297)
 * make iwriter final in IndexWriter to avoid NPE (CASSANDRA-2863)
 * (CQL) update grammar to require key clause in DELETE statement
   (CASSANDRA-3349)
 * (CQL) allow numeric keyspace names in USE statement (CASSANDRA-3350)
 * (Hadoop) skip empty rows when slicing the entire row (CASSANDRA-2855)
 * Fix handling of tombstone by SSTableExport/Import (CASSANDRA-3357)
 * fix ColumnIndexer to use long offsets (CASSANDRA-3358)
 * Improved CLI exceptions (CASSANDRA-3312)
 * Fix handling of tombstone by SSTableExport/Import (CASSANDRA-3357)
 * Only count compaction as active (for throttling) when they have
   successfully acquired the compaction lock (CASSANDRA-3344)
 * Display CLI version string on startup (CASSANDRA-3196)
 * (Hadoop) make CFIF try rpc_address or fallback to listen_address
   (CASSANDRA-3214)
 * (Hadoop) accept comma delimited lists of initial thrift connections
   (CASSANDRA-3185)
 * ColumnFamily min_compaction_threshold should be >= 2 (CASSANDRA-3342)
 * (Pig) add 0.8+ types and key validation type in schema (CASSANDRA-3280)
 * Fix completely removing column metadata using CLI (CASSANDRA-3126)
 * CLI `describe cluster;` output should be on separate lines for separate versions
   (CASSANDRA-3170)
 * fix changing durable_writes keyspace option during CF creation
   (CASSANDRA-3292)
 * avoid locking on update when no indexes are involved (CASSANDRA-3386)
 * fix assertionError during repair with ordered partitioners (CASSANDRA-3369)
 * correctly serialize key_validation_class for avro (CASSANDRA-3391)
 * don't expire counter tombstone after streaming (CASSANDRA-3394)
 * prevent nodes that failed to join from hanging around forever 
   (CASSANDRA-3351)
 * remove incorrect optimization from slice read path (CASSANDRA-3390)
 * Fix race in AntiEntropyService (CASSANDRA-3400)


1.0.0-final
 * close scrubbed sstable fd before deleting it (CASSANDRA-3318)
 * fix bug preventing obsolete commitlog segments from being removed
   (CASSANDRA-3269)
 * tolerate whitespace in seed CDL (CASSANDRA-3263)
 * Change default heap thresholds to max(min(1/2 ram, 1G), min(1/4 ram, 8GB))
   (CASSANDRA-3295)
 * Fix broken CompressedRandomAccessReaderTest (CASSANDRA-3298)
 * (CQL) fix type information returned for wildcard queries (CASSANDRA-3311)
 * add estimated tasks to LeveledCompactionStrategy (CASSANDRA-3322)
 * avoid including compaction cache-warming in keycache stats (CASSANDRA-3325)
 * run compaction and hinted handoff threads at MIN_PRIORITY (CASSANDRA-3308)
 * default hsha thrift server to cpu core count in rpc pool (CASSANDRA-3329)
 * add bin\daemon to binary tarball for Windows service (CASSANDRA-3331)
 * Fix places where uncompressed size of sstables was use in place of the
   compressed one (CASSANDRA-3338)
 * Fix hsha thrift server (CASSANDRA-3346)
 * Make sure repair only stream needed sstables (CASSANDRA-3345)


1.0.0-rc2
 * Log a meaningful warning when a node receives a message for a repair session
   that doesn't exist anymore (CASSANDRA-3256)
 * test for NUMA policy support as well as numactl presence (CASSANDRA-3245)
 * Fix FD leak when internode encryption is enabled (CASSANDRA-3257)
 * Remove incorrect assertion in mergeIterator (CASSANDRA-3260)
 * FBUtilities.hexToBytes(String) to throw NumberFormatException when string
   contains non-hex characters (CASSANDRA-3231)
 * Keep SimpleSnitch proximity ordering unchanged from what the Strategy
   generates, as intended (CASSANDRA-3262)
 * remove Scrub from compactionstats when finished (CASSANDRA-3255)
 * fix counter entry in jdbc TypesMap (CASSANDRA-3268)
 * fix full queue scenario for ParallelCompactionIterator (CASSANDRA-3270)
 * fix bootstrap process (CASSANDRA-3285)
 * don't try delivering hints if when there isn't any (CASSANDRA-3176)
 * CLI documentation change for ColumnFamily `compression_options` (CASSANDRA-3282)
 * ignore any CF ids sent by client for adding CF/KS (CASSANDRA-3288)
 * remove obsolete hints on first startup (CASSANDRA-3291)
 * use correct ISortedColumns for time-optimized reads (CASSANDRA-3289)
 * Evict gossip state immediately when a token is taken over by a new IP 
   (CASSANDRA-3259)


1.0.0-rc1
 * Update CQL to generate microsecond timestamps by default (CASSANDRA-3227)
 * Fix counting CFMetadata towards Memtable liveRatio (CASSANDRA-3023)
 * Kill server on wrapped OOME such as from FileChannel.map (CASSANDRA-3201)
 * remove unnecessary copy when adding to row cache (CASSANDRA-3223)
 * Log message when a full repair operation completes (CASSANDRA-3207)
 * Fix streamOutSession keeping sstables references forever if the remote end
   dies (CASSANDRA-3216)
 * Remove dynamic_snitch boolean from example configuration (defaulting to 
   true) and set default badness threshold to 0.1 (CASSANDRA-3229)
 * Base choice of random or "balanced" token on bootstrap on whether
   schema definitions were found (CASSANDRA-3219)
 * Fixes for LeveledCompactionStrategy score computation, prioritization,
   scheduling, and performance (CASSANDRA-3224, 3234)
 * parallelize sstable open at server startup (CASSANDRA-2988)
 * fix handling of exceptions writing to OutboundTcpConnection (CASSANDRA-3235)
 * Allow using quotes in "USE <keyspace>;" CLI command (CASSANDRA-3208)
 * Don't allow any cache loading exceptions to halt startup (CASSANDRA-3218)
 * Fix sstableloader --ignores option (CASSANDRA-3247)
 * File descriptor limit increased in packaging (CASSANDRA-3206)
 * Fix deadlock in commit log during flush (CASSANDRA-3253) 


1.0.0-beta1
 * removed binarymemtable (CASSANDRA-2692)
 * add commitlog_total_space_in_mb to prevent fragmented logs (CASSANDRA-2427)
 * removed commitlog_rotation_threshold_in_mb configuration (CASSANDRA-2771)
 * make AbstractBounds.normalize de-overlapp overlapping ranges (CASSANDRA-2641)
 * replace CollatingIterator, ReducingIterator with MergeIterator 
   (CASSANDRA-2062)
 * Fixed the ability to set compaction strategy in cli using create column 
   family command (CASSANDRA-2778)
 * clean up tmp files after failed compaction (CASSANDRA-2468)
 * restrict repair streaming to specific columnfamilies (CASSANDRA-2280)
 * don't bother persisting columns shadowed by a row tombstone (CASSANDRA-2589)
 * reset CF and SC deletion times after gc_grace (CASSANDRA-2317)
 * optimize away seek when compacting wide rows (CASSANDRA-2879)
 * single-pass streaming (CASSANDRA-2677, 2906, 2916, 3003)
 * use reference counting for deleting sstables instead of relying on GC
   (CASSANDRA-2521, 3179)
 * store hints as serialized mutations instead of pointers to data row
   (CASSANDRA-2045)
 * store hints in the coordinator node instead of in the closest replica 
   (CASSANDRA-2914)
 * add row_cache_keys_to_save CF option (CASSANDRA-1966)
 * check column family validity in nodetool repair (CASSANDRA-2933)
 * use lazy initialization instead of class initialization in NodeId
   (CASSANDRA-2953)
 * add paging to get_count (CASSANDRA-2894)
 * fix "short reads" in [multi]get (CASSANDRA-2643, 3157, 3192)
 * add optional compression for sstables (CASSANDRA-47, 2994, 3001, 3128)
 * add scheduler JMX metrics (CASSANDRA-2962)
 * add block level checksum for compressed data (CASSANDRA-1717)
 * make column family backed column map pluggable and introduce unsynchronized
   ArrayList backed one to speedup reads (CASSANDRA-2843, 3165, 3205)
 * refactoring of the secondary index api (CASSANDRA-2982)
 * make CL > ONE reads wait for digest reconciliation before returning
   (CASSANDRA-2494)
 * fix missing logging for some exceptions (CASSANDRA-2061)
 * refactor and optimize ColumnFamilyStore.files(...) and Descriptor.fromFilename(String)
   and few other places responsible for work with SSTable files (CASSANDRA-3040)
 * Stop reading from sstables once we know we have the most recent columns,
   for query-by-name requests (CASSANDRA-2498)
 * Add query-by-column mode to stress.java (CASSANDRA-3064)
 * Add "install" command to cassandra.bat (CASSANDRA-292)
 * clean up KSMetadata, CFMetadata from unnecessary
   Thrift<->Avro conversion methods (CASSANDRA-3032)
 * Add timeouts to client request schedulers (CASSANDRA-3079, 3096)
 * Cli to use hashes rather than array of hashes for strategy options (CASSANDRA-3081)
 * LeveledCompactionStrategy (CASSANDRA-1608, 3085, 3110, 3087, 3145, 3154, 3182)
 * Improvements of the CLI `describe` command (CASSANDRA-2630)
 * reduce window where dropped CF sstables may not be deleted (CASSANDRA-2942)
 * Expose gossip/FD info to JMX (CASSANDRA-2806)
 * Fix streaming over SSL when compressed SSTable involved (CASSANDRA-3051)
 * Add support for pluggable secondary index implementations (CASSANDRA-3078)
 * remove compaction_thread_priority setting (CASSANDRA-3104)
 * generate hints for replicas that timeout, not just replicas that are known
   to be down before starting (CASSANDRA-2034)
 * Add throttling for internode streaming (CASSANDRA-3080)
 * make the repair of a range repair all replica (CASSANDRA-2610, 3194)
 * expose the ability to repair the first range (as returned by the
   partitioner) of a node (CASSANDRA-2606)
 * Streams Compression (CASSANDRA-3015)
 * add ability to use multiple threads during a single compaction
   (CASSANDRA-2901)
 * make AbstractBounds.normalize support overlapping ranges (CASSANDRA-2641)
 * fix of the CQL count() behavior (CASSANDRA-3068)
 * use TreeMap backed column families for the SSTable simple writers
   (CASSANDRA-3148)
 * fix inconsistency of the CLI syntax when {} should be used instead of [{}]
   (CASSANDRA-3119)
 * rename CQL type names to match expected SQL behavior (CASSANDRA-3149, 3031)
 * Arena-based allocation for memtables (CASSANDRA-2252, 3162, 3163, 3168)
 * Default RR chance to 0.1 (CASSANDRA-3169)
 * Add RowLevel support to secondary index API (CASSANDRA-3147)
 * Make SerializingCacheProvider the default if JNA is available (CASSANDRA-3183)
 * Fix backwards compatibilty for CQL memtable properties (CASSANDRA-3190)
 * Add five-minute delay before starting compactions on a restarted server
   (CASSANDRA-3181)
 * Reduce copies done for intra-host messages (CASSANDRA-1788, 3144)
 * support of compaction strategy option for stress.java (CASSANDRA-3204)
 * make memtable throughput and column count thresholds no-ops (CASSANDRA-2449)
 * Return schema information along with the resultSet in CQL (CASSANDRA-2734)
 * Add new DecimalType (CASSANDRA-2883)
 * Fix assertion error in RowRepairResolver (CASSANDRA-3156)
 * Reduce unnecessary high buffer sizes (CASSANDRA-3171)
 * Pluggable compaction strategy (CASSANDRA-1610)
 * Add new broadcast_address config option (CASSANDRA-2491)


0.8.7
 * Kill server on wrapped OOME such as from FileChannel.map (CASSANDRA-3201)
 * Allow using quotes in "USE <keyspace>;" CLI command (CASSANDRA-3208)
 * Log message when a full repair operation completes (CASSANDRA-3207)
 * Don't allow any cache loading exceptions to halt startup (CASSANDRA-3218)
 * Fix sstableloader --ignores option (CASSANDRA-3247)
 * File descriptor limit increased in packaging (CASSANDRA-3206)
 * Log a meaningfull warning when a node receive a message for a repair session
   that doesn't exist anymore (CASSANDRA-3256)
 * Fix FD leak when internode encryption is enabled (CASSANDRA-3257)
 * FBUtilities.hexToBytes(String) to throw NumberFormatException when string
   contains non-hex characters (CASSANDRA-3231)
 * Keep SimpleSnitch proximity ordering unchanged from what the Strategy
   generates, as intended (CASSANDRA-3262)
 * remove Scrub from compactionstats when finished (CASSANDRA-3255)
 * Fix tool .bat files when CASSANDRA_HOME contains spaces (CASSANDRA-3258)
 * Force flush of status table when removing/updating token (CASSANDRA-3243)
 * Evict gossip state immediately when a token is taken over by a new IP (CASSANDRA-3259)
 * Fix bug where the failure detector can take too long to mark a host
   down (CASSANDRA-3273)
 * (Hadoop) allow wrapping ranges in queries (CASSANDRA-3137)
 * (Hadoop) check all interfaces for a match with split location
   before falling back to random replica (CASSANDRA-3211)
 * (Hadoop) Make Pig storage handle implements LoadMetadata (CASSANDRA-2777)
 * (Hadoop) Fix exception during PIG 'dump' (CASSANDRA-2810)
 * Fix stress COUNTER_GET option (CASSANDRA-3301)
 * Fix missing fields in CLI `show schema` output (CASSANDRA-3304)
 * Nodetool no longer leaks threads and closes JMX connections (CASSANDRA-3309)
 * fix truncate allowing data to be replayed post-restart (CASSANDRA-3297)
 * Move SimpleAuthority and SimpleAuthenticator to examples (CASSANDRA-2922)
 * Fix handling of tombstone by SSTableExport/Import (CASSANDRA-3357)
 * Fix transposition in cfHistograms (CASSANDRA-3222)
 * Allow using number as DC name when creating keyspace in CQL (CASSANDRA-3239)
 * Force flush of system table after updating/removing a token (CASSANDRA-3243)


0.8.6
 * revert CASSANDRA-2388
 * change TokenRange.endpoints back to listen/broadcast address to match
   pre-1777 behavior, and add TokenRange.rpc_endpoints instead (CASSANDRA-3187)
 * avoid trying to watch cassandra-topology.properties when loaded from jar
   (CASSANDRA-3138)
 * prevent users from creating keyspaces with LocalStrategy replication
   (CASSANDRA-3139)
 * fix CLI `show schema;` to output correct keyspace definition statement
   (CASSANDRA-3129)
 * CustomTThreadPoolServer to log TTransportException at DEBUG level
   (CASSANDRA-3142)
 * allow topology sort to work with non-unique rack names between 
   datacenters (CASSANDRA-3152)
 * Improve caching of same-version Messages on digest and repair paths
   (CASSANDRA-3158)
 * Randomize choice of first replica for counter increment (CASSANDRA-2890)
 * Fix using read_repair_chance instead of merge_shard_change (CASSANDRA-3202)
 * Avoid streaming data to nodes that already have it, on move as well as
   decommission (CASSANDRA-3041)
 * Fix divide by zero error in GCInspector (CASSANDRA-3164)
 * allow quoting of the ColumnFamily name in CLI `create column family`
   statement (CASSANDRA-3195)
 * Fix rolling upgrade from 0.7 to 0.8 problem (CASSANDRA-3166)
 * Accomodate missing encryption_options in IncomingTcpConnection.stream
   (CASSANDRA-3212)


0.8.5
 * fix NPE when encryption_options is unspecified (CASSANDRA-3007)
 * include column name in validation failure exceptions (CASSANDRA-2849)
 * make sure truncate clears out the commitlog so replay won't re-
   populate with truncated data (CASSANDRA-2950)
 * fix NPE when debug logging is enabled and dropped CF is present
   in a commitlog segment (CASSANDRA-3021)
 * fix cassandra.bat when CASSANDRA_HOME contains spaces (CASSANDRA-2952)
 * fix to SSTableSimpleUnsortedWriter bufferSize calculation (CASSANDRA-3027)
 * make cleanup and normal compaction able to skip empty rows
   (rows containing nothing but expired tombstones) (CASSANDRA-3039)
 * work around native memory leak in com.sun.management.GarbageCollectorMXBean
   (CASSANDRA-2868)
 * validate that column names in column_metadata are not equal to key_alias
   on create/update of the ColumnFamily and CQL 'ALTER' statement (CASSANDRA-3036)
 * return an InvalidRequestException if an indexed column is assigned
   a value larger than 64KB (CASSANDRA-3057)
 * fix of numeric-only and string column names handling in CLI "drop index" 
   (CASSANDRA-3054)
 * prune index scan resultset back to original request for lazy
   resultset expansion case (CASSANDRA-2964)
 * (Hadoop) fail jobs when Cassandra node has failed but TaskTracker
   has not (CASSANDRA-2388)
 * fix dynamic snitch ignoring nodes when read_repair_chance is zero
   (CASSANDRA-2662)
 * avoid retaining references to dropped CFS objects in 
   CompactionManager.estimatedCompactions (CASSANDRA-2708)
 * expose rpc timeouts per host in MessagingServiceMBean (CASSANDRA-2941)
 * avoid including cwd in classpath for deb and rpm packages (CASSANDRA-2881)
 * remove gossip state when a new IP takes over a token (CASSANDRA-3071)
 * allow sstable2json to work on index sstable files (CASSANDRA-3059)
 * always hint counters (CASSANDRA-3099)
 * fix log4j initialization in EmbeddedCassandraService (CASSANDRA-2857)
 * remove gossip state when a new IP takes over a token (CASSANDRA-3071)
 * work around native memory leak in com.sun.management.GarbageCollectorMXBean
    (CASSANDRA-2868)
 * fix UnavailableException with writes at CL.EACH_QUORM (CASSANDRA-3084)
 * fix parsing of the Keyspace and ColumnFamily names in numeric
   and string representations in CLI (CASSANDRA-3075)
 * fix corner cases in Range.differenceToFetch (CASSANDRA-3084)
 * fix ip address String representation in the ring cache (CASSANDRA-3044)
 * fix ring cache compatibility when mixing pre-0.8.4 nodes with post-
   in the same cluster (CASSANDRA-3023)
 * make repair report failure when a node participating dies (instead of
   hanging forever) (CASSANDRA-2433)
 * fix handling of the empty byte buffer by ReversedType (CASSANDRA-3111)
 * Add validation that Keyspace names are case-insensitively unique (CASSANDRA-3066)
 * catch invalid key_validation_class before instantiating UpdateColumnFamily (CASSANDRA-3102)
 * make Range and Bounds objects client-safe (CASSANDRA-3108)
 * optionally skip log4j configuration (CASSANDRA-3061)
 * bundle sstableloader with the debian package (CASSANDRA-3113)
 * don't try to build secondary indexes when there is none (CASSANDRA-3123)
 * improve SSTableSimpleUnsortedWriter speed for large rows (CASSANDRA-3122)
 * handle keyspace arguments correctly in nodetool snapshot (CASSANDRA-3038)
 * Fix SSTableImportTest on windows (CASSANDRA-3043)
 * expose compactionThroughputMbPerSec through JMX (CASSANDRA-3117)
 * log keyspace and CF of large rows being compacted


0.8.4
 * change TokenRing.endpoints to be a list of rpc addresses instead of 
   listen/broadcast addresses (CASSANDRA-1777)
 * include files-to-be-streamed in StreamInSession.getSources (CASSANDRA-2972)
 * use JAVA env var in cassandra-env.sh (CASSANDRA-2785, 2992)
 * avoid doing read for no-op replicate-on-write at CL=1 (CASSANDRA-2892)
 * refuse counter write for CL.ANY (CASSANDRA-2990)
 * switch back to only logging recent dropped messages (CASSANDRA-3004)
 * always deserialize RowMutation for counters (CASSANDRA-3006)
 * ignore saved replication_factor strategy_option for NTS (CASSANDRA-3011)
 * make sure pre-truncate CL segments are discarded (CASSANDRA-2950)


0.8.3
 * add ability to drop local reads/writes that are going to timeout
   (CASSANDRA-2943)
 * revamp token removal process, keep gossip states for 3 days (CASSANDRA-2496)
 * don't accept extra args for 0-arg nodetool commands (CASSANDRA-2740)
 * log unavailableexception details at debug level (CASSANDRA-2856)
 * expose data_dir though jmx (CASSANDRA-2770)
 * don't include tmp files as sstable when create cfs (CASSANDRA-2929)
 * log Java classpath on startup (CASSANDRA-2895)
 * keep gossipped version in sync with actual on migration coordinator 
   (CASSANDRA-2946)
 * use lazy initialization instead of class initialization in NodeId
   (CASSANDRA-2953)
 * check column family validity in nodetool repair (CASSANDRA-2933)
 * speedup bytes to hex conversions dramatically (CASSANDRA-2850)
 * Flush memtables on shutdown when durable writes are disabled 
   (CASSANDRA-2958)
 * improved POSIX compatibility of start scripts (CASsANDRA-2965)
 * add counter support to Hadoop InputFormat (CASSANDRA-2981)
 * fix bug where dirty commitlog segments were removed (and avoid keeping 
   segments with no post-flush activity permanently dirty) (CASSANDRA-2829)
 * fix throwing exception with batch mutation of counter super columns
   (CASSANDRA-2949)
 * ignore system tables during repair (CASSANDRA-2979)
 * throw exception when NTS is given replication_factor as an option
   (CASSANDRA-2960)
 * fix assertion error during compaction of counter CFs (CASSANDRA-2968)
 * avoid trying to create index names, when no index exists (CASSANDRA-2867)
 * don't sample the system table when choosing a bootstrap token
   (CASSANDRA-2825)
 * gossiper notifies of local state changes (CASSANDRA-2948)
 * add asynchronous and half-sync/half-async (hsha) thrift servers 
   (CASSANDRA-1405)
 * fix potential use of free'd native memory in SerializingCache 
   (CASSANDRA-2951)
 * prune index scan resultset back to original request for lazy
   resultset expansion case (CASSANDRA-2964)
 * (Hadoop) fail jobs when Cassandra node has failed but TaskTracker
    has not (CASSANDRA-2388)


0.8.2
 * CQL: 
   - include only one row per unique key for IN queries (CASSANDRA-2717)
   - respect client timestamp on full row deletions (CASSANDRA-2912)
 * improve thread-safety in StreamOutSession (CASSANDRA-2792)
 * allow deleting a row and updating indexed columns in it in the
   same mutation (CASSANDRA-2773)
 * Expose number of threads blocked on submitting memtable to flush
   in JMX (CASSANDRA-2817)
 * add ability to return "endpoints" to nodetool (CASSANDRA-2776)
 * Add support for multiple (comma-delimited) coordinator addresses
   to ColumnFamilyInputFormat (CASSANDRA-2807)
 * fix potential NPE while scheduling read repair for range slice
   (CASSANDRA-2823)
 * Fix race in SystemTable.getCurrentLocalNodeId (CASSANDRA-2824)
 * Correctly set default for replicate_on_write (CASSANDRA-2835)
 * improve nodetool compactionstats formatting (CASSANDRA-2844)
 * fix index-building status display (CASSANDRA-2853)
 * fix CLI perpetuating obsolete KsDef.replication_factor (CASSANDRA-2846)
 * improve cli treatment of multiline comments (CASSANDRA-2852)
 * handle row tombstones correctly in EchoedRow (CASSANDRA-2786)
 * add MessagingService.get[Recently]DroppedMessages and
   StorageService.getExceptionCount (CASSANDRA-2804)
 * fix possibility of spurious UnavailableException for LOCAL_QUORUM
   reads with dynamic snitch + read repair disabled (CASSANDRA-2870)
 * add ant-optional as dependence for the debian package (CASSANDRA-2164)
 * add option to specify limit for get_slice in the CLI (CASSANDRA-2646)
 * decrease HH page size (CASSANDRA-2832)
 * reset cli keyspace after dropping the current one (CASSANDRA-2763)
 * add KeyRange option to Hadoop inputformat (CASSANDRA-1125)
 * fix protocol versioning (CASSANDRA-2818, 2860)
 * support spaces in path to log4j configuration (CASSANDRA-2383)
 * avoid including inferred types in CF update (CASSANDRA-2809)
 * fix JMX bulkload call (CASSANDRA-2908)
 * fix updating KS with durable_writes=false (CASSANDRA-2907)
 * add simplified facade to SSTableWriter for bulk loading use
   (CASSANDRA-2911)
 * fix re-using index CF sstable names after drop/recreate (CASSANDRA-2872)
 * prepend CF to default index names (CASSANDRA-2903)
 * fix hint replay (CASSANDRA-2928)
 * Properly synchronize repair's merkle tree computation (CASSANDRA-2816)


0.8.1
 * CQL:
   - support for insert, delete in BATCH (CASSANDRA-2537)
   - support for IN to SELECT, UPDATE (CASSANDRA-2553)
   - timestamp support for INSERT, UPDATE, and BATCH (CASSANDRA-2555)
   - TTL support (CASSANDRA-2476)
   - counter support (CASSANDRA-2473)
   - ALTER COLUMNFAMILY (CASSANDRA-1709)
   - DROP INDEX (CASSANDRA-2617)
   - add SCHEMA/TABLE as aliases for KS/CF (CASSANDRA-2743)
   - server handles wait-for-schema-agreement (CASSANDRA-2756)
   - key alias support (CASSANDRA-2480)
 * add support for comparator parameters and a generic ReverseType
   (CASSANDRA-2355)
 * add CompositeType and DynamicCompositeType (CASSANDRA-2231)
 * optimize batches containing multiple updates to the same row
   (CASSANDRA-2583)
 * adjust hinted handoff page size to avoid OOM with large columns 
   (CASSANDRA-2652)
 * mark BRAF buffer invalid post-flush so we don't re-flush partial
   buffers again, especially on CL writes (CASSANDRA-2660)
 * add DROP INDEX support to CLI (CASSANDRA-2616)
 * don't perform HH to client-mode [storageproxy] nodes (CASSANDRA-2668)
 * Improve forceDeserialize/getCompactedRow encapsulation (CASSANDRA-2659)
 * Don't write CounterUpdateColumn to disk in tests (CASSANDRA-2650)
 * Add sstable bulk loading utility (CASSANDRA-1278)
 * avoid replaying hints to dropped columnfamilies (CASSANDRA-2685)
 * add placeholders for missing rows in range query pseudo-RR (CASSANDRA-2680)
 * remove no-op HHOM.renameHints (CASSANDRA-2693)
 * clone super columns to avoid modifying them during flush (CASSANDRA-2675)
 * allow writes to bypass the commitlog for certain keyspaces (CASSANDRA-2683)
 * avoid NPE when bypassing commitlog during memtable flush (CASSANDRA-2781)
 * Added support for making bootstrap retry if nodes flap (CASSANDRA-2644)
 * Added statusthrift to nodetool to report if thrift server is running (CASSANDRA-2722)
 * Fixed rows being cached if they do not exist (CASSANDRA-2723)
 * Support passing tableName and cfName to RowCacheProviders (CASSANDRA-2702)
 * close scrub file handles (CASSANDRA-2669)
 * throttle migration replay (CASSANDRA-2714)
 * optimize column serializer creation (CASSANDRA-2716)
 * Added support for making bootstrap retry if nodes flap (CASSANDRA-2644)
 * Added statusthrift to nodetool to report if thrift server is running
   (CASSANDRA-2722)
 * Fixed rows being cached if they do not exist (CASSANDRA-2723)
 * fix truncate/compaction race (CASSANDRA-2673)
 * workaround large resultsets causing large allocation retention
   by nio sockets (CASSANDRA-2654)
 * fix nodetool ring use with Ec2Snitch (CASSANDRA-2733)
 * fix removing columns and subcolumns that are supressed by a row or
   supercolumn tombstone during replica resolution (CASSANDRA-2590)
 * support sstable2json against snapshot sstables (CASSANDRA-2386)
 * remove active-pull schema requests (CASSANDRA-2715)
 * avoid marking entire list of sstables as actively being compacted
   in multithreaded compaction (CASSANDRA-2765)
 * seek back after deserializing a row to update cache with (CASSANDRA-2752)
 * avoid skipping rows in scrub for counter column family (CASSANDRA-2759)
 * fix ConcurrentModificationException in repair when dealing with 0.7 node
   (CASSANDRA-2767)
 * use threadsafe collections for StreamInSession (CASSANDRA-2766)
 * avoid infinite loop when creating merkle tree (CASSANDRA-2758)
 * avoids unmarking compacting sstable prematurely in cleanup (CASSANDRA-2769)
 * fix NPE when the commit log is bypassed (CASSANDRA-2718)
 * don't throw an exception in SS.isRPCServerRunning (CASSANDRA-2721)
 * make stress.jar executable (CASSANDRA-2744)
 * add daemon mode to java stress (CASSANDRA-2267)
 * expose the DC and rack of a node through JMX and nodetool ring (CASSANDRA-2531)
 * fix cache mbean getSize (CASSANDRA-2781)
 * Add Date, Float, Double, and Boolean types (CASSANDRA-2530)
 * Add startup flag to renew counter node id (CASSANDRA-2788)
 * add jamm agent to cassandra.bat (CASSANDRA-2787)
 * fix repair hanging if a neighbor has nothing to send (CASSANDRA-2797)
 * purge tombstone even if row is in only one sstable (CASSANDRA-2801)
 * Fix wrong purge of deleted cf during compaction (CASSANDRA-2786)
 * fix race that could result in Hadoop writer failing to throw an
   exception encountered after close() (CASSANDRA-2755)
 * fix scan wrongly throwing assertion error (CASSANDRA-2653)
 * Always use even distribution for merkle tree with RandomPartitionner
   (CASSANDRA-2841)
 * fix describeOwnership for OPP (CASSANDRA-2800)
 * ensure that string tokens do not contain commas (CASSANDRA-2762)


0.8.0-final
 * fix CQL grammar warning and cqlsh regression from CASSANDRA-2622
 * add ant generate-cql-html target (CASSANDRA-2526)
 * update CQL consistency levels (CASSANDRA-2566)
 * debian packaging fixes (CASSANDRA-2481, 2647)
 * fix UUIDType, IntegerType for direct buffers (CASSANDRA-2682, 2684)
 * switch to native Thrift for Hadoop map/reduce (CASSANDRA-2667)
 * fix StackOverflowError when building from eclipse (CASSANDRA-2687)
 * only provide replication_factor to strategy_options "help" for
   SimpleStrategy, OldNetworkTopologyStrategy (CASSANDRA-2678, 2713)
 * fix exception adding validators to non-string columns (CASSANDRA-2696)
 * avoid instantiating DatabaseDescriptor in JDBC (CASSANDRA-2694)
 * fix potential stack overflow during compaction (CASSANDRA-2626)
 * clone super columns to avoid modifying them during flush (CASSANDRA-2675)
 * reset underlying iterator in EchoedRow constructor (CASSANDRA-2653)


0.8.0-rc1
 * faster flushes and compaction from fixing excessively pessimistic 
   rebuffering in BRAF (CASSANDRA-2581)
 * fix returning null column values in the python cql driver (CASSANDRA-2593)
 * fix merkle tree splitting exiting early (CASSANDRA-2605)
 * snapshot_before_compaction directory name fix (CASSANDRA-2598)
 * Disable compaction throttling during bootstrap (CASSANDRA-2612) 
 * fix CQL treatment of > and < operators in range slices (CASSANDRA-2592)
 * fix potential double-application of counter updates on commitlog replay
   by moving replay position from header to sstable metadata (CASSANDRA-2419)
 * JDBC CQL driver exposes getColumn for access to timestamp
 * JDBC ResultSetMetadata properties added to AbstractType
 * r/m clustertool (CASSANDRA-2607)
 * add support for presenting row key as a column in CQL result sets 
   (CASSANDRA-2622)
 * Don't allow {LOCAL|EACH}_QUORUM unless strategy is NTS (CASSANDRA-2627)
 * validate keyspace strategy_options during CQL create (CASSANDRA-2624)
 * fix empty Result with secondary index when limit=1 (CASSANDRA-2628)
 * Fix regression where bootstrapping a node with no schema fails
   (CASSANDRA-2625)
 * Allow removing LocationInfo sstables (CASSANDRA-2632)
 * avoid attempting to replay mutations from dropped keyspaces (CASSANDRA-2631)
 * avoid using cached position of a key when GT is requested (CASSANDRA-2633)
 * fix counting bloom filter true positives (CASSANDRA-2637)
 * initialize local ep state prior to gossip startup if needed (CASSANDRA-2638)
 * fix counter increment lost after restart (CASSANDRA-2642)
 * add quote-escaping via backslash to CLI (CASSANDRA-2623)
 * fix pig example script (CASSANDRA-2487)
 * fix dynamic snitch race in adding latencies (CASSANDRA-2618)
 * Start/stop cassandra after more important services such as mdadm in
   debian packaging (CASSANDRA-2481)


0.8.0-beta2
 * fix NPE compacting index CFs (CASSANDRA-2528)
 * Remove checking all column families on startup for compaction candidates 
   (CASSANDRA-2444)
 * validate CQL create keyspace options (CASSANDRA-2525)
 * fix nodetool setcompactionthroughput (CASSANDRA-2550)
 * move	gossip heartbeat back to its own thread (CASSANDRA-2554)
 * validate cql TRUNCATE columnfamily before truncating (CASSANDRA-2570)
 * fix batch_mutate for mixed standard-counter mutations (CASSANDRA-2457)
 * disallow making schema changes to system keyspace (CASSANDRA-2563)
 * fix sending mutation messages multiple times (CASSANDRA-2557)
 * fix incorrect use of NBHM.size in ReadCallback that could cause
   reads to time out even when responses were received (CASSANDRA-2552)
 * trigger read repair correctly for LOCAL_QUORUM reads (CASSANDRA-2556)
 * Allow configuring the number of compaction thread (CASSANDRA-2558)
 * forceUserDefinedCompaction will attempt to compact what it is given
   even if the pessimistic estimate is that there is not enough disk space;
   automatic compactions will only compact 2 or more sstables (CASSANDRA-2575)
 * refuse to apply migrations with older timestamps than the current 
   schema (CASSANDRA-2536)
 * remove unframed Thrift transport option
 * include indexes in snapshots (CASSANDRA-2596)
 * improve ignoring of obsolete mutations in index maintenance (CASSANDRA-2401)
 * recognize attempt to drop just the index while leaving the column
   definition alone (CASSANDRA-2619)
  

0.8.0-beta1
 * remove Avro RPC support (CASSANDRA-926)
 * support for columns that act as incr/decr counters 
   (CASSANDRA-1072, 1937, 1944, 1936, 2101, 2093, 2288, 2105, 2384, 2236, 2342,
   2454)
 * CQL (CASSANDRA-1703, 1704, 1705, 1706, 1707, 1708, 1710, 1711, 1940, 
   2124, 2302, 2277, 2493)
 * avoid double RowMutation serialization on write path (CASSANDRA-1800)
 * make NetworkTopologyStrategy the default (CASSANDRA-1960)
 * configurable internode encryption (CASSANDRA-1567, 2152)
 * human readable column names in sstable2json output (CASSANDRA-1933)
 * change default JMX port to 7199 (CASSANDRA-2027)
 * backwards compatible internal messaging (CASSANDRA-1015)
 * atomic switch of memtables and sstables (CASSANDRA-2284)
 * add pluggable SeedProvider (CASSANDRA-1669)
 * Fix clustertool to not throw exception when calling get_endpoints (CASSANDRA-2437)
 * upgrade to thrift 0.6 (CASSANDRA-2412) 
 * repair works on a token range instead of full ring (CASSANDRA-2324)
 * purge tombstones from row cache (CASSANDRA-2305)
 * push replication_factor into strategy_options (CASSANDRA-1263)
 * give snapshots the same name on each node (CASSANDRA-1791)
 * remove "nodetool loadbalance" (CASSANDRA-2448)
 * multithreaded compaction (CASSANDRA-2191)
 * compaction throttling (CASSANDRA-2156)
 * add key type information and alias (CASSANDRA-2311, 2396)
 * cli no longer divides read_repair_chance by 100 (CASSANDRA-2458)
 * made CompactionInfo.getTaskType return an enum (CASSANDRA-2482)
 * add a server-wide cap on measured memtable memory usage and aggressively
   flush to keep under that threshold (CASSANDRA-2006)
 * add unified UUIDType (CASSANDRA-2233)
 * add off-heap row cache support (CASSANDRA-1969)


0.7.5
 * improvements/fixes to PIG driver (CASSANDRA-1618, CASSANDRA-2387,
   CASSANDRA-2465, CASSANDRA-2484)
 * validate index names (CASSANDRA-1761)
 * reduce contention on Table.flusherLock (CASSANDRA-1954)
 * try harder to detect failures during streaming, cleaning up temporary
   files more reliably (CASSANDRA-2088)
 * shut down server for OOM on a Thrift thread (CASSANDRA-2269)
 * fix tombstone handling in repair and sstable2json (CASSANDRA-2279)
 * preserve version when streaming data from old sstables (CASSANDRA-2283)
 * don't start repair if a neighboring node is marked as dead (CASSANDRA-2290)
 * purge tombstones from row cache (CASSANDRA-2305)
 * Avoid seeking when sstable2json exports the entire file (CASSANDRA-2318)
 * clear Built flag in system table when dropping an index (CASSANDRA-2320)
 * don't allow arbitrary argument for stress.java (CASSANDRA-2323)
 * validate values for index predicates in get_indexed_slice (CASSANDRA-2328)
 * queue secondary indexes for flush before the parent (CASSANDRA-2330)
 * allow job configuration to set the CL used in Hadoop jobs (CASSANDRA-2331)
 * add memtable_flush_queue_size defaulting to 4 (CASSANDRA-2333)
 * Allow overriding of initial_token, storage_port and rpc_port from system
   properties (CASSANDRA-2343)
 * fix comparator used for non-indexed secondary expressions in index scan
   (CASSANDRA-2347)
 * ensure size calculation and write phase of large-row compaction use
   the same threshold for TTL expiration (CASSANDRA-2349)
 * fix race when iterating CFs during add/drop (CASSANDRA-2350)
 * add ConsistencyLevel command to CLI (CASSANDRA-2354)
 * allow negative numbers in the cli (CASSANDRA-2358)
 * hard code serialVersionUID for tokens class (CASSANDRA-2361)
 * fix potential infinite loop in ByteBufferUtil.inputStream (CASSANDRA-2365)
 * fix encoding bugs in HintedHandoffManager, SystemTable when default
   charset is not UTF8 (CASSANDRA-2367)
 * avoids having removed node reappearing in Gossip (CASSANDRA-2371)
 * fix incorrect truncation of long to int when reading columns via block
   index (CASSANDRA-2376)
 * fix NPE during stream session (CASSANDRA-2377)
 * fix race condition that could leave orphaned data files when dropping CF or
   KS (CASSANDRA-2381)
 * fsync statistics component on write (CASSANDRA-2382)
 * fix duplicate results from CFS.scan (CASSANDRA-2406)
 * add IntegerType to CLI help (CASSANDRA-2414)
 * avoid caching token-only decoratedkeys (CASSANDRA-2416)
 * convert mmap assertion to if/throw so scrub can catch it (CASSANDRA-2417)
 * don't overwrite gc log (CASSANDR-2418)
 * invalidate row cache for streamed row to avoid inconsitencies
   (CASSANDRA-2420)
 * avoid copies in range/index scans (CASSANDRA-2425)
 * make sure we don't wipe data during cleanup if the node has not join
   the ring (CASSANDRA-2428)
 * Try harder to close files after compaction (CASSANDRA-2431)
 * re-set bootstrapped flag after move finishes (CASSANDRA-2435)
 * display validation_class in CLI 'describe keyspace' (CASSANDRA-2442)
 * make cleanup compactions cleanup the row cache (CASSANDRA-2451)
 * add column fields validation to scrub (CASSANDRA-2460)
 * use 64KB flush buffer instead of in_memory_compaction_limit (CASSANDRA-2463)
 * fix backslash substitutions in CLI (CASSANDRA-2492)
 * disable cache saving for system CFS (CASSANDRA-2502)
 * fixes for verifying destination availability under hinted conditions
   so UE can be thrown intead of timing out (CASSANDRA-2514)
 * fix update of validation class in column metadata (CASSANDRA-2512)
 * support LOCAL_QUORUM, EACH_QUORUM CLs outside of NTS (CASSANDRA-2516)
 * preserve version when streaming data from old sstables (CASSANDRA-2283)
 * fix backslash substitutions in CLI (CASSANDRA-2492)
 * count a row deletion as one operation towards memtable threshold 
   (CASSANDRA-2519)
 * support LOCAL_QUORUM, EACH_QUORUM CLs outside of NTS (CASSANDRA-2516)


0.7.4
 * add nodetool join command (CASSANDRA-2160)
 * fix secondary indexes on pre-existing or streamed data (CASSANDRA-2244)
 * initialize endpoint in gossiper earlier (CASSANDRA-2228)
 * add ability to write to Cassandra from Pig (CASSANDRA-1828)
 * add rpc_[min|max]_threads (CASSANDRA-2176)
 * add CL.TWO, CL.THREE (CASSANDRA-2013)
 * avoid exporting an un-requested row in sstable2json, when exporting 
   a key that does not exist (CASSANDRA-2168)
 * add incremental_backups option (CASSANDRA-1872)
 * add configurable row limit to Pig loadfunc (CASSANDRA-2276)
 * validate column values in batches as well as single-Column inserts
   (CASSANDRA-2259)
 * move sample schema from cassandra.yaml to schema-sample.txt,
   a cli scripts (CASSANDRA-2007)
 * avoid writing empty rows when scrubbing tombstoned rows (CASSANDRA-2296)
 * fix assertion error in range and index scans for CL < ALL
   (CASSANDRA-2282)
 * fix commitlog replay when flush position refers to data that didn't
   get synced before server died (CASSANDRA-2285)
 * fix fd leak in sstable2json with non-mmap'd i/o (CASSANDRA-2304)
 * reduce memory use during streaming of multiple sstables (CASSANDRA-2301)
 * purge tombstoned rows from cache after GCGraceSeconds (CASSANDRA-2305)
 * allow zero replicas in a NTS datacenter (CASSANDRA-1924)
 * make range queries respect snitch for local replicas (CASSANDRA-2286)
 * fix HH delivery when column index is larger than 2GB (CASSANDRA-2297)
 * make 2ary indexes use parent CF flush thresholds during initial build
   (CASSANDRA-2294)
 * update memtable_throughput to be a long (CASSANDRA-2158)


0.7.3
 * Keep endpoint state until aVeryLongTime (CASSANDRA-2115)
 * lower-latency read repair (CASSANDRA-2069)
 * add hinted_handoff_throttle_delay_in_ms option (CASSANDRA-2161)
 * fixes for cache save/load (CASSANDRA-2172, -2174)
 * Handle whole-row deletions in CFOutputFormat (CASSANDRA-2014)
 * Make memtable_flush_writers flush in parallel (CASSANDRA-2178)
 * Add compaction_preheat_key_cache option (CASSANDRA-2175)
 * refactor stress.py to have only one copy of the format string 
   used for creating row keys (CASSANDRA-2108)
 * validate index names for \w+ (CASSANDRA-2196)
 * Fix Cassandra cli to respect timeout if schema does not settle 
   (CASSANDRA-2187)
 * fix for compaction and cleanup writing old-format data into new-version 
   sstable (CASSANDRA-2211, -2216)
 * add nodetool scrub (CASSANDRA-2217, -2240)
 * fix sstable2json large-row pagination (CASSANDRA-2188)
 * fix EOFing on requests for the last bytes in a file (CASSANDRA-2213)
 * fix BufferedRandomAccessFile bugs (CASSANDRA-2218, -2241)
 * check for memtable flush_after_mins exceeded every 10s (CASSANDRA-2183)
 * fix cache saving on Windows (CASSANDRA-2207)
 * add validateSchemaAgreement call + synchronization to schema
   modification operations (CASSANDRA-2222)
 * fix for reversed slice queries on large rows (CASSANDRA-2212)
 * fat clients were writing local data (CASSANDRA-2223)
 * set DEFAULT_MEMTABLE_LIFETIME_IN_MINS to 24h
 * improve detection and cleanup of partially-written sstables 
   (CASSANDRA-2206)
 * fix supercolumn de/serialization when subcolumn comparator is different
   from supercolumn's (CASSANDRA-2104)
 * fix starting up on Windows when CASSANDRA_HOME contains whitespace
   (CASSANDRA-2237)
 * add [get|set][row|key]cacheSavePeriod to JMX (CASSANDRA-2100)
 * fix Hadoop ColumnFamilyOutputFormat dropping of mutations
   when batch fills up (CASSANDRA-2255)
 * move file deletions off of scheduledtasks executor (CASSANDRA-2253)


0.7.2
 * copy DecoratedKey.key when inserting into caches to avoid retaining
   a reference to the underlying buffer (CASSANDRA-2102)
 * format subcolumn names with subcomparator (CASSANDRA-2136)
 * fix column bloom filter deserialization (CASSANDRA-2165)


0.7.1
 * refactor MessageDigest creation code. (CASSANDRA-2107)
 * buffer network stack to avoid inefficient small TCP messages while avoiding
   the nagle/delayed ack problem (CASSANDRA-1896)
 * check log4j configuration for changes every 10s (CASSANDRA-1525, 1907)
 * more-efficient cross-DC replication (CASSANDRA-1530, -2051, -2138)
 * avoid polluting page cache with commitlog or sstable writes
   and seq scan operations (CASSANDRA-1470)
 * add RMI authentication options to nodetool (CASSANDRA-1921)
 * make snitches configurable at runtime (CASSANDRA-1374)
 * retry hadoop split requests on connection failure (CASSANDRA-1927)
 * implement describeOwnership for BOP, COPP (CASSANDRA-1928)
 * make read repair behave as expected for ConsistencyLevel > ONE
   (CASSANDRA-982, 2038)
 * distributed test harness (CASSANDRA-1859, 1964)
 * reduce flush lock contention (CASSANDRA-1930)
 * optimize supercolumn deserialization (CASSANDRA-1891)
 * fix CFMetaData.apply to only compare objects of the same class 
   (CASSANDRA-1962)
 * allow specifying specific SSTables to compact from JMX (CASSANDRA-1963)
 * fix race condition in MessagingService.targets (CASSANDRA-1959, 2094, 2081)
 * refuse to open sstables from a future version (CASSANDRA-1935)
 * zero-copy reads (CASSANDRA-1714)
 * fix copy bounds for word Text in wordcount demo (CASSANDRA-1993)
 * fixes for contrib/javautils (CASSANDRA-1979)
 * check more frequently for memtable expiration (CASSANDRA-2000)
 * fix writing SSTable column count statistics (CASSANDRA-1976)
 * fix streaming of multiple CFs during bootstrap (CASSANDRA-1992)
 * explicitly set JVM GC new generation size with -Xmn (CASSANDRA-1968)
 * add short options for CLI flags (CASSANDRA-1565)
 * make keyspace argument to "describe keyspace" in CLI optional
   when authenticated to keyspace already (CASSANDRA-2029)
 * added option to specify -Dcassandra.join_ring=false on startup
   to allow "warm spare" nodes or performing JMX maintenance before
   joining the ring (CASSANDRA-526)
 * log migrations at INFO (CASSANDRA-2028)
 * add CLI verbose option in file mode (CASSANDRA-2030)
 * add single-line "--" comments to CLI (CASSANDRA-2032)
 * message serialization tests (CASSANDRA-1923)
 * switch from ivy to maven-ant-tasks (CASSANDRA-2017)
 * CLI attempts to block for new schema to propagate (CASSANDRA-2044)
 * fix potential overflow in nodetool cfstats (CASSANDRA-2057)
 * add JVM shutdownhook to sync commitlog (CASSANDRA-1919)
 * allow nodes to be up without being part of  normal traffic (CASSANDRA-1951)
 * fix CLI "show keyspaces" with null options on NTS (CASSANDRA-2049)
 * fix possible ByteBuffer race conditions (CASSANDRA-2066)
 * reduce garbage generated by MessagingService to prevent load spikes
   (CASSANDRA-2058)
 * fix math in RandomPartitioner.describeOwnership (CASSANDRA-2071)
 * fix deletion of sstable non-data components (CASSANDRA-2059)
 * avoid blocking gossip while deleting handoff hints (CASSANDRA-2073)
 * ignore messages from newer versions, keep track of nodes in gossip 
   regardless of version (CASSANDRA-1970)
 * cache writing moved to CompactionManager to reduce i/o contention and
   updated to use non-cache-polluting writes (CASSANDRA-2053)
 * page through large rows when exporting to JSON (CASSANDRA-2041)
 * add flush_largest_memtables_at and reduce_cache_sizes_at options
   (CASSANDRA-2142)
 * add cli 'describe cluster' command (CASSANDRA-2127)
 * add cli support for setting username/password at 'connect' command 
   (CASSANDRA-2111)
 * add -D option to Stress.java to allow reading hosts from a file 
   (CASSANDRA-2149)
 * bound hints CF throughput between 32M and 256M (CASSANDRA-2148)
 * continue starting when invalid saved cache entries are encountered
   (CASSANDRA-2076)
 * add max_hint_window_in_ms option (CASSANDRA-1459)


0.7.0-final
 * fix offsets to ByteBuffer.get (CASSANDRA-1939)


0.7.0-rc4
 * fix cli crash after backgrounding (CASSANDRA-1875)
 * count timeouts in storageproxy latencies, and include latency 
   histograms in StorageProxyMBean (CASSANDRA-1893)
 * fix CLI get recognition of supercolumns (CASSANDRA-1899)
 * enable keepalive on intra-cluster sockets (CASSANDRA-1766)
 * count timeouts towards dynamicsnitch latencies (CASSANDRA-1905)
 * Expose index-building status in JMX + cli schema description
   (CASSANDRA-1871)
 * allow [LOCAL|EACH]_QUORUM to be used with non-NetworkTopology 
   replication Strategies
 * increased amount of index locks for faster commitlog replay
 * collect secondary index tombstones immediately (CASSANDRA-1914)
 * revert commitlog changes from #1780 (CASSANDRA-1917)
 * change RandomPartitioner min token to -1 to avoid collision w/
   tokens on actual nodes (CASSANDRA-1901)
 * examine the right nibble when validating TimeUUID (CASSANDRA-1910)
 * include secondary indexes in cleanup (CASSANDRA-1916)
 * CFS.scrubDataDirectories should also cleanup invalid secondary indexes
   (CASSANDRA-1904)
 * ability to disable/enable gossip on nodes to force them down
   (CASSANDRA-1108)


0.7.0-rc3
 * expose getNaturalEndpoints in StorageServiceMBean taking byte[]
   key; RMI cannot serialize ByteBuffer (CASSANDRA-1833)
 * infer org.apache.cassandra.locator for replication strategy classes
   when not otherwise specified
 * validation that generates less garbage (CASSANDRA-1814)
 * add TTL support to CLI (CASSANDRA-1838)
 * cli defaults to bytestype for subcomparator when creating
   column families (CASSANDRA-1835)
 * unregister index MBeans when index is dropped (CASSANDRA-1843)
 * make ByteBufferUtil.clone thread-safe (CASSANDRA-1847)
 * change exception for read requests during bootstrap from 
   InvalidRequest to Unavailable (CASSANDRA-1862)
 * respect row-level tombstones post-flush in range scans
   (CASSANDRA-1837)
 * ReadResponseResolver check digests against each other (CASSANDRA-1830)
 * return InvalidRequest when remove of subcolumn without supercolumn
   is requested (CASSANDRA-1866)
 * flush before repair (CASSANDRA-1748)
 * SSTableExport validates key order (CASSANDRA-1884)
 * large row support for SSTableExport (CASSANDRA-1867)
 * Re-cache hot keys post-compaction without hitting disk (CASSANDRA-1878)
 * manage read repair in coordinator instead of data source, to
   provide latency information to dynamic snitch (CASSANDRA-1873)


0.7.0-rc2
 * fix live-column-count of slice ranges including tombstoned supercolumn 
   with live subcolumn (CASSANDRA-1591)
 * rename o.a.c.internal.AntientropyStage -> AntiEntropyStage,
   o.a.c.request.Request_responseStage -> RequestResponseStage,
   o.a.c.internal.Internal_responseStage -> InternalResponseStage
 * add AbstractType.fromString (CASSANDRA-1767)
 * require index_type to be present when specifying index_name
   on ColumnDef (CASSANDRA-1759)
 * fix add/remove index bugs in CFMetadata (CASSANDRA-1768)
 * rebuild Strategy during system_update_keyspace (CASSANDRA-1762)
 * cli updates prompt to ... in continuation lines (CASSANDRA-1770)
 * support multiple Mutations per key in hadoop ColumnFamilyOutputFormat
   (CASSANDRA-1774)
 * improvements to Debian init script (CASSANDRA-1772)
 * use local classloader to check for version.properties (CASSANDRA-1778)
 * Validate that column names in column_metadata are valid for the
   defined comparator, and decode properly in cli (CASSANDRA-1773)
 * use cross-platform newlines in cli (CASSANDRA-1786)
 * add ExpiringColumn support to sstable import/export (CASSANDRA-1754)
 * add flush for each append to periodic commitlog mode; added
   periodic_without_flush option to disable this (CASSANDRA-1780)
 * close file handle used for post-flush truncate (CASSANDRA-1790)
 * various code cleanup (CASSANDRA-1793, -1794, -1795)
 * fix range queries against wrapped range (CASSANDRA-1781)
 * fix consistencylevel calculations for NetworkTopologyStrategy
   (CASSANDRA-1804)
 * cli support index type enum names (CASSANDRA-1810)
 * improved validation of column_metadata (CASSANDRA-1813)
 * reads at ConsistencyLevel > 1 throw UnavailableException
   immediately if insufficient live nodes exist (CASSANDRA-1803)
 * copy bytebuffers for local writes to avoid retaining the entire
   Thrift frame (CASSANDRA-1801)
 * fix NPE adding index to column w/o prior metadata (CASSANDRA-1764)
 * reduce fat client timeout (CASSANDRA-1730)
 * fix botched merge of CASSANDRA-1316


0.7.0-rc1
 * fix compaction and flush races with schema updates (CASSANDRA-1715)
 * add clustertool, config-converter, sstablekeys, and schematool 
   Windows .bat files (CASSANDRA-1723)
 * reject range queries received during bootstrap (CASSANDRA-1739)
 * fix wrapping-range queries on non-minimum token (CASSANDRA-1700)
 * add nodetool cfhistogram (CASSANDRA-1698)
 * limit repaired ranges to what the nodes have in common (CASSANDRA-1674)
 * index scan treats missing columns as not matching secondary
   expressions (CASSANDRA-1745)
 * Fix misuse of DataOutputBuffer.getData in AntiEntropyService
   (CASSANDRA-1729)
 * detect and warn when obsolete version of JNA is present (CASSANDRA-1760)
 * reduce fat client timeout (CASSANDRA-1730)
 * cleanup smallest CFs first to increase free temp space for larger ones
   (CASSANDRA-1811)
 * Update windows .bat files to work outside of main Cassandra
   directory (CASSANDRA-1713)
 * fix read repair regression from 0.6.7 (CASSANDRA-1727)
 * more-efficient read repair (CASSANDRA-1719)
 * fix hinted handoff replay (CASSANDRA-1656)
 * log type of dropped messages (CASSANDRA-1677)
 * upgrade to SLF4J 1.6.1
 * fix ByteBuffer bug in ExpiringColumn.updateDigest (CASSANDRA-1679)
 * fix IntegerType.getString (CASSANDRA-1681)
 * make -Djava.net.preferIPv4Stack=true the default (CASSANDRA-628)
 * add INTERNAL_RESPONSE verb to differentiate from responses related
   to client requests (CASSANDRA-1685)
 * log tpstats when dropping messages (CASSANDRA-1660)
 * include unreachable nodes in describeSchemaVersions (CASSANDRA-1678)
 * Avoid dropping messages off the client request path (CASSANDRA-1676)
 * fix jna errno reporting (CASSANDRA-1694)
 * add friendlier error for UnknownHostException on startup (CASSANDRA-1697)
 * include jna dependency in RPM package (CASSANDRA-1690)
 * add --skip-keys option to stress.py (CASSANDRA-1696)
 * improve cli handling of non-string keys and column names 
   (CASSANDRA-1701, -1693)
 * r/m extra subcomparator line in cli keyspaces output (CASSANDRA-1712)
 * add read repair chance to cli "show keyspaces"
 * upgrade to ConcurrentLinkedHashMap 1.1 (CASSANDRA-975)
 * fix index scan routing (CASSANDRA-1722)
 * fix tombstoning of supercolumns in range queries (CASSANDRA-1734)
 * clear endpoint cache after updating keyspace metadata (CASSANDRA-1741)
 * fix wrapping-range queries on non-minimum token (CASSANDRA-1700)
 * truncate includes secondary indexes (CASSANDRA-1747)
 * retain reference to PendingFile sstables (CASSANDRA-1749)
 * fix sstableimport regression (CASSANDRA-1753)
 * fix for bootstrap when no non-system tables are defined (CASSANDRA-1732)
 * handle replica unavailability in index scan (CASSANDRA-1755)
 * fix service initialization order deadlock (CASSANDRA-1756)
 * multi-line cli commands (CASSANDRA-1742)
 * fix race between snapshot and compaction (CASSANDRA-1736)
 * add listEndpointsPendingHints, deleteHintsForEndpoint JMX methods 
   (CASSANDRA-1551)


0.7.0-beta3
 * add strategy options to describe_keyspace output (CASSANDRA-1560)
 * log warning when using randomly generated token (CASSANDRA-1552)
 * re-organize JMX into .db, .net, .internal, .request (CASSANDRA-1217)
 * allow nodes to change IPs between restarts (CASSANDRA-1518)
 * remember ring state between restarts by default (CASSANDRA-1518)
 * flush index built flag so we can read it before log replay (CASSANDRA-1541)
 * lock row cache updates to prevent race condition (CASSANDRA-1293)
 * remove assertion causing rare (and harmless) error messages in
   commitlog (CASSANDRA-1330)
 * fix moving nodes with no keyspaces defined (CASSANDRA-1574)
 * fix unbootstrap when no data is present in a transfer range (CASSANDRA-1573)
 * take advantage of AVRO-495 to simplify our avro IDL (CASSANDRA-1436)
 * extend authorization hierarchy to column family (CASSANDRA-1554)
 * deletion support in secondary indexes (CASSANDRA-1571)
 * meaningful error message for invalid replication strategy class 
   (CASSANDRA-1566)
 * allow keyspace creation with RF > N (CASSANDRA-1428)
 * improve cli error handling (CASSANDRA-1580)
 * add cache save/load ability (CASSANDRA-1417, 1606, 1647)
 * add StorageService.getDrainProgress (CASSANDRA-1588)
 * Disallow bootstrap to an in-use token (CASSANDRA-1561)
 * Allow dynamic secondary index creation and destruction (CASSANDRA-1532)
 * log auto-guessed memtable thresholds (CASSANDRA-1595)
 * add ColumnDef support to cli (CASSANDRA-1583)
 * reduce index sample time by 75% (CASSANDRA-1572)
 * add cli support for column, strategy metadata (CASSANDRA-1578, 1612)
 * add cli support for schema modification (CASSANDRA-1584)
 * delete temp files on failed compactions (CASSANDRA-1596)
 * avoid blocking for dead nodes during removetoken (CASSANDRA-1605)
 * remove ConsistencyLevel.ZERO (CASSANDRA-1607)
 * expose in-progress compaction type in jmx (CASSANDRA-1586)
 * removed IClock & related classes from internals (CASSANDRA-1502)
 * fix removing tokens from SystemTable on decommission and removetoken
   (CASSANDRA-1609)
 * include CF metadata in cli 'show keyspaces' (CASSANDRA-1613)
 * switch from Properties to HashMap in PropertyFileSnitch to
   avoid synchronization bottleneck (CASSANDRA-1481)
 * PropertyFileSnitch configuration file renamed to 
   cassandra-topology.properties
 * add cli support for get_range_slices (CASSANDRA-1088, CASSANDRA-1619)
 * Make memtable flush thresholds per-CF instead of global 
   (CASSANDRA-1007, 1637)
 * add cli support for binary data without CfDef hints (CASSANDRA-1603)
 * fix building SSTable statistics post-stream (CASSANDRA-1620)
 * fix potential infinite loop in 2ary index queries (CASSANDRA-1623)
 * allow creating NTS keyspaces with no replicas configured (CASSANDRA-1626)
 * add jmx histogram of sstables accessed per read (CASSANDRA-1624)
 * remove system_rename_column_family and system_rename_keyspace from the
   client API until races can be fixed (CASSANDRA-1630, CASSANDRA-1585)
 * add cli sanity tests (CASSANDRA-1582)
 * update GC settings in cassandra.bat (CASSANDRA-1636)
 * cli support for index queries (CASSANDRA-1635)
 * cli support for updating schema memtable settings (CASSANDRA-1634)
 * cli --file option (CASSANDRA-1616)
 * reduce automatically chosen memtable sizes by 50% (CASSANDRA-1641)
 * move endpoint cache from snitch to strategy (CASSANDRA-1643)
 * fix commitlog recovery deleting the newly-created segment as well as
   the old ones (CASSANDRA-1644)
 * upgrade to Thrift 0.5 (CASSANDRA-1367)
 * renamed CL.DCQUORUM to LOCAL_QUORUM and DCQUORUMSYNC to EACH_QUORUM
 * cli truncate support (CASSANDRA-1653)
 * update GC settings in cassandra.bat (CASSANDRA-1636)
 * avoid logging when a node's ip/token is gossipped back to it (CASSANDRA-1666)


0.7-beta2
 * always use UTF-8 for hint keys (CASSANDRA-1439)
 * remove cassandra.yaml dependency from Hadoop and Pig (CASSADRA-1322)
 * expose CfDef metadata in describe_keyspaces (CASSANDRA-1363)
 * restore use of mmap_index_only option (CASSANDRA-1241)
 * dropping a keyspace with no column families generated an error 
   (CASSANDRA-1378)
 * rename RackAwareStrategy to OldNetworkTopologyStrategy, RackUnawareStrategy 
   to SimpleStrategy, DatacenterShardStrategy to NetworkTopologyStrategy,
   AbstractRackAwareSnitch to AbstractNetworkTopologySnitch (CASSANDRA-1392)
 * merge StorageProxy.mutate, mutateBlocking (CASSANDRA-1396)
 * faster UUIDType, LongType comparisons (CASSANDRA-1386, 1393)
 * fix setting read_repair_chance from CLI addColumnFamily (CASSANDRA-1399)
 * fix updates to indexed columns (CASSANDRA-1373)
 * fix race condition leaving to FileNotFoundException (CASSANDRA-1382)
 * fix sharded lock hash on index write path (CASSANDRA-1402)
 * add support for GT/E, LT/E in subordinate index clauses (CASSANDRA-1401)
 * cfId counter got out of sync when CFs were added (CASSANDRA-1403)
 * less chatty schema updates (CASSANDRA-1389)
 * rename column family mbeans. 'type' will now include either 
   'IndexColumnFamilies' or 'ColumnFamilies' depending on the CFS type.
   (CASSANDRA-1385)
 * disallow invalid keyspace and column family names. This includes name that
   matches a '^\w+' regex. (CASSANDRA-1377)
 * use JNA, if present, to take snapshots (CASSANDRA-1371)
 * truncate hints if starting 0.7 for the first time (CASSANDRA-1414)
 * fix FD leak in single-row slicepredicate queries (CASSANDRA-1416)
 * allow index expressions against columns that are not part of the 
   SlicePredicate (CASSANDRA-1410)
 * config-converter properly handles snitches and framed support 
   (CASSANDRA-1420)
 * remove keyspace argument from multiget_count (CASSANDRA-1422)
 * allow specifying cassandra.yaml location as (local or remote) URL
   (CASSANDRA-1126)
 * fix using DynamicEndpointSnitch with NetworkTopologyStrategy
   (CASSANDRA-1429)
 * Add CfDef.default_validation_class (CASSANDRA-891)
 * fix EstimatedHistogram.max (CASSANDRA-1413)
 * quorum read optimization (CASSANDRA-1622)
 * handle zero-length (or missing) rows during HH paging (CASSANDRA-1432)
 * include secondary indexes during schema migrations (CASSANDRA-1406)
 * fix commitlog header race during schema change (CASSANDRA-1435)
 * fix ColumnFamilyStoreMBeanIterator to use new type name (CASSANDRA-1433)
 * correct filename generated by xml->yaml converter (CASSANDRA-1419)
 * add CMSInitiatingOccupancyFraction=75 and UseCMSInitiatingOccupancyOnly
   to default JVM options
 * decrease jvm heap for cassandra-cli (CASSANDRA-1446)
 * ability to modify keyspaces and column family definitions on a live cluster
   (CASSANDRA-1285)
 * support for Hadoop Streaming [non-jvm map/reduce via stdin/out]
   (CASSANDRA-1368)
 * Move persistent sstable stats from the system table to an sstable component
   (CASSANDRA-1430)
 * remove failed bootstrap attempt from pending ranges when gossip times
   it out after 1h (CASSANDRA-1463)
 * eager-create tcp connections to other cluster members (CASSANDRA-1465)
 * enumerate stages and derive stage from message type instead of 
   transmitting separately (CASSANDRA-1465)
 * apply reversed flag during collation from different data sources
   (CASSANDRA-1450)
 * make failure to remove commitlog segment non-fatal (CASSANDRA-1348)
 * correct ordering of drain operations so CL.recover is no longer 
   necessary (CASSANDRA-1408)
 * removed keyspace from describe_splits method (CASSANDRA-1425)
 * rename check_schema_agreement to describe_schema_versions
   (CASSANDRA-1478)
 * fix QUORUM calculation for RF > 3 (CASSANDRA-1487)
 * remove tombstones during non-major compactions when bloom filter
   verifies that row does not exist in other sstables (CASSANDRA-1074)
 * nodes that coordinated a loadbalance in the past could not be seen by
   newly added nodes (CASSANDRA-1467)
 * exposed endpoint states (gossip details) via jmx (CASSANDRA-1467)
 * ensure that compacted sstables are not included when new readers are
   instantiated (CASSANDRA-1477)
 * by default, calculate heap size and memtable thresholds at runtime (CASSANDRA-1469)
 * fix races dealing with adding/dropping keyspaces and column families in
   rapid succession (CASSANDRA-1477)
 * clean up of Streaming system (CASSANDRA-1503, 1504, 1506)
 * add options to configure Thrift socket keepalive and buffer sizes (CASSANDRA-1426)
 * make contrib CassandraServiceDataCleaner recursive (CASSANDRA-1509)
 * min, max compaction threshold are configurable and persistent 
   per-ColumnFamily (CASSANDRA-1468)
 * fix replaying the last mutation in a commitlog unnecessarily 
   (CASSANDRA-1512)
 * invoke getDefaultUncaughtExceptionHandler from DTPE with the original
   exception rather than the ExecutionException wrapper (CASSANDRA-1226)
 * remove Clock from the Thrift (and Avro) API (CASSANDRA-1501)
 * Close intra-node sockets when connection is broken (CASSANDRA-1528)
 * RPM packaging spec file (CASSANDRA-786)
 * weighted request scheduler (CASSANDRA-1485)
 * treat expired columns as deleted (CASSANDRA-1539)
 * make IndexInterval configurable (CASSANDRA-1488)
 * add describe_snitch to Thrift API (CASSANDRA-1490)
 * MD5 authenticator compares plain text submitted password with MD5'd
   saved property, instead of vice versa (CASSANDRA-1447)
 * JMX MessagingService pending and completed counts (CASSANDRA-1533)
 * fix race condition processing repair responses (CASSANDRA-1511)
 * make repair blocking (CASSANDRA-1511)
 * create EndpointSnitchInfo and MBean to expose rack and DC (CASSANDRA-1491)
 * added option to contrib/word_count to output results back to Cassandra
   (CASSANDRA-1342)
 * rewrite Hadoop ColumnFamilyRecordWriter to pool connections, retry to
   multiple Cassandra nodes, and smooth impact on the Cassandra cluster
   by using smaller batch sizes (CASSANDRA-1434)
 * fix setting gc_grace_seconds via CLI (CASSANDRA-1549)
 * support TTL'd index values (CASSANDRA-1536)
 * make removetoken work like decommission (CASSANDRA-1216)
 * make cli comparator-aware and improve quote rules (CASSANDRA-1523,-1524)
 * make nodetool compact and cleanup blocking (CASSANDRA-1449)
 * add memtable, cache information to GCInspector logs (CASSANDRA-1558)
 * enable/disable HintedHandoff via JMX (CASSANDRA-1550)
 * Ignore stray files in the commit log directory (CASSANDRA-1547)
 * Disallow bootstrap to an in-use token (CASSANDRA-1561)


0.7-beta1
 * sstable versioning (CASSANDRA-389)
 * switched to slf4j logging (CASSANDRA-625)
 * add (optional) expiration time for column (CASSANDRA-699)
 * access levels for authentication/authorization (CASSANDRA-900)
 * add ReadRepairChance to CF definition (CASSANDRA-930)
 * fix heisenbug in system tests, especially common on OS X (CASSANDRA-944)
 * convert to byte[] keys internally and all public APIs (CASSANDRA-767)
 * ability to alter schema definitions on a live cluster (CASSANDRA-44)
 * renamed configuration file to cassandra.xml, and log4j.properties to
   log4j-server.properties, which must now be loaded from
   the classpath (which is how our scripts in bin/ have always done it)
   (CASSANDRA-971)
 * change get_count to require a SlicePredicate. create multi_get_count
   (CASSANDRA-744)
 * re-organized endpointsnitch implementations and added SimpleSnitch
   (CASSANDRA-994)
 * Added preload_row_cache option (CASSANDRA-946)
 * add CRC to commitlog header (CASSANDRA-999)
 * removed deprecated batch_insert and get_range_slice methods (CASSANDRA-1065)
 * add truncate thrift method (CASSANDRA-531)
 * http mini-interface using mx4j (CASSANDRA-1068)
 * optimize away copy of sliced row on memtable read path (CASSANDRA-1046)
 * replace constant-size 2GB mmaped segments and special casing for index 
   entries spanning segment boundaries, with SegmentedFile that computes 
   segments that always contain entire entries/rows (CASSANDRA-1117)
 * avoid reading large rows into memory during compaction (CASSANDRA-16)
 * added hadoop OutputFormat (CASSANDRA-1101)
 * efficient Streaming (no more anticompaction) (CASSANDRA-579)
 * split commitlog header into separate file and add size checksum to
   mutations (CASSANDRA-1179)
 * avoid allocating a new byte[] for each mutation on replay (CASSANDRA-1219)
 * revise HH schema to be per-endpoint (CASSANDRA-1142)
 * add joining/leaving status to nodetool ring (CASSANDRA-1115)
 * allow multiple repair sessions per node (CASSANDRA-1190)
 * optimize away MessagingService for local range queries (CASSANDRA-1261)
 * make framed transport the default so malformed requests can't OOM the 
   server (CASSANDRA-475)
 * significantly faster reads from row cache (CASSANDRA-1267)
 * take advantage of row cache during range queries (CASSANDRA-1302)
 * make GCGraceSeconds a per-ColumnFamily value (CASSANDRA-1276)
 * keep persistent row size and column count statistics (CASSANDRA-1155)
 * add IntegerType (CASSANDRA-1282)
 * page within a single row during hinted handoff (CASSANDRA-1327)
 * push DatacenterShardStrategy configuration into keyspace definition,
   eliminating datacenter.properties. (CASSANDRA-1066)
 * optimize forward slices starting with '' and single-index-block name 
   queries by skipping the column index (CASSANDRA-1338)
 * streaming refactor (CASSANDRA-1189)
 * faster comparison for UUID types (CASSANDRA-1043)
 * secondary index support (CASSANDRA-749 and subtasks)
 * make compaction buckets deterministic (CASSANDRA-1265)


0.6.6
 * Allow using DynamicEndpointSnitch with RackAwareStrategy (CASSANDRA-1429)
 * remove the remaining vestiges of the unfinished DatacenterShardStrategy 
   (replaced by NetworkTopologyStrategy in 0.7)
   

0.6.5
 * fix key ordering in range query results with RandomPartitioner
   and ConsistencyLevel > ONE (CASSANDRA-1145)
 * fix for range query starting with the wrong token range (CASSANDRA-1042)
 * page within a single row during hinted handoff (CASSANDRA-1327)
 * fix compilation on non-sun JDKs (CASSANDRA-1061)
 * remove String.trim() call on row keys in batch mutations (CASSANDRA-1235)
 * Log summary of dropped messages instead of spamming log (CASSANDRA-1284)
 * add dynamic endpoint snitch (CASSANDRA-981)
 * fix streaming for keyspaces with hyphens in their name (CASSANDRA-1377)
 * fix errors in hard-coded bloom filter optKPerBucket by computing it
   algorithmically (CASSANDRA-1220
 * remove message deserialization stage, and uncap read/write stages
   so slow reads/writes don't block gossip processing (CASSANDRA-1358)
 * add jmx port configuration to Debian package (CASSANDRA-1202)
 * use mlockall via JNA, if present, to prevent Linux from swapping
   out parts of the JVM (CASSANDRA-1214)


0.6.4
 * avoid queuing multiple hint deliveries for the same endpoint
   (CASSANDRA-1229)
 * better performance for and stricter checking of UTF8 column names
   (CASSANDRA-1232)
 * extend option to lower compaction priority to hinted handoff
   as well (CASSANDRA-1260)
 * log errors in gossip instead of re-throwing (CASSANDRA-1289)
 * avoid aborting commitlog replay prematurely if a flushed-but-
   not-removed commitlog segment is encountered (CASSANDRA-1297)
 * fix duplicate rows being read during mapreduce (CASSANDRA-1142)
 * failure detection wasn't closing command sockets (CASSANDRA-1221)
 * cassandra-cli.bat works on windows (CASSANDRA-1236)
 * pre-emptively drop requests that cannot be processed within RPCTimeout
   (CASSANDRA-685)
 * add ack to Binary write verb and update CassandraBulkLoader
   to wait for acks for each row (CASSANDRA-1093)
 * added describe_partitioner Thrift method (CASSANDRA-1047)
 * Hadoop jobs no longer require the Cassandra storage-conf.xml
   (CASSANDRA-1280, CASSANDRA-1047)
 * log thread pool stats when GC is excessive (CASSANDRA-1275)
 * remove gossip message size limit (CASSANDRA-1138)
 * parallelize local and remote reads during multiget, and respect snitch 
   when determining whether to do local read for CL.ONE (CASSANDRA-1317)
 * fix read repair to use requested consistency level on digest mismatch,
   rather than assuming QUORUM (CASSANDRA-1316)
 * process digest mismatch re-reads in parallel (CASSANDRA-1323)
 * switch hints CF comparator to BytesType (CASSANDRA-1274)


0.6.3
 * retry to make streaming connections up to 8 times. (CASSANDRA-1019)
 * reject describe_ring() calls on invalid keyspaces (CASSANDRA-1111)
 * fix cache size calculation for size of 100% (CASSANDRA-1129)
 * fix cache capacity only being recalculated once (CASSANDRA-1129)
 * remove hourly scan of all hints on the off chance that the gossiper
   missed a status change; instead, expose deliverHintsToEndpoint to JMX
   so it can be done manually, if necessary (CASSANDRA-1141)
 * don't reject reads at CL.ALL (CASSANDRA-1152)
 * reject deletions to supercolumns in CFs containing only standard
   columns (CASSANDRA-1139)
 * avoid preserving login information after client disconnects
   (CASSANDRA-1057)
 * prefer sun jdk to openjdk in debian init script (CASSANDRA-1174)
 * detect partioner config changes between restarts and fail fast 
   (CASSANDRA-1146)
 * use generation time to resolve node token reassignment disagreements
   (CASSANDRA-1118)
 * restructure the startup ordering of Gossiper and MessageService to avoid
   timing anomalies (CASSANDRA-1160)
 * detect incomplete commit log hearders (CASSANDRA-1119)
 * force anti-entropy service to stream files on the stream stage to avoid
   sending streams out of order (CASSANDRA-1169)
 * remove inactive stream managers after AES streams files (CASSANDRA-1169)
 * allow removing entire row through batch_mutate Deletion (CASSANDRA-1027)
 * add JMX metrics for row-level bloom filter false positives (CASSANDRA-1212)
 * added a redhat init script to contrib (CASSANDRA-1201)
 * use midpoint when bootstrapping a new machine into range with not
   much data yet instead of random token (CASSANDRA-1112)
 * kill server on OOM in executor stage as well as Thrift (CASSANDRA-1226)
 * remove opportunistic repairs, when two machines with overlapping replica
   responsibilities happen to finish major compactions of the same CF near
   the same time.  repairs are now fully manual (CASSANDRA-1190)
 * add ability to lower compaction priority (default is no change from 0.6.2)
   (CASSANDRA-1181)


0.6.2
 * fix contrib/word_count build. (CASSANDRA-992)
 * split CommitLogExecutorService into BatchCommitLogExecutorService and 
   PeriodicCommitLogExecutorService (CASSANDRA-1014)
 * add latency histograms to CFSMBean (CASSANDRA-1024)
 * make resolving timestamp ties deterministic by using value bytes
   as a tiebreaker (CASSANDRA-1039)
 * Add option to turn off Hinted Handoff (CASSANDRA-894)
 * fix windows startup (CASSANDRA-948)
 * make concurrent_reads, concurrent_writes configurable at runtime via JMX
   (CASSANDRA-1060)
 * disable GCInspector on non-Sun JVMs (CASSANDRA-1061)
 * fix tombstone handling in sstable rows with no other data (CASSANDRA-1063)
 * fix size of row in spanned index entries (CASSANDRA-1056)
 * install json2sstable, sstable2json, and sstablekeys to Debian package
 * StreamingService.StreamDestinations wouldn't empty itself after streaming
   finished (CASSANDRA-1076)
 * added Collections.shuffle(splits) before returning the splits in 
   ColumnFamilyInputFormat (CASSANDRA-1096)
 * do not recalculate cache capacity post-compaction if it's been manually 
   modified (CASSANDRA-1079)
 * better defaults for flush sorter + writer executor queue sizes
   (CASSANDRA-1100)
 * windows scripts for SSTableImport/Export (CASSANDRA-1051)
 * windows script for nodetool (CASSANDRA-1113)
 * expose PhiConvictThreshold (CASSANDRA-1053)
 * make repair of RF==1 a no-op (CASSANDRA-1090)
 * improve default JVM GC options (CASSANDRA-1014)
 * fix SlicePredicate serialization inside Hadoop jobs (CASSANDRA-1049)
 * close Thrift sockets in Hadoop ColumnFamilyRecordReader (CASSANDRA-1081)


0.6.1
 * fix NPE in sstable2json when no excluded keys are given (CASSANDRA-934)
 * keep the replica set constant throughout the read repair process
   (CASSANDRA-937)
 * allow querying getAllRanges with empty token list (CASSANDRA-933)
 * fix command line arguments inversion in clustertool (CASSANDRA-942)
 * fix race condition that could trigger a false-positive assertion
   during post-flush discard of old commitlog segments (CASSANDRA-936)
 * fix neighbor calculation for anti-entropy repair (CASSANDRA-924)
 * perform repair even for small entropy differences (CASSANDRA-924)
 * Use hostnames in CFInputFormat to allow Hadoop's naive string-based
   locality comparisons to work (CASSANDRA-955)
 * cache read-only BufferedRandomAccessFile length to avoid
   3 system calls per invocation (CASSANDRA-950)
 * nodes with IPv6 (and no IPv4) addresses could not join cluster
   (CASSANDRA-969)
 * Retrieve the correct number of undeleted columns, if any, from
   a supercolumn in a row that had been deleted previously (CASSANDRA-920)
 * fix index scans that cross the 2GB mmap boundaries for both mmap
   and standard i/o modes (CASSANDRA-866)
 * expose drain via nodetool (CASSANDRA-978)


0.6.0-RC1
 * JMX drain to flush memtables and run through commit log (CASSANDRA-880)
 * Bootstrapping can skip ranges under the right conditions (CASSANDRA-902)
 * fix merging row versions in range_slice for CL > ONE (CASSANDRA-884)
 * default write ConsistencyLeven chaned from ZERO to ONE
 * fix for index entries spanning mmap buffer boundaries (CASSANDRA-857)
 * use lexical comparison if time part of TimeUUIDs are the same 
   (CASSANDRA-907)
 * bound read, mutation, and response stages to fix possible OOM
   during log replay (CASSANDRA-885)
 * Use microseconds-since-epoch (UTC) in cli, instead of milliseconds
 * Treat batch_mutate Deletion with null supercolumn as "apply this predicate 
   to top level supercolumns" (CASSANDRA-834)
 * Streaming destination nodes do not update their JMX status (CASSANDRA-916)
 * Fix internal RPC timeout calculation (CASSANDRA-911)
 * Added Pig loadfunc to contrib/pig (CASSANDRA-910)


0.6.0-beta3
 * fix compaction bucketing bug (CASSANDRA-814)
 * update windows batch file (CASSANDRA-824)
 * deprecate KeysCachedFraction configuration directive in favor
   of KeysCached; move to unified-per-CF key cache (CASSANDRA-801)
 * add invalidateRowCache to ColumnFamilyStoreMBean (CASSANDRA-761)
 * send Handoff hints to natural locations to reduce load on
   remaining nodes in a failure scenario (CASSANDRA-822)
 * Add RowWarningThresholdInMB configuration option to warn before very 
   large rows get big enough to threaten node stability, and -x option to
   be able to remove them with sstable2json if the warning is unheeded
   until it's too late (CASSANDRA-843)
 * Add logging of GC activity (CASSANDRA-813)
 * fix ConcurrentModificationException in commitlog discard (CASSANDRA-853)
 * Fix hardcoded row count in Hadoop RecordReader (CASSANDRA-837)
 * Add a jmx status to the streaming service and change several DEBUG
   messages to INFO (CASSANDRA-845)
 * fix classpath in cassandra-cli.bat for Windows (CASSANDRA-858)
 * allow re-specifying host, port to cassandra-cli if invalid ones
   are first tried (CASSANDRA-867)
 * fix race condition handling rpc timeout in the coordinator
   (CASSANDRA-864)
 * Remove CalloutLocation and StagingFileDirectory from storage-conf files 
   since those settings are no longer used (CASSANDRA-878)
 * Parse a long from RowWarningThresholdInMB instead of an int (CASSANDRA-882)
 * Remove obsolete ControlPort code from DatabaseDescriptor (CASSANDRA-886)
 * move skipBytes side effect out of assert (CASSANDRA-899)
 * add "double getLoad" to StorageServiceMBean (CASSANDRA-898)
 * track row stats per CF at compaction time (CASSANDRA-870)
 * disallow CommitLogDirectory matching a DataFileDirectory (CASSANDRA-888)
 * default key cache size is 200k entries, changed from 10% (CASSANDRA-863)
 * add -Dcassandra-foreground=yes to cassandra.bat
 * exit if cluster name is changed unexpectedly (CASSANDRA-769)


0.6.0-beta1/beta2
 * add batch_mutate thrift command, deprecating batch_insert (CASSANDRA-336)
 * remove get_key_range Thrift API, deprecated in 0.5 (CASSANDRA-710)
 * add optional login() Thrift call for authentication (CASSANDRA-547)
 * support fat clients using gossiper and StorageProxy to perform
   replication in-process [jvm-only] (CASSANDRA-535)
 * support mmapped I/O for reads, on by default on 64bit JVMs 
   (CASSANDRA-408, CASSANDRA-669)
 * improve insert concurrency, particularly during Hinted Handoff
   (CASSANDRA-658)
 * faster network code (CASSANDRA-675)
 * stress.py moved to contrib (CASSANDRA-635)
 * row caching [must be explicitly enabled per-CF in config] (CASSANDRA-678)
 * present a useful measure of compaction progress in JMX (CASSANDRA-599)
 * add bin/sstablekeys (CASSNADRA-679)
 * add ConsistencyLevel.ANY (CASSANDRA-687)
 * make removetoken remove nodes from gossip entirely (CASSANDRA-644)
 * add ability to set cache sizes at runtime (CASSANDRA-708)
 * report latency and cache hit rate statistics with lifetime totals
   instead of average over the last minute (CASSANDRA-702)
 * support get_range_slice for RandomPartitioner (CASSANDRA-745)
 * per-keyspace replication factory and replication strategy (CASSANDRA-620)
 * track latency in microseconds (CASSANDRA-733)
 * add describe_ Thrift methods, deprecating get_string_property and 
   get_string_list_property
 * jmx interface for tracking operation mode and streams in general.
   (CASSANDRA-709)
 * keep memtables in sorted order to improve range query performance
   (CASSANDRA-799)
 * use while loop instead of recursion when trimming sstables compaction list 
   to avoid blowing stack in pathological cases (CASSANDRA-804)
 * basic Hadoop map/reduce support (CASSANDRA-342)


0.5.1
 * ensure all files for an sstable are streamed to the same directory.
   (CASSANDRA-716)
 * more accurate load estimate for bootstrapping (CASSANDRA-762)
 * tolerate dead or unavailable bootstrap target on write (CASSANDRA-731)
 * allow larger numbers of keys (> 140M) in a sstable bloom filter
   (CASSANDRA-790)
 * include jvm argument improvements from CASSANDRA-504 in debian package
 * change streaming chunk size to 32MB to accomodate Windows XP limitations
   (was 64MB) (CASSANDRA-795)
 * fix get_range_slice returning results in the wrong order (CASSANDRA-781)
 

0.5.0 final
 * avoid attempting to delete temporary bootstrap files twice (CASSANDRA-681)
 * fix bogus NaN in nodeprobe cfstats output (CASSANDRA-646)
 * provide a policy for dealing with single thread executors w/ a full queue
   (CASSANDRA-694)
 * optimize inner read in MessagingService, vastly improving multiple-node
   performance (CASSANDRA-675)
 * wait for table flush before streaming data back to a bootstrapping node.
   (CASSANDRA-696)
 * keep track of bootstrapping sources by table so that bootstrapping doesn't 
   give the indication of finishing early (CASSANDRA-673)


0.5.0 RC3
 * commit the correct version of the patch for CASSANDRA-663


0.5.0 RC2 (unreleased)
 * fix bugs in converting get_range_slice results to Thrift 
   (CASSANDRA-647, CASSANDRA-649)
 * expose java.util.concurrent.TimeoutException in StorageProxy methods
   (CASSANDRA-600)
 * TcpConnectionManager was holding on to disconnected connections, 
   giving the false indication they were being used. (CASSANDRA-651)
 * Remove duplicated write. (CASSANDRA-662)
 * Abort bootstrap if IP is already in the token ring (CASSANDRA-663)
 * increase default commitlog sync period, and wait for last sync to 
   finish before submitting another (CASSANDRA-668)


0.5.0 RC1
 * Fix potential NPE in get_range_slice (CASSANDRA-623)
 * add CRC32 to commitlog entries (CASSANDRA-605)
 * fix data streaming on windows (CASSANDRA-630)
 * GC compacted sstables after cleanup and compaction (CASSANDRA-621)
 * Speed up anti-entropy validation (CASSANDRA-629)
 * Fix anti-entropy assertion error (CASSANDRA-639)
 * Fix pending range conflicts when bootstapping or moving
   multiple nodes at once (CASSANDRA-603)
 * Handle obsolete gossip related to node movement in the case where
   one or more nodes is down when the movement occurs (CASSANDRA-572)
 * Include dead nodes in gossip to avoid a variety of problems
   and fix HH to removed nodes (CASSANDRA-634)
 * return an InvalidRequestException for mal-formed SlicePredicates
   (CASSANDRA-643)
 * fix bug determining closest neighbor for use in multiple datacenters
   (CASSANDRA-648)
 * Vast improvements in anticompaction speed (CASSANDRA-607)
 * Speed up log replay and writes by avoiding redundant serializations
   (CASSANDRA-652)


0.5.0 beta 2
 * Bootstrap improvements (several tickets)
 * add nodeprobe repair anti-entropy feature (CASSANDRA-193, CASSANDRA-520)
 * fix possibility of partition when many nodes restart at once
   in clusters with multiple seeds (CASSANDRA-150)
 * fix NPE in get_range_slice when no data is found (CASSANDRA-578)
 * fix potential NPE in hinted handoff (CASSANDRA-585)
 * fix cleanup of local "system" keyspace (CASSANDRA-576)
 * improve computation of cluster load balance (CASSANDRA-554)
 * added super column read/write, column count, and column/row delete to
   cassandra-cli (CASSANDRA-567, CASSANDRA-594)
 * fix returning live subcolumns of deleted supercolumns (CASSANDRA-583)
 * respect JAVA_HOME in bin/ scripts (several tickets)
 * add StorageService.initClient for fat clients on the JVM (CASSANDRA-535)
   (see contrib/client_only for an example of use)
 * make consistency_level functional in get_range_slice (CASSANDRA-568)
 * optimize key deserialization for RandomPartitioner (CASSANDRA-581)
 * avoid GCing tombstones except on major compaction (CASSANDRA-604)
 * increase failure conviction threshold, resulting in less nodes
   incorrectly (and temporarily) marked as down (CASSANDRA-610)
 * respect memtable thresholds during log replay (CASSANDRA-609)
 * support ConsistencyLevel.ALL on read (CASSANDRA-584)
 * add nodeprobe removetoken command (CASSANDRA-564)


0.5.0 beta
 * Allow multiple simultaneous flushes, improving flush throughput 
   on multicore systems (CASSANDRA-401)
 * Split up locks to improve write and read throughput on multicore systems
   (CASSANDRA-444, CASSANDRA-414)
 * More efficient use of memory during compaction (CASSANDRA-436)
 * autobootstrap option: when enabled, all non-seed nodes will attempt
   to bootstrap when started, until bootstrap successfully
   completes. -b option is removed.  (CASSANDRA-438)
 * Unless a token is manually specified in the configuration xml,
   a bootstraping node will use a token that gives it half the
   keys from the most-heavily-loaded node in the cluster,
   instead of generating a random token. 
   (CASSANDRA-385, CASSANDRA-517)
 * Miscellaneous bootstrap fixes (several tickets)
 * Ability to change a node's token even after it has data on it
   (CASSANDRA-541)
 * Ability to decommission a live node from the ring (CASSANDRA-435)
 * Semi-automatic loadbalancing via nodeprobe (CASSANDRA-192)
 * Add ability to set compaction thresholds at runtime via
   JMX / nodeprobe.  (CASSANDRA-465)
 * Add "comment" field to ColumnFamily definition. (CASSANDRA-481)
 * Additional JMX metrics (CASSANDRA-482)
 * JSON based export and import tools (several tickets)
 * Hinted Handoff fixes (several tickets)
 * Add key cache to improve read performance (CASSANDRA-423)
 * Simplified construction of custom ReplicationStrategy classes
   (CASSANDRA-497)
 * Graphical application (Swing) for ring integrity verification and 
   visualization was added to contrib (CASSANDRA-252)
 * Add DCQUORUM, DCQUORUMSYNC consistency levels and corresponding
   ReplicationStrategy / EndpointSnitch classes.  Experimental.
   (CASSANDRA-492)
 * Web client interface added to contrib (CASSANDRA-457)
 * More-efficient flush for Random, CollatedOPP partitioners 
   for normal writes (CASSANDRA-446) and bulk load (CASSANDRA-420)
 * Add MemtableFlushAfterMinutes, a global replacement for the old 
   per-CF FlushPeriodInMinutes setting (CASSANDRA-463)
 * optimizations to slice reading (CASSANDRA-350) and supercolumn
   queries (CASSANDRA-510)
 * force binding to given listenaddress for nodes with multiple
   interfaces (CASSANDRA-546)
 * stress.py benchmarking tool improvements (several tickets)
 * optimized replica placement code (CASSANDRA-525)
 * faster log replay on restart (CASSANDRA-539, CASSANDRA-540)
 * optimized local-node writes (CASSANDRA-558)
 * added get_range_slice, deprecating get_key_range (CASSANDRA-344)
 * expose TimedOutException to thrift (CASSANDRA-563)
 

0.4.2
 * Add validation disallowing null keys (CASSANDRA-486)
 * Fix race conditions in TCPConnectionManager (CASSANDRA-487)
 * Fix using non-utf8-aware comparison as a sanity check.
   (CASSANDRA-493)
 * Improve default garbage collector options (CASSANDRA-504)
 * Add "nodeprobe flush" (CASSANDRA-505)
 * remove NotFoundException from get_slice throws list (CASSANDRA-518)
 * fix get (not get_slice) of entire supercolumn (CASSANDRA-508)
 * fix null token during bootstrap (CASSANDRA-501)


0.4.1
 * Fix FlushPeriod columnfamily configuration regression
   (CASSANDRA-455)
 * Fix long column name support (CASSANDRA-460)
 * Fix for serializing a row that only contains tombstones
   (CASSANDRA-458)
 * Fix for discarding unneeded commitlog segments (CASSANDRA-459)
 * Add SnapshotBeforeCompaction configuration option (CASSANDRA-426)
 * Fix compaction abort under insufficient disk space (CASSANDRA-473)
 * Fix reading subcolumn slice from tombstoned CF (CASSANDRA-484)
 * Fix race condition in RVH causing occasional NPE (CASSANDRA-478)


0.4.0
 * fix get_key_range problems when a node is down (CASSANDRA-440)
   and add UnavailableException to more Thrift methods
 * Add example EndPointSnitch contrib code (several tickets)


0.4.0 RC2
 * fix SSTable generation clash during compaction (CASSANDRA-418)
 * reject method calls with null parameters (CASSANDRA-308)
 * properly order ranges in nodeprobe output (CASSANDRA-421)
 * fix logging of certain errors on executor threads (CASSANDRA-425)


0.4.0 RC1
 * Bootstrap feature is live; use -b on startup (several tickets)
 * Added multiget api (CASSANDRA-70)
 * fix Deadlock with SelectorManager.doProcess and TcpConnection.write
   (CASSANDRA-392)
 * remove key cache b/c of concurrency bugs in third-party
   CLHM library (CASSANDRA-405)
 * update non-major compaction logic to use two threshold values
   (CASSANDRA-407)
 * add periodic / batch commitlog sync modes (several tickets)
 * inline BatchMutation into batch_insert params (CASSANDRA-403)
 * allow setting the logging level at runtime via mbean (CASSANDRA-402)
 * change default comparator to BytesType (CASSANDRA-400)
 * add forwards-compatible ConsistencyLevel parameter to get_key_range
   (CASSANDRA-322)
 * r/m special case of blocking for local destination when writing with 
   ConsistencyLevel.ZERO (CASSANDRA-399)
 * Fixes to make BinaryMemtable [bulk load interface] useful (CASSANDRA-337);
   see contrib/bmt_example for an example of using it.
 * More JMX properties added (several tickets)
 * Thrift changes (several tickets)
    - Merged _super get methods with the normal ones; return values
      are now of ColumnOrSuperColumn.
    - Similarly, merged batch_insert_super into batch_insert.



0.4.0 beta
 * On-disk data format has changed to allow billions of keys/rows per
   node instead of only millions
 * Multi-keyspace support
 * Scan all sstables for all queries to avoid situations where
   different types of operation on the same ColumnFamily could
   disagree on what data was present
 * Snapshot support via JMX
 * Thrift API has changed a _lot_:
    - removed time-sorted CFs; instead, user-defined comparators
      may be defined on the column names, which are now byte arrays.
      Default comparators are provided for UTF8, Bytes, Ascii, Long (i64),
      and UUID types.
    - removed colon-delimited strings in thrift api in favor of explicit
      structs such as ColumnPath, ColumnParent, etc.  Also normalized
      thrift struct and argument naming.
    - Added columnFamily argument to get_key_range.
    - Change signature of get_slice to accept starting and ending
      columns as well as an offset.  (This allows use of indexes.)
      Added "ascending" flag to allow reasonably-efficient reverse
      scans as well.  Removed get_slice_by_range as redundant.
    - get_key_range operates on one CF at a time
    - changed `block` boolean on insert methods to ConsistencyLevel enum,
      with options of NONE, ONE, QUORUM, and ALL.
    - added similar consistency_level parameter to read methods
    - column-name-set slice with no names given now returns zero columns
      instead of all of them.  ("all" can run your server out of memory.
      use a range-based slice with a high max column count instead.)
 * Removed the web interface. Node information can now be obtained by 
   using the newly introduced nodeprobe utility.
 * More JMX stats
 * Remove magic values from internals (e.g. special key to indicate
   when to flush memtables)
 * Rename configuration "table" to "keyspace"
 * Moved to crash-only design; no more shutdown (just kill the process)
 * Lots of bug fixes

Full list of issues resolved in 0.4 is at https://issues.apache.org/jira/secure/IssueNavigator.jspa?reset=true&&pid=12310865&fixfor=12313862&resolution=1&sorter/field=issuekey&sorter/order=DESC


0.3.0 RC3
 * Fix potential deadlock under load in TCPConnection.
   (CASSANDRA-220)


0.3.0 RC2
 * Fix possible data loss when server is stopped after replaying
   log but before new inserts force memtable flush.
   (CASSANDRA-204)
 * Added BUGS file


0.3.0 RC1
 * Range queries on keys, including user-defined key collation
 * Remove support
 * Workarounds for a weird bug in JDK select/register that seems
   particularly common on VM environments. Cassandra should deploy
   fine on EC2 now
 * Much improved infrastructure: the beginnings of a decent test suite
   ("ant test" for unit tests; "nosetests" for system tests), code
   coverage reporting, etc.
 * Expanded node status reporting via JMX
 * Improved error reporting/logging on both server and client
 * Reduced memory footprint in default configuration
 * Combined blocking and non-blocking versions of insert APIs
 * Added FlushPeriodInMinutes configuration parameter to force
   flushing of infrequently-updated ColumnFamilies<|MERGE_RESOLUTION|>--- conflicted
+++ resolved
@@ -1,4 +1,3 @@
-<<<<<<< HEAD
 2.1.9
  * Add new JMX methods to change local compaction strategy (CASSANDRA-9965)
  * Write hints for paxos commits (CASSANDRA-7342)
@@ -22,10 +21,7 @@
  * Ensure atomicity inside thrift and stream session (CASSANDRA-7757)
  * Fix nodetool info error when the node is not joined (CASSANDRA-9031)
 Merged from 2.0:
-=======
-2.0.17
  * Add tool to find why expired sstables are not getting dropped (CASSANDRA-10015)
->>>>>>> 028e7cb5
  * Remove erroneous pending HH tasks from tpstats/jmx (CASSANDRA-9129)
  * Don't cast expected bf size to an int (CASSANDRA-9959)
  * Log when messages are dropped due to cross_node_timeout (CASSANDRA-9793)
