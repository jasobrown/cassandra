<<<<<<< HEAD
1.2.1
 * disallow bloom filter false positive chance of 0 (CASSANDRA-5013)
 * add threadpool size adjustment methods to JMXEnabledThreadPoolExecutor and 
   CompactionManagerMBean (CASSANDRA-5044)
=======
1.1.9
 * Simplify CompressedRandomAccessReader to work around JDK FD bug (CASSANDRA-5088)
>>>>>>> 0906b7cc
 * Improve handling a changing target throttle rate mid-compaction (CASSANDRA-5087)
 * fix hinting for dropped local writes (CASSANDRA-4753)
 * off-heap cache doesn't need mutable column container (CASSANDRA-5057)
 * apply disk_failure_policy to bad disks on initial directory creation 
   (CASSANDRA-4847)
 * Optimize name-based queries to use ArrayBackedSortedColumns (CASSANDRA-5043)
 * Fall back to old manifest if most recent is unparseable (CASSANDRA-5041)
 * pool [Compressed]RandomAccessReader objects on the partitioned read path
   (CASSANDRA-4942)
 * Add debug logging to list filenames processed by Directories.migrateFile 
   method (CASSANDRA-4939)
 * Expose black-listed directories via JMX (CASSANDRA-4848)
 * Log compaction merge counts (CASSANDRA-4894)
 * Minimize byte array allocation by AbstractData{Input,Output} (CASSANDRA-5090)
 * Add SSL support for the binary protocol (CASSANDRA-5031)
 * Allow non-schema system ks modification for shuffle to work (CASSANDRA-5097)
 * cqlsh: Add default limit to SELECT statements (CASSANDRA-4972)
 * cqlsh: fix DESCRIBE for 1.1 cfs in CQL3 (CASSANDRA-5101)
 * Correctly gossip with nodes >= 1.1.7 (CASSANDRA-5102)
 * Ensure CL guarantees on digest mismatch (CASSANDRA-5113)
 * Validate correctly selects on composite partition key (CASSANDRA-5122)
 * Fix exception when adding collection (CASSANDRA-5117)
 * Handle states for non-vnode clusters correctly (CASSANDRA-5127)
Merged from 1.1:
 * Pig: correctly decode row keys in widerow mode (CASSANDRA-5098)


1.2.0
 * Disallow counters in collections (CASSANDRA-5082)
 * cqlsh: add unit tests (CASSANDRA-3920)
 * fix default bloom_filter_fp_chance for LeveledCompactionStrategy (CASSANDRA-5093)


1.2.0-rc2
 * fix nodetool ownership display with vnodes (CASSANDRA-5065)
 * cqlsh: add DESCRIBE KEYSPACES command (CASSANDRA-5060)
 * Fix potential infinite loop when reloading CFS (CASSANDRA-5064)
 * Fix SimpleAuthorizer example (CASSANDRA-5072)
 * cqlsh: force CL.ONE for tracing and system.schema* queries (CASSANDRA-5070)
 * Includes cassandra-shuffle in the debian package (CASSANDRA-5058)
Merged from 1.1:
 * fix multithreaded compaction deadlock (CASSANDRA-4492)
 * fix temporarily missing schema after upgrade from pre-1.1.5 (CASSANDRA-5061)
 * Fix ALTER TABLE overriding compression options with defaults
   (CASSANDRA-4996, 5066)
 * fix specifying and altering crc_check_chance (CASSANDRA-5053)
 * fix Murmur3Partitioner ownership% calculation (CASSANDRA-5076)
 * Don't expire columns sooner than they should in 2ndary indexes (CASSANDRA-5079)
<<<<<<< HEAD
=======
 * Pig: correctly decode row keys in widerow mode (CASSANDRA-5098)
 * nodetool repair command now prints progress (CASSANDRA-4767)
>>>>>>> 0906b7cc


1.2-rc1
 * rename rpc_timeout settings to request_timeout (CASSANDRA-5027)
 * add BF with 0.1 FP to LCS by default (CASSANDRA-5029)
 * Fix preparing insert queries (CASSANDRA-5016)
 * Fix preparing queries with counter increment (CASSANDRA-5022)
 * Fix preparing updates with collections (CASSANDRA-5017)
 * Don't generate UUID based on other node address (CASSANDRA-5002)
 * Fix message when trying to alter a clustering key type (CASSANDRA-5012)
 * Update IAuthenticator to match the new IAuthorizer (CASSANDRA-5003)
 * Fix inserting only a key in CQL3 (CASSANDRA-5040)
 * Fix CQL3 token() function when used with strings (CASSANDRA-5050)
Merged from 1.1:
 * reduce log spam from invalid counter shards (CASSANDRA-5026)
 * Improve schema propagation performance (CASSANDRA-5025)
 * Fix for IndexHelper.IndexFor throws OOB Exception (CASSANDRA-5030)
 * cqlsh: make it possible to describe thrift CFs (CASSANDRA-4827)
 * cqlsh: fix timestamp formatting on some platforms (CASSANDRA-5046)


1.2-beta3
 * make consistency level configurable in cqlsh (CASSANDRA-4829)
 * fix cqlsh rendering of blob fields (CASSANDRA-4970)
 * fix cqlsh DESCRIBE command (CASSANDRA-4913)
 * save truncation position in system table (CASSANDRA-4906)
 * Move CompressionMetadata off-heap (CASSANDRA-4937)
 * allow CLI to GET cql3 columnfamily data (CASSANDRA-4924)
 * Fix rare race condition in getExpireTimeForEndpoint (CASSANDRA-4402)
 * acquire references to overlapping sstables during compaction so bloom filter
   doesn't get free'd prematurely (CASSANDRA-4934)
 * Don't share slice query filter in CQL3 SelectStatement (CASSANDRA-4928)
 * Separate tracing from Log4J (CASSANDRA-4861)
 * Exclude gcable tombstones from merkle-tree computation (CASSANDRA-4905)
 * Better printing of AbstractBounds for tracing (CASSANDRA-4931)
 * Optimize mostRecentTombstone check in CC.collectAllData (CASSANDRA-4883)
 * Change stream session ID to UUID to avoid collision from same node (CASSANDRA-4813)
 * Use Stats.db when bulk loading if present (CASSANDRA-4957)
 * Skip repair on system_trace and keyspaces with RF=1 (CASSANDRA-4956)
 * (cql3) Remove arbitrary SELECT limit (CASSANDRA-4918)
 * Correctly handle prepared operation on collections (CASSANDRA-4945)
 * Fix CQL3 LIMIT (CASSANDRA-4877)
 * Fix Stress for CQL3 (CASSANDRA-4979)
 * Remove cassandra specific exceptions from JMX interface (CASSANDRA-4893)
 * (CQL3) Force using ALLOW FILTERING on potentially inefficient queries (CASSANDRA-4915)
 * (cql3) Fix adding column when the table has collections (CASSANDRA-4982)
 * (cql3) Fix allowing collections with compact storage (CASSANDRA-4990)
 * (cql3) Refuse ttl/writetime function on collections (CASSANDRA-4992)
 * Replace IAuthority with new IAuthorizer (CASSANDRA-4874)
 * clqsh: fix KEY pseudocolumn escaping when describing Thrift tables
   in CQL3 mode (CASSANDRA-4955)
 * add basic authentication support for Pig CassandraStorage (CASSANDRA-3042)
 * fix CQL2 ALTER TABLE compaction_strategy_class altering (CASSANDRA-4965)
Merged from 1.1:
 * Fall back to old describe_splits if d_s_ex is not available (CASSANDRA-4803)
 * Improve error reporting when streaming ranges fail (CASSANDRA-5009)
 * Fix cqlsh timestamp formatting of timezone info (CASSANDRA-4746)
 * Fix assertion failure with leveled compaction (CASSANDRA-4799)
 * Check for null end_token in get_range_slice (CASSANDRA-4804)
 * Remove all remnants of removed nodes (CASSANDRA-4840)
 * Add aut-reloading of the log4j file in debian package (CASSANDRA-4855)
 * Fix estimated row cache entry size (CASSANDRA-4860)
 * reset getRangeSlice filter after finishing a row for get_paged_slice
   (CASSANDRA-4919)
 * expunge row cache post-truncate (CASSANDRA-4940)
 * Allow static CF definition with compact storage (CASSANDRA-4910)
 * Fix endless loop/compaction of schema_* CFs due to broken timestamps (CASSANDRA-4880)
 * Fix 'wrong class type' assertion in CounterColumn (CASSANDRA-4976)


1.2-beta2
 * fp rate of 1.0 disables BF entirely; LCS defaults to 1.0 (CASSANDRA-4876)
 * off-heap bloom filters for row keys (CASSANDRA_4865)
 * add extension point for sstable components (CASSANDRA-4049)
 * improve tracing output (CASSANDRA-4852, 4862)
 * make TRACE verb droppable (CASSANDRA-4672)
 * fix BulkLoader recognition of CQL3 columnfamilies (CASSANDRA-4755)
 * Sort commitlog segments for replay by id instead of mtime (CASSANDRA-4793)
 * Make hint delivery asynchronous (CASSANDRA-4761)
 * Pluggable Thrift transport factories for CLI and cqlsh (CASSANDRA-4609, 4610)
 * cassandra-cli: allow Double value type to be inserted to a column (CASSANDRA-4661)
 * Add ability to use custom TServerFactory implementations (CASSANDRA-4608)
 * optimize batchlog flushing to skip successful batches (CASSANDRA-4667)
 * include metadata for system keyspace itself in schema tables (CASSANDRA-4416)
 * add check to PropertyFileSnitch to verify presence of location for
   local node (CASSANDRA-4728)
 * add PBSPredictor consistency modeler (CASSANDRA-4261)
 * remove vestiges of Thrift unframed mode (CASSANDRA-4729)
 * optimize single-row PK lookups (CASSANDRA-4710)
 * adjust blockFor calculation to account for pending ranges due to node 
   movement (CASSANDRA-833)
 * Change CQL version to 3.0.0 and stop accepting 3.0.0-beta1 (CASSANDRA-4649)
 * (CQL3) Make prepared statement global instead of per connection 
   (CASSANDRA-4449)
 * Fix scrubbing of CQL3 created tables (CASSANDRA-4685)
 * (CQL3) Fix validation when using counter and regular columns in the same 
   table (CASSANDRA-4706)
 * Fix bug starting Cassandra with simple authentication (CASSANDRA-4648)
 * Add support for batchlog in CQL3 (CASSANDRA-4545, 4738)
 * Add support for multiple column family outputs in CFOF (CASSANDRA-4208)
 * Support repairing only the local DC nodes (CASSANDRA-4747)
 * Use rpc_address for binary protocol and change default port (CASSANRA-4751)
 * Fix use of collections in prepared statements (CASSANDRA-4739)
 * Store more information into peers table (CASSANDRA-4351, 4814)
 * Configurable bucket size for size tiered compaction (CASSANDRA-4704)
 * Run leveled compaction in parallel (CASSANDRA-4310)
 * Fix potential NPE during CFS reload (CASSANDRA-4786)
 * Composite indexes may miss results (CASSANDRA-4796)
 * Move consistency level to the protocol level (CASSANDRA-4734, 4824)
 * Fix Subcolumn slice ends not respected (CASSANDRA-4826)
 * Fix Assertion error in cql3 select (CASSANDRA-4783)
 * Fix list prepend logic (CQL3) (CASSANDRA-4835)
 * Add booleans as literals in CQL3 (CASSANDRA-4776)
 * Allow renaming PK columns in CQL3 (CASSANDRA-4822)
 * Fix binary protocol NEW_NODE event (CASSANDRA-4679)
 * Fix potential infinite loop in tombstone compaction (CASSANDRA-4781)
 * Remove system tables accounting from schema (CASSANDRA-4850)
 * (cql3) Force provided columns in clustering key order in 
   'CLUSTERING ORDER BY' (CASSANDRA-4881)
 * Fix composite index bug (CASSANDRA-4884)
 * Fix short read protection for CQL3 (CASSANDRA-4882)
 * Add tracing support to the binary protocol (CASSANDRA-4699)
 * (cql3) Don't allow prepared marker inside collections (CASSANDRA-4890)
 * Re-allow order by on non-selected columns (CASSANDRA-4645)
 * Bug when composite index is created in a table having collections (CASSANDRA-4909)
 * log index scan subject in CompositesSearcher (CASSANDRA-4904)
Merged from 1.1:
 * add get[Row|Key]CacheEntries to CacheServiceMBean (CASSANDRA-4859)
 * fix get_paged_slice to wrap to next row correctly (CASSANDRA-4816)
 * fix indexing empty column values (CASSANDRA-4832)
 * allow JdbcDate to compose null Date objects (CASSANDRA-4830)
 * fix possible stackoverflow when compacting 1000s of sstables
   (CASSANDRA-4765)
 * fix wrong leveled compaction progress calculation (CASSANDRA-4807)
 * add a close() method to CRAR to prevent leaking file descriptors (CASSANDRA-4820)
 * fix potential infinite loop in get_count (CASSANDRA-4833)
 * fix compositeType.{get/from}String methods (CASSANDRA-4842)
 * (CQL) fix CREATE COLUMNFAMILY permissions check (CASSANDRA-4864)
 * Fix DynamicCompositeType same type comparison (CASSANDRA-4711)
 * Fix duplicate SSTable reference when stream session failed (CASSANDRA-3306)
 * Allow static CF definition with compact storage (CASSANDRA-4910)
 * Fix endless loop/compaction of schema_* CFs due to broken timestamps (CASSANDRA-4880)
 * Fix 'wrong class type' assertion in CounterColumn (CASSANDRA-4976)


1.2-beta1
 * add atomic_batch_mutate (CASSANDRA-4542, -4635)
 * increase default max_hint_window_in_ms to 3h (CASSANDRA-4632)
 * include message initiation time to replicas so they can more
   accurately drop timed-out requests (CASSANDRA-2858)
 * fix clientutil.jar dependencies (CASSANDRA-4566)
 * optimize WriteResponse (CASSANDRA-4548)
 * new metrics (CASSANDRA-4009)
 * redesign KEYS indexes to avoid read-before-write (CASSANDRA-2897)
 * debug tracing (CASSANDRA-1123)
 * parallelize row cache loading (CASSANDRA-4282)
 * Make compaction, flush JBOD-aware (CASSANDRA-4292)
 * run local range scans on the read stage (CASSANDRA-3687)
 * clean up ioexceptions (CASSANDRA-2116)
 * add disk_failure_policy (CASSANDRA-2118)
 * Introduce new json format with row level deletion (CASSANDRA-4054)
 * remove redundant "name" column from schema_keyspaces (CASSANDRA-4433)
 * improve "nodetool ring" handling of multi-dc clusters (CASSANDRA-3047)
 * update NTS calculateNaturalEndpoints to be O(N log N) (CASSANDRA-3881)
 * add UseCondCardMark XX jvm settings on jdk 1.7 (CASSANDRA-4366)
 * split up rpc timeout by operation type (CASSANDRA-2819)
 * rewrite key cache save/load to use only sequential i/o (CASSANDRA-3762)
 * update MS protocol with a version handshake + broadcast address id
   (CASSANDRA-4311)
 * multithreaded hint replay (CASSANDRA-4189)
 * add inter-node message compression (CASSANDRA-3127)
 * remove COPP (CASSANDRA-2479)
 * Track tombstone expiration and compact when tombstone content is
   higher than a configurable threshold, default 20% (CASSANDRA-3442, 4234)
 * update MurmurHash to version 3 (CASSANDRA-2975)
 * (CLI) track elapsed time for `delete' operation (CASSANDRA-4060)
 * (CLI) jline version is bumped to 1.0 to properly  support
   'delete' key function (CASSANDRA-4132)
 * Save IndexSummary into new SSTable 'Summary' component (CASSANDRA-2392, 4289)
 * Add support for range tombstones (CASSANDRA-3708)
 * Improve MessagingService efficiency (CASSANDRA-3617)
 * Avoid ID conflicts from concurrent schema changes (CASSANDRA-3794)
 * Set thrift HSHA server thread limit to unlimited by default (CASSANDRA-4277)
 * Avoids double serialization of CF id in RowMutation messages
   (CASSANDRA-4293)
 * stream compressed sstables directly with java nio (CASSANDRA-4297)
 * Support multiple ranges in SliceQueryFilter (CASSANDRA-3885)
 * Add column metadata to system column families (CASSANDRA-4018)
 * (cql3) Always use composite types by default (CASSANDRA-4329)
 * (cql3) Add support for set, map and list (CASSANDRA-3647)
 * Validate date type correctly (CASSANDRA-4441)
 * (cql3) Allow definitions with only a PK (CASSANDRA-4361)
 * (cql3) Add support for row key composites (CASSANDRA-4179)
 * improve DynamicEndpointSnitch by using reservoir sampling (CASSANDRA-4038)
 * (cql3) Add support for 2ndary indexes (CASSANDRA-3680)
 * (cql3) fix defining more than one PK to be invalid (CASSANDRA-4477)
 * remove schema agreement checking from all external APIs (Thrift, CQL and CQL3) (CASSANDRA-4487)
 * add Murmur3Partitioner and make it default for new installations (CASSANDRA-3772, 4621)
 * (cql3) update pseudo-map syntax to use map syntax (CASSANDRA-4497)
 * Finer grained exceptions hierarchy and provides error code with exceptions (CASSANDRA-3979)
 * Adds events push to binary protocol (CASSANDRA-4480)
 * Rewrite nodetool help (CASSANDRA-2293)
 * Make CQL3 the default for CQL (CASSANDRA-4640)
 * update stress tool to be able to use CQL3 (CASSANDRA-4406)
 * Accept all thrift update on CQL3 cf but don't expose their metadata (CASSANDRA-4377)
 * Replace Throttle with Guava's RateLimiter for HintedHandOff (CASSANDRA-4541)
 * fix counter add/get using CQL2 and CQL3 in stress tool (CASSANDRA-4633)
 * Add sstable count per level to cfstats (CASSANDRA-4537)
 * (cql3) Add ALTER KEYSPACE statement (CASSANDRA-4611)
 * (cql3) Allow defining default consistency levels (CASSANDRA-4448)
 * (cql3) Fix queries using LIMIT missing results (CASSANDRA-4579)
 * fix cross-version gossip messaging (CASSANDRA-4576)
 * added inet data type (CASSANDRA-4627)


1.1.6
 * Wait for writes on synchronous read digest mismatch (CASSANDRA-4792)
 * fix commitlog replay for nanotime-infected sstables (CASSANDRA-4782)
 * preflight check ttl for maximum of 20 years (CASSANDRA-4771)
 * (Pig) fix widerow input with single column rows (CASSANDRA-4789)
 * Fix HH to compact with correct gcBefore, which avoids wiping out
   undelivered hints (CASSANDRA-4772)
 * LCS will merge up to 32 L0 sstables as intended (CASSANDRA-4778)
 * NTS will default unconfigured DC replicas to zero (CASSANDRA-4675)
 * use default consistency level in counter validation if none is
   explicitly provide (CASSANDRA-4700)
 * Improve IAuthority interface by introducing fine-grained
   access permissions and grant/revoke commands (CASSANDRA-4490, 4644)
 * fix assumption error in CLI when updating/describing keyspace 
   (CASSANDRA-4322)
 * Adds offline sstablescrub to debian packaging (CASSANDRA-4642)
 * Automatic fixing of overlapping leveled sstables (CASSANDRA-4644)
 * fix error when using ORDER BY with extended selections (CASSANDRA-4689)
 * (CQL3) Fix validation for IN queries for non-PK cols (CASSANDRA-4709)
 * fix re-created keyspace disappering after 1.1.5 upgrade 
   (CASSANDRA-4698, 4752)
 * (CLI) display elapsed time in 2 fraction digits (CASSANDRA-3460)
 * add authentication support to sstableloader (CASSANDRA-4712)
 * Fix CQL3 'is reversed' logic (CASSANDRA-4716, 4759)
 * (CQL3) Don't return ReversedType in result set metadata (CASSANDRA-4717)
 * Backport adding AlterKeyspace statement (CASSANDRA-4611)
 * (CQL3) Correcty accept upper-case data types (CASSANDRA-4770)
 * Add binary protocol events for schema changes (CASSANDRA-4684)
Merged from 1.0:
 * Switch from NBHM to CHM in MessagingService's callback map, which
   prevents OOM in long-running instances (CASSANDRA-4708)


1.1.5
 * add SecondaryIndex.reload API (CASSANDRA-4581)
 * use millis + atomicint for commitlog segment creation instead of
   nanotime, which has issues under some hypervisors (CASSANDRA-4601)
 * fix FD leak in slice queries (CASSANDRA-4571)
 * avoid recursion in leveled compaction (CASSANDRA-4587)
 * increase stack size under Java7 to 180K
 * Log(info) schema changes (CASSANDRA-4547)
 * Change nodetool setcachecapcity to manipulate global caches (CASSANDRA-4563)
 * (cql3) fix setting compaction strategy (CASSANDRA-4597)
 * fix broken system.schema_* timestamps on system startup (CASSANDRA-4561)
 * fix wrong skip of cache saving (CASSANDRA-4533)
 * Avoid NPE when lost+found is in data dir (CASSANDRA-4572)
 * Respect five-minute flush moratorium after initial CL replay (CASSANDRA-4474)
 * Adds ntp as recommended in debian packaging (CASSANDRA-4606)
 * Configurable transport in CF Record{Reader|Writer} (CASSANDRA-4558)
 * (cql3) fix potential NPE with both equal and unequal restriction (CASSANDRA-4532)
 * (cql3) improves ORDER BY validation (CASSANDRA-4624)
 * Fix potential deadlock during counter writes (CASSANDRA-4578)
 * Fix cql error with ORDER BY when using IN (CASSANDRA-4612)
Merged from 1.0:
 * increase Xss to 160k to accomodate latest 1.6 JVMs (CASSANDRA-4602)
 * fix toString of hint destination tokens (CASSANDRA-4568)
 * Fix multiple values for CurrentLocal NodeID (CASSANDRA-4626)


1.1.4
 * fix offline scrub to catch >= out of order rows (CASSANDRA-4411)
 * fix cassandra-env.sh on RHEL and other non-dash-based systems 
   (CASSANDRA-4494)
Merged from 1.0:
 * (Hadoop) fix setting key length for old-style mapred api (CASSANDRA-4534)
 * (Hadoop) fix iterating through a resultset consisting entirely
   of tombstoned rows (CASSANDRA-4466)
 * Fix multiple values for CurrentLocal NodeID (CASSANDRA-4626)


1.1.3
 * (cqlsh) add COPY TO (CASSANDRA-4434)
 * munmap commitlog segments before rename (CASSANDRA-4337)
 * (JMX) rename getRangeKeySample to sampleKeyRange to avoid returning
   multi-MB results as an attribute (CASSANDRA-4452)
 * flush based on data size, not throughput; overwritten columns no 
   longer artificially inflate liveRatio (CASSANDRA-4399)
 * update default commitlog segment size to 32MB and total commitlog
   size to 32/1024 MB for 32/64 bit JVMs, respectively (CASSANDRA-4422)
 * avoid using global partitioner to estimate ranges in index sstables
   (CASSANDRA-4403)
 * restore pre-CASSANDRA-3862 approach to removing expired tombstones
   from row cache during compaction (CASSANDRA-4364)
 * (stress) support for CQL prepared statements (CASSANDRA-3633)
 * Correctly catch exception when Snappy cannot be loaded (CASSANDRA-4400)
 * (cql3) Support ORDER BY when IN condition is given in WHERE clause (CASSANDRA-4327)
 * (cql3) delete "component_index" column on DROP TABLE call (CASSANDRA-4420)
 * change nanoTime() to currentTimeInMillis() in schema related code (CASSANDRA-4432)
 * add a token generation tool (CASSANDRA-3709)
 * Fix LCS bug with sstable containing only 1 row (CASSANDRA-4411)
 * fix "Can't Modify Index Name" problem on CF update (CASSANDRA-4439)
 * Fix assertion error in getOverlappingSSTables during repair (CASSANDRA-4456)
 * fix nodetool's setcompactionthreshold command (CASSANDRA-4455)
 * Ensure compacted files are never used, to avoid counter overcount (CASSANDRA-4436)
Merged from 1.0:
 * Push the validation of secondary index values to the SecondaryIndexManager (CASSANDRA-4240)
 * (Hadoop) fix iterating through a resultset consisting entirely
   of tombstoned rows (CASSANDRA-4466)
 * allow dropping columns shadowed by not-yet-expired supercolumn or row
   tombstones in PrecompactedRow (CASSANDRA-4396)


1.1.2
 * Fix cleanup not deleting index entries (CASSANDRA-4379)
 * Use correct partitioner when saving + loading caches (CASSANDRA-4331)
 * Check schema before trying to export sstable (CASSANDRA-2760)
 * Raise a meaningful exception instead of NPE when PFS encounters
   an unconfigured node + no default (CASSANDRA-4349)
 * fix bug in sstable blacklisting with LCS (CASSANDRA-4343)
 * LCS no longer promotes tiny sstables out of L0 (CASSANDRA-4341)
 * skip tombstones during hint replay (CASSANDRA-4320)
 * fix NPE in compactionstats (CASSANDRA-4318)
 * enforce 1m min keycache for auto (CASSANDRA-4306)
 * Have DeletedColumn.isMFD always return true (CASSANDRA-4307)
 * (cql3) exeption message for ORDER BY constraints said primary filter can be
    an IN clause, which is misleading (CASSANDRA-4319)
 * (cql3) Reject (not yet supported) creation of 2ndardy indexes on tables with
   composite primary keys (CASSANDRA-4328)
 * Set JVM stack size to 160k for java 7 (CASSANDRA-4275)
 * cqlsh: add COPY command to load data from CSV flat files (CASSANDRA-4012)
 * CFMetaData.fromThrift to throw ConfigurationException upon error (CASSANDRA-4353)
 * Use CF comparator to sort indexed columns in SecondaryIndexManager
   (CASSANDRA-4365)
 * add strategy_options to the KSMetaData.toString() output (CASSANDRA-4248)
 * (cql3) fix range queries containing unqueried results (CASSANDRA-4372)
 * (cql3) allow updating column_alias types (CASSANDRA-4041)
 * (cql3) Fix deletion bug (CASSANDRA-4193)
 * Fix computation of overlapping sstable for leveled compaction (CASSANDRA-4321)
 * Improve scrub and allow to run it offline (CASSANDRA-4321)
 * Fix assertionError in StorageService.bulkLoad (CASSANDRA-4368)
 * (cqlsh) add option to authenticate to a keyspace at startup (CASSANDRA-4108)
 * (cqlsh) fix ASSUME functionality (CASSANDRA-4352)
 * Fix ColumnFamilyRecordReader to not return progress > 100% (CASSANDRA-3942)
Merged from 1.0:
 * Set gc_grace on index CF to 0 (CASSANDRA-4314)


1.1.1
 * allow larger cache capacities than 2GB (CASSANDRA-4150)
 * add getsstables command to nodetool (CASSANDRA-4199)
 * apply parent CF compaction settings to secondary index CFs (CASSANDRA-4280)
 * preserve commitlog size cap when recycling segments at startup
   (CASSANDRA-4201)
 * (Hadoop) fix split generation regression (CASSANDRA-4259)
 * ignore min/max compactions settings in LCS, while preserving
   behavior that min=max=0 disables autocompaction (CASSANDRA-4233)
 * log number of rows read from saved cache (CASSANDRA-4249)
 * calculate exact size required for cleanup operations (CASSANDRA-1404)
 * avoid blocking additional writes during flush when the commitlog
   gets behind temporarily (CASSANDRA-1991)
 * enable caching on index CFs based on data CF cache setting (CASSANDRA-4197)
 * warn on invalid replication strategy creation options (CASSANDRA-4046)
 * remove [Freeable]Memory finalizers (CASSANDRA-4222)
 * include tombstone size in ColumnFamily.size, which can prevent OOM
   during sudden mass delete operations by yielding a nonzero liveRatio
   (CASSANDRA-3741)
 * Open 1 sstableScanner per level for leveled compaction (CASSANDRA-4142)
 * Optimize reads when row deletion timestamps allow us to restrict
   the set of sstables we check (CASSANDRA-4116)
 * add support for commitlog archiving and point-in-time recovery
   (CASSANDRA-3690)
 * avoid generating redundant compaction tasks during streaming
   (CASSANDRA-4174)
 * add -cf option to nodetool snapshot, and takeColumnFamilySnapshot to
   StorageService mbean (CASSANDRA-556)
 * optimize cleanup to drop entire sstables where possible (CASSANDRA-4079)
 * optimize truncate when autosnapshot is disabled (CASSANDRA-4153)
 * update caches to use byte[] keys to reduce memory overhead (CASSANDRA-3966)
 * add column limit to cli (CASSANDRA-3012, 4098)
 * clean up and optimize DataOutputBuffer, used by CQL compression and
   CompositeType (CASSANDRA-4072)
 * optimize commitlog checksumming (CASSANDRA-3610)
 * identify and blacklist corrupted SSTables from future compactions 
   (CASSANDRA-2261)
 * Move CfDef and KsDef validation out of thrift (CASSANDRA-4037)
 * Expose API to repair a user provided range (CASSANDRA-3912)
 * Add way to force the cassandra-cli to refresh its schema (CASSANDRA-4052)
 * Avoid having replicate on write tasks stacking up at CL.ONE (CASSANDRA-2889)
 * (cql3) Backwards compatibility for composite comparators in non-cql3-aware
   clients (CASSANDRA-4093)
 * (cql3) Fix order by for reversed queries (CASSANDRA-4160)
 * (cql3) Add ReversedType support (CASSANDRA-4004)
 * (cql3) Add timeuuid type (CASSANDRA-4194)
 * (cql3) Minor fixes (CASSANDRA-4185)
 * (cql3) Fix prepared statement in BATCH (CASSANDRA-4202)
 * (cql3) Reduce the list of reserved keywords (CASSANDRA-4186)
 * (cql3) Move max/min compaction thresholds to compaction strategy options
   (CASSANDRA-4187)
 * Fix exception during move when localhost is the only source (CASSANDRA-4200)
 * (cql3) Allow paging through non-ordered partitioner results (CASSANDRA-3771)
 * (cql3) Fix drop index (CASSANDRA-4192)
 * (cql3) Don't return range ghosts anymore (CASSANDRA-3982)
 * fix re-creating Keyspaces/ColumnFamilies with the same name as dropped
   ones (CASSANDRA-4219)
 * fix SecondaryIndex LeveledManifest save upon snapshot (CASSANDRA-4230)
 * fix missing arrayOffset in FBUtilities.hash (CASSANDRA-4250)
 * (cql3) Add name of parameters in CqlResultSet (CASSANDRA-4242)
 * (cql3) Correctly validate order by queries (CASSANDRA-4246)
 * rename stress to cassandra-stress for saner packaging (CASSANDRA-4256)
 * Fix exception on colum metadata with non-string comparator (CASSANDRA-4269)
 * Check for unknown/invalid compression options (CASSANDRA-4266)
 * (cql3) Adds simple access to column timestamp and ttl (CASSANDRA-4217)
 * (cql3) Fix range queries with secondary indexes (CASSANDRA-4257)
 * Better error messages from improper input in cli (CASSANDRA-3865)
 * Try to stop all compaction upon Keyspace or ColumnFamily drop (CASSANDRA-4221)
 * (cql3) Allow keyspace properties to contain hyphens (CASSANDRA-4278)
 * (cql3) Correctly validate keyspace access in create table (CASSANDRA-4296)
 * Avoid deadlock in migration stage (CASSANDRA-3882)
 * Take supercolumn names and deletion info into account in memtable throughput
   (CASSANDRA-4264)
 * Add back backward compatibility for old style replication factor (CASSANDRA-4294)
 * Preserve compatibility with pre-1.1 index queries (CASSANDRA-4262)
Merged from 1.0:
 * Fix super columns bug where cache is not updated (CASSANDRA-4190)
 * fix maxTimestamp to include row tombstones (CASSANDRA-4116)
 * (CLI) properly handle quotes in create/update keyspace commands (CASSANDRA-4129)
 * Avoids possible deadlock during bootstrap (CASSANDRA-4159)
 * fix stress tool that hangs forever on timeout or error (CASSANDRA-4128)
 * stress tool to return appropriate exit code on failure (CASSANDRA-4188)
 * fix compaction NPE when out of disk space and assertions disabled
   (CASSANDRA-3985)
 * synchronize LCS getEstimatedTasks to avoid CME (CASSANDRA-4255)
 * ensure unique streaming session id's (CASSANDRA-4223)
 * kick off background compaction when min/max thresholds change 
   (CASSANDRA-4279)
 * improve ability of STCS.getBuckets to deal with 100s of 1000s of
   sstables, such as when convertinb back from LCS (CASSANDRA-4287)
 * Oversize integer in CQL throws NumberFormatException (CASSANDRA-4291)
 * fix 1.0.x node join to mixed version cluster, other nodes >= 1.1 (CASSANDRA-4195)
 * Fix LCS splitting sstable base on uncompressed size (CASSANDRA-4419)
 * Push the validation of secondary index values to the SecondaryIndexManager (CASSANDRA-4240)
 * Don't purge columns during upgradesstables (CASSANDRA-4462)
 * Make cqlsh work with piping (CASSANDRA-4113)
 * Validate arguments for nodetool decommission (CASSANDRA-4061)
 * Report thrift status in nodetool info (CASSANDRA-4010)


1.1.0-final
 * average a reduced liveRatio estimate with the previous one (CASSANDRA-4065)
 * Allow KS and CF names up to 48 characters (CASSANDRA-4157)
 * fix stress build (CASSANDRA-4140)
 * add time remaining estimate to nodetool compactionstats (CASSANDRA-4167)
 * (cql) fix NPE in cql3 ALTER TABLE (CASSANDRA-4163)
 * (cql) Add support for CL.TWO and CL.THREE in CQL (CASSANDRA-4156)
 * (cql) Fix type in CQL3 ALTER TABLE preventing update (CASSANDRA-4170)
 * (cql) Throw invalid exception from CQL3 on obsolete options (CASSANDRA-4171)
 * (cqlsh) fix recognizing uppercase SELECT keyword (CASSANDRA-4161)
 * Pig: wide row support (CASSANDRA-3909)
Merged from 1.0:
 * avoid streaming empty files with bulk loader if sstablewriter errors out
   (CASSANDRA-3946)


1.1-rc1
 * Include stress tool in binary builds (CASSANDRA-4103)
 * (Hadoop) fix wide row iteration when last row read was deleted
   (CASSANDRA-4154)
 * fix read_repair_chance to really default to 0.1 in the cli (CASSANDRA-4114)
 * Adds caching and bloomFilterFpChange to CQL options (CASSANDRA-4042)
 * Adds posibility to autoconfigure size of the KeyCache (CASSANDRA-4087)
 * fix KEYS index from skipping results (CASSANDRA-3996)
 * Remove sliced_buffer_size_in_kb dead option (CASSANDRA-4076)
 * make loadNewSStable preserve sstable version (CASSANDRA-4077)
 * Respect 1.0 cache settings as much as possible when upgrading 
   (CASSANDRA-4088)
 * relax path length requirement for sstable files when upgrading on 
   non-Windows platforms (CASSANDRA-4110)
 * fix terminination of the stress.java when errors were encountered
   (CASSANDRA-4128)
 * Move CfDef and KsDef validation out of thrift (CASSANDRA-4037)
 * Fix get_paged_slice (CASSANDRA-4136)
 * CQL3: Support slice with exclusive start and stop (CASSANDRA-3785)
Merged from 1.0:
 * support PropertyFileSnitch in bulk loader (CASSANDRA-4145)
 * add auto_snapshot option allowing disabling snapshot before drop/truncate
   (CASSANDRA-3710)
 * allow short snitch names (CASSANDRA-4130)


1.1-beta2
 * rename loaded sstables to avoid conflicts with local snapshots
   (CASSANDRA-3967)
 * start hint replay as soon as FD notifies that the target is back up
   (CASSANDRA-3958)
 * avoid unproductive deserializing of cached rows during compaction
   (CASSANDRA-3921)
 * fix concurrency issues with CQL keyspace creation (CASSANDRA-3903)
 * Show Effective Owership via Nodetool ring <keyspace> (CASSANDRA-3412)
 * Update ORDER BY syntax for CQL3 (CASSANDRA-3925)
 * Fix BulkRecordWriter to not throw NPE if reducer gets no map data from Hadoop (CASSANDRA-3944)
 * Fix bug with counters in super columns (CASSANDRA-3821)
 * Remove deprecated merge_shard_chance (CASSANDRA-3940)
 * add a convenient way to reset a node's schema (CASSANDRA-2963)
 * fix for intermittent SchemaDisagreementException (CASSANDRA-3884)
 * CLI `list <CF>` to limit number of columns and their order (CASSANDRA-3012)
 * ignore deprecated KsDef/CfDef/ColumnDef fields in native schema (CASSANDRA-3963)
 * CLI to report when unsupported column_metadata pair was given (CASSANDRA-3959)
 * reincarnate removed and deprecated KsDef/CfDef attributes (CASSANDRA-3953)
 * Fix race between writes and read for cache (CASSANDRA-3862)
 * perform static initialization of StorageProxy on start-up (CASSANDRA-3797)
 * support trickling fsync() on writes (CASSANDRA-3950)
 * expose counters for unavailable/timeout exceptions given to thrift clients (CASSANDRA-3671)
 * avoid quadratic startup time in LeveledManifest (CASSANDRA-3952)
 * Add type information to new schema_ columnfamilies and remove thrift
   serialization for schema (CASSANDRA-3792)
 * add missing column validator options to the CLI help (CASSANDRA-3926)
 * skip reading saved key cache if CF's caching strategy is NONE or ROWS_ONLY (CASSANDRA-3954)
 * Unify migration code (CASSANDRA-4017)
Merged from 1.0:
 * cqlsh: guess correct version of Python for Arch Linux (CASSANDRA-4090)
 * (CLI) properly handle quotes in create/update keyspace commands (CASSANDRA-4129)
 * Avoids possible deadlock during bootstrap (CASSANDRA-4159)
 * fix stress tool that hangs forever on timeout or error (CASSANDRA-4128)
 * Fix super columns bug where cache is not updated (CASSANDRA-4190)
 * stress tool to return appropriate exit code on failure (CASSANDRA-4188)


1.0.9
 * improve index sampling performance (CASSANDRA-4023)
 * always compact away deleted hints immediately after handoff (CASSANDRA-3955)
 * delete hints from dropped ColumnFamilies on handoff instead of
   erroring out (CASSANDRA-3975)
 * add CompositeType ref to the CLI doc for create/update column family (CASSANDRA-3980)
 * Pig: support Counter ColumnFamilies (CASSANDRA-3973)
 * Pig: Composite column support (CASSANDRA-3684)
 * Avoid NPE during repair when a keyspace has no CFs (CASSANDRA-3988)
 * Fix division-by-zero error on get_slice (CASSANDRA-4000)
 * don't change manifest level for cleanup, scrub, and upgradesstables
   operations under LeveledCompactionStrategy (CASSANDRA-3989, 4112)
 * fix race leading to super columns assertion failure (CASSANDRA-3957)
 * fix NPE on invalid CQL delete command (CASSANDRA-3755)
 * allow custom types in CLI's assume command (CASSANDRA-4081)
 * fix totalBytes count for parallel compactions (CASSANDRA-3758)
 * fix intermittent NPE in get_slice (CASSANDRA-4095)
 * remove unnecessary asserts in native code interfaces (CASSANDRA-4096)
 * Validate blank keys in CQL to avoid assertion errors (CASSANDRA-3612)
 * cqlsh: fix bad decoding of some column names (CASSANDRA-4003)
 * cqlsh: fix incorrect padding with unicode chars (CASSANDRA-4033)
 * Fix EC2 snitch incorrectly reporting region (CASSANDRA-4026)
 * Shut down thrift during decommission (CASSANDRA-4086)
 * Expose nodetool cfhistograms for 2ndary indexes (CASSANDRA-4063)
Merged from 0.8:
 * Fix ConcurrentModificationException in gossiper (CASSANDRA-4019)


1.1-beta1
 * (cqlsh)
   + add SOURCE and CAPTURE commands, and --file option (CASSANDRA-3479)
   + add ALTER COLUMNFAMILY WITH (CASSANDRA-3523)
   + bundle Python dependencies with Cassandra (CASSANDRA-3507)
   + added to Debian package (CASSANDRA-3458)
   + display byte data instead of erroring out on decode failure 
     (CASSANDRA-3874)
 * add nodetool rebuild_index (CASSANDRA-3583)
 * add nodetool rangekeysample (CASSANDRA-2917)
 * Fix streaming too much data during move operations (CASSANDRA-3639)
 * Nodetool and CLI connect to localhost by default (CASSANDRA-3568)
 * Reduce memory used by primary index sample (CASSANDRA-3743)
 * (Hadoop) separate input/output configurations (CASSANDRA-3197, 3765)
 * avoid returning internal Cassandra classes over JMX (CASSANDRA-2805)
 * add row-level isolation via SnapTree (CASSANDRA-2893)
 * Optimize key count estimation when opening sstable on startup
   (CASSANDRA-2988)
 * multi-dc replication optimization supporting CL > ONE (CASSANDRA-3577)
 * add command to stop compactions (CASSANDRA-1740, 3566, 3582)
 * multithreaded streaming (CASSANDRA-3494)
 * removed in-tree redhat spec (CASSANDRA-3567)
 * "defragment" rows for name-based queries under STCS, again (CASSANDRA-2503)
 * Recycle commitlog segments for improved performance 
   (CASSANDRA-3411, 3543, 3557, 3615)
 * update size-tiered compaction to prioritize small tiers (CASSANDRA-2407)
 * add message expiration logic to OutboundTcpConnection (CASSANDRA-3005)
 * off-heap cache to use sun.misc.Unsafe instead of JNA (CASSANDRA-3271)
 * EACH_QUORUM is only supported for writes (CASSANDRA-3272)
 * replace compactionlock use in schema migration by checking CFS.isValid
   (CASSANDRA-3116)
 * recognize that "SELECT first ... *" isn't really "SELECT *" (CASSANDRA-3445)
 * Use faster bytes comparison (CASSANDRA-3434)
 * Bulk loader is no longer a fat client, (HADOOP) bulk load output format
   (CASSANDRA-3045)
 * (Hadoop) add support for KeyRange.filter
 * remove assumption that keys and token are in bijection
   (CASSANDRA-1034, 3574, 3604)
 * always remove endpoints from delevery queue in HH (CASSANDRA-3546)
 * fix race between cf flush and its 2ndary indexes flush (CASSANDRA-3547)
 * fix potential race in AES when a repair fails (CASSANDRA-3548)
 * Remove columns shadowed by a deleted container even when we cannot purge
   (CASSANDRA-3538)
 * Improve memtable slice iteration performance (CASSANDRA-3545)
 * more efficient allocation of small bloom filters (CASSANDRA-3618)
 * Use separate writer thread in SSTableSimpleUnsortedWriter (CASSANDRA-3619)
 * fsync the directory after new sstable or commitlog segment are created (CASSANDRA-3250)
 * fix minor issues reported by FindBugs (CASSANDRA-3658)
 * global key/row caches (CASSANDRA-3143, 3849)
 * optimize memtable iteration during range scan (CASSANDRA-3638)
 * introduce 'crc_check_chance' in CompressionParameters to support
   a checksum percentage checking chance similarly to read-repair (CASSANDRA-3611)
 * a way to deactivate global key/row cache on per-CF basis (CASSANDRA-3667)
 * fix LeveledCompactionStrategy broken because of generation pre-allocation
   in LeveledManifest (CASSANDRA-3691)
 * finer-grained control over data directories (CASSANDRA-2749)
 * Fix ClassCastException during hinted handoff (CASSANDRA-3694)
 * Upgrade Thrift to 0.7 (CASSANDRA-3213)
 * Make stress.java insert operation to use microseconds (CASSANDRA-3725)
 * Allows (internally) doing a range query with a limit of columns instead of
   rows (CASSANDRA-3742)
 * Allow rangeSlice queries to be start/end inclusive/exclusive (CASSANDRA-3749)
 * Fix BulkLoader to support new SSTable layout and add stream
   throttling to prevent an NPE when there is no yaml config (CASSANDRA-3752)
 * Allow concurrent schema migrations (CASSANDRA-1391, 3832)
 * Add SnapshotCommand to trigger snapshot on remote node (CASSANDRA-3721)
 * Make CFMetaData conversions to/from thrift/native schema inverses
   (CASSANDRA_3559)
 * Add initial code for CQL 3.0-beta (CASSANDRA-2474, 3781, 3753)
 * Add wide row support for ColumnFamilyInputFormat (CASSANDRA-3264)
 * Allow extending CompositeType comparator (CASSANDRA-3657)
 * Avoids over-paging during get_count (CASSANDRA-3798)
 * Add new command to rebuild a node without (repair) merkle tree calculations
   (CASSANDRA-3483, 3922)
 * respect not only row cache capacity but caching mode when
   trying to read data (CASSANDRA-3812)
 * fix system tests (CASSANDRA-3827)
 * CQL support for altering row key type in ALTER TABLE (CASSANDRA-3781)
 * turn compression on by default (CASSANDRA-3871)
 * make hexToBytes refuse invalid input (CASSANDRA-2851)
 * Make secondary indexes CF inherit compression and compaction from their
   parent CF (CASSANDRA-3877)
 * Finish cleanup up tombstone purge code (CASSANDRA-3872)
 * Avoid NPE on aboarted stream-out sessions (CASSANDRA-3904)
 * BulkRecordWriter throws NPE for counter columns (CASSANDRA-3906)
 * Support compression using BulkWriter (CASSANDRA-3907)


1.0.8
 * fix race between cleanup and flush on secondary index CFSes (CASSANDRA-3712)
 * avoid including non-queried nodes in rangeslice read repair
   (CASSANDRA-3843)
 * Only snapshot CF being compacted for snapshot_before_compaction 
   (CASSANDRA-3803)
 * Log active compactions in StatusLogger (CASSANDRA-3703)
 * Compute more accurate compaction score per level (CASSANDRA-3790)
 * Return InvalidRequest when using a keyspace that doesn't exist
   (CASSANDRA-3764)
 * disallow user modification of System keyspace (CASSANDRA-3738)
 * allow using sstable2json on secondary index data (CASSANDRA-3738)
 * (cqlsh) add DESCRIBE COLUMNFAMILIES (CASSANDRA-3586)
 * (cqlsh) format blobs correctly and use colors to improve output
   readability (CASSANDRA-3726)
 * synchronize BiMap of bootstrapping tokens (CASSANDRA-3417)
 * show index options in CLI (CASSANDRA-3809)
 * add optional socket timeout for streaming (CASSANDRA-3838)
 * fix truncate not to leave behind non-CFS backed secondary indexes
   (CASSANDRA-3844)
 * make CLI `show schema` to use output stream directly instead
   of StringBuilder (CASSANDRA-3842)
 * remove the wait on hint future during write (CASSANDRA-3870)
 * (cqlsh) ignore missing CfDef opts (CASSANDRA-3933)
 * (cqlsh) look for cqlshlib relative to realpath (CASSANDRA-3767)
 * Fix short read protection (CASSANDRA-3934)
 * Make sure infered and actual schema match (CASSANDRA-3371)
 * Fix NPE during HH delivery (CASSANDRA-3677)
 * Don't put boostrapping node in 'hibernate' status (CASSANDRA-3737)
 * Fix double quotes in windows bat files (CASSANDRA-3744)
 * Fix bad validator lookup (CASSANDRA-3789)
 * Fix soft reset in EC2MultiRegionSnitch (CASSANDRA-3835)
 * Don't leave zombie connections with THSHA thrift server (CASSANDRA-3867)
 * (cqlsh) fix deserialization of data (CASSANDRA-3874)
 * Fix removetoken force causing an inconsistent state (CASSANDRA-3876)
 * Fix ahndling of some types with Pig (CASSANDRA-3886)
 * Don't allow to drop the system keyspace (CASSANDRA-3759)
 * Make Pig deletes disabled by default and configurable (CASSANDRA-3628)
Merged from 0.8:
 * (Pig) fix CassandraStorage to use correct comparator in Super ColumnFamily
   case (CASSANDRA-3251)
 * fix thread safety issues in commitlog replay, primarily affecting
   systems with many (100s) of CF definitions (CASSANDRA-3751)
 * Fix relevant tombstone ignored with super columns (CASSANDRA-3875)


1.0.7
 * fix regression in HH page size calculation (CASSANDRA-3624)
 * retry failed stream on IOException (CASSANDRA-3686)
 * allow configuring bloom_filter_fp_chance (CASSANDRA-3497)
 * attempt hint delivery every ten minutes, or when failure detector
   notifies us that a node is back up, whichever comes first.  hint
   handoff throttle delay default changed to 1ms, from 50 (CASSANDRA-3554)
 * add nodetool setstreamthroughput (CASSANDRA-3571)
 * fix assertion when dropping a columnfamily with no sstables (CASSANDRA-3614)
 * more efficient allocation of small bloom filters (CASSANDRA-3618)
 * CLibrary.createHardLinkWithExec() to check for errors (CASSANDRA-3101)
 * Avoid creating empty and non cleaned writer during compaction (CASSANDRA-3616)
 * stop thrift service in shutdown hook so we can quiesce MessagingService
   (CASSANDRA-3335)
 * (CQL) compaction_strategy_options and compression_parameters for
   CREATE COLUMNFAMILY statement (CASSANDRA-3374)
 * Reset min/max compaction threshold when creating size tiered compaction
   strategy (CASSANDRA-3666)
 * Don't ignore IOException during compaction (CASSANDRA-3655)
 * Fix assertion error for CF with gc_grace=0 (CASSANDRA-3579)
 * Shutdown ParallelCompaction reducer executor after use (CASSANDRA-3711)
 * Avoid < 0 value for pending tasks in leveled compaction (CASSANDRA-3693)
 * (Hadoop) Support TimeUUID in Pig CassandraStorage (CASSANDRA-3327)
 * Check schema is ready before continuing boostrapping (CASSANDRA-3629)
 * Catch overflows during parsing of chunk_length_kb (CASSANDRA-3644)
 * Improve stream protocol mismatch errors (CASSANDRA-3652)
 * Avoid multiple thread doing HH to the same target (CASSANDRA-3681)
 * Add JMX property for rp_timeout_in_ms (CASSANDRA-2940)
 * Allow DynamicCompositeType to compare component of different types
   (CASSANDRA-3625)
 * Flush non-cfs backed secondary indexes (CASSANDRA-3659)
 * Secondary Indexes should report memory consumption (CASSANDRA-3155)
 * fix for SelectStatement start/end key are not set correctly
   when a key alias is involved (CASSANDRA-3700)
 * fix CLI `show schema` command insert of an extra comma in
   column_metadata (CASSANDRA-3714)
Merged from 0.8:
 * avoid logging (harmless) exception when GC takes < 1ms (CASSANDRA-3656)
 * prevent new nodes from thinking down nodes are up forever (CASSANDRA-3626)
 * use correct list of replicas for LOCAL_QUORUM reads when read repair
   is disabled (CASSANDRA-3696)
 * block on flush before compacting hints (may prevent OOM) (CASSANDRA-3733)


1.0.6
 * (CQL) fix cqlsh support for replicate_on_write (CASSANDRA-3596)
 * fix adding to leveled manifest after streaming (CASSANDRA-3536)
 * filter out unavailable cipher suites when using encryption (CASSANDRA-3178)
 * (HADOOP) add old-style api support for CFIF and CFRR (CASSANDRA-2799)
 * Support TimeUUIDType column names in Stress.java tool (CASSANDRA-3541)
 * (CQL) INSERT/UPDATE/DELETE/TRUNCATE commands should allow CF names to
   be qualified by keyspace (CASSANDRA-3419)
 * always remove endpoints from delevery queue in HH (CASSANDRA-3546)
 * fix race between cf flush and its 2ndary indexes flush (CASSANDRA-3547)
 * fix potential race in AES when a repair fails (CASSANDRA-3548)
 * fix default value validation usage in CLI SET command (CASSANDRA-3553)
 * Optimize componentsFor method for compaction and startup time
   (CASSANDRA-3532)
 * (CQL) Proper ColumnFamily metadata validation on CREATE COLUMNFAMILY 
   (CASSANDRA-3565)
 * fix compression "chunk_length_kb" option to set correct kb value for 
   thrift/avro (CASSANDRA-3558)
 * fix missing response during range slice repair (CASSANDRA-3551)
 * 'describe ring' moved from CLI to nodetool and available through JMX (CASSANDRA-3220)
 * add back partitioner to sstable metadata (CASSANDRA-3540)
 * fix NPE in get_count for counters (CASSANDRA-3601)
Merged from 0.8:
 * remove invalid assertion that table was opened before dropping it
   (CASSANDRA-3580)
 * range and index scans now only send requests to enough replicas to
   satisfy requested CL + RR (CASSANDRA-3598)
 * use cannonical host for local node in nodetool info (CASSANDRA-3556)
 * remove nonlocal DC write optimization since it only worked with
   CL.ONE or CL.LOCAL_QUORUM (CASSANDRA-3577, 3585)
 * detect misuses of CounterColumnType (CASSANDRA-3422)
 * turn off string interning in json2sstable, take 2 (CASSANDRA-2189)
 * validate compression parameters on add/update of the ColumnFamily 
   (CASSANDRA-3573)
 * Check for 0.0.0.0 is incorrect in CFIF (CASSANDRA-3584)
 * Increase vm.max_map_count in debian packaging (CASSANDRA-3563)
 * gossiper will never add itself to saved endpoints (CASSANDRA-3485)


1.0.5
 * revert CASSANDRA-3407 (see CASSANDRA-3540)
 * fix assertion error while forwarding writes to local nodes (CASSANDRA-3539)


1.0.4
 * fix self-hinting of timed out read repair updates and make hinted handoff
   less prone to OOMing a coordinator (CASSANDRA-3440)
 * expose bloom filter sizes via JMX (CASSANDRA-3495)
 * enforce RP tokens 0..2**127 (CASSANDRA-3501)
 * canonicalize paths exposed through JMX (CASSANDRA-3504)
 * fix "liveSize" stat when sstables are removed (CASSANDRA-3496)
 * add bloom filter FP rates to nodetool cfstats (CASSANDRA-3347)
 * record partitioner in sstable metadata component (CASSANDRA-3407)
 * add new upgradesstables nodetool command (CASSANDRA-3406)
 * skip --debug requirement to see common exceptions in CLI (CASSANDRA-3508)
 * fix incorrect query results due to invalid max timestamp (CASSANDRA-3510)
 * make sstableloader recognize compressed sstables (CASSANDRA-3521)
 * avoids race in OutboundTcpConnection in multi-DC setups (CASSANDRA-3530)
 * use SETLOCAL in cassandra.bat (CASANDRA-3506)
 * fix ConcurrentModificationException in Table.all() (CASSANDRA-3529)
Merged from 0.8:
 * fix concurrence issue in the FailureDetector (CASSANDRA-3519)
 * fix array out of bounds error in counter shard removal (CASSANDRA-3514)
 * avoid dropping tombstones when they might still be needed to shadow
   data in a different sstable (CASSANDRA-2786)


1.0.3
 * revert name-based query defragmentation aka CASSANDRA-2503 (CASSANDRA-3491)
 * fix invalidate-related test failures (CASSANDRA-3437)
 * add next-gen cqlsh to bin/ (CASSANDRA-3188, 3131, 3493)
 * (CQL) fix handling of rows with no columns (CASSANDRA-3424, 3473)
 * fix querying supercolumns by name returning only a subset of
   subcolumns or old subcolumn versions (CASSANDRA-3446)
 * automatically compute sha1 sum for uncompressed data files (CASSANDRA-3456)
 * fix reading metadata/statistics component for version < h (CASSANDRA-3474)
 * add sstable forward-compatibility (CASSANDRA-3478)
 * report compression ratio in CFSMBean (CASSANDRA-3393)
 * fix incorrect size exception during streaming of counters (CASSANDRA-3481)
 * (CQL) fix for counter decrement syntax (CASSANDRA-3418)
 * Fix race introduced by CASSANDRA-2503 (CASSANDRA-3482)
 * Fix incomplete deletion of delivered hints (CASSANDRA-3466)
 * Avoid rescheduling compactions when no compaction was executed 
   (CASSANDRA-3484)
 * fix handling of the chunk_length_kb compression options (CASSANDRA-3492)
Merged from 0.8:
 * fix updating CF row_cache_provider (CASSANDRA-3414)
 * CFMetaData.convertToThrift method to set RowCacheProvider (CASSANDRA-3405)
 * acquire compactionlock during truncate (CASSANDRA-3399)
 * fix displaying cfdef entries for super columnfamilies (CASSANDRA-3415)
 * Make counter shard merging thread safe (CASSANDRA-3178)
 * Revert CASSANDRA-2855
 * Fix bug preventing the use of efficient cross-DC writes (CASSANDRA-3472)
 * `describe ring` command for CLI (CASSANDRA-3220)
 * (Hadoop) skip empty rows when entire row is requested, redux (CASSANDRA-2855)


1.0.2
 * "defragment" rows for name-based queries under STCS (CASSANDRA-2503)
 * Add timing information to cassandra-cli GET/SET/LIST queries (CASSANDRA-3326)
 * Only create one CompressionMetadata object per sstable (CASSANDRA-3427)
 * cleanup usage of StorageService.setMode() (CASANDRA-3388)
 * Avoid large array allocation for compressed chunk offsets (CASSANDRA-3432)
 * fix DecimalType bytebuffer marshalling (CASSANDRA-3421)
 * fix bug that caused first column in per row indexes to be ignored 
   (CASSANDRA-3441)
 * add JMX call to clean (failed) repair sessions (CASSANDRA-3316)
 * fix sstableloader reference acquisition bug (CASSANDRA-3438)
 * fix estimated row size regression (CASSANDRA-3451)
 * make sure we don't return more columns than asked (CASSANDRA-3303, 3395)
Merged from 0.8:
 * acquire compactionlock during truncate (CASSANDRA-3399)
 * fix displaying cfdef entries for super columnfamilies (CASSANDRA-3415)


1.0.1
 * acquire references during index build to prevent delete problems
   on Windows (CASSANDRA-3314)
 * describe_ring should include datacenter/topology information (CASSANDRA-2882)
 * Thrift sockets are not properly buffered (CASSANDRA-3261)
 * performance improvement for bytebufferutil compare function (CASSANDRA-3286)
 * add system.versions ColumnFamily (CASSANDRA-3140)
 * reduce network copies (CASSANDRA-3333, 3373)
 * limit nodetool to 32MB of heap (CASSANDRA-3124)
 * (CQL) update parser to accept "timestamp" instead of "date" (CASSANDRA-3149)
 * Fix CLI `show schema` to include "compression_options" (CASSANDRA-3368)
 * Snapshot to include manifest under LeveledCompactionStrategy (CASSANDRA-3359)
 * (CQL) SELECT query should allow CF name to be qualified by keyspace (CASSANDRA-3130)
 * (CQL) Fix internal application error specifying 'using consistency ...'
   in lower case (CASSANDRA-3366)
 * fix Deflate compression when compression actually makes the data bigger
   (CASSANDRA-3370)
 * optimize UUIDGen to avoid lock contention on InetAddress.getLocalHost 
   (CASSANDRA-3387)
 * tolerate index being dropped mid-mutation (CASSANDRA-3334, 3313)
 * CompactionManager is now responsible for checking for new candidates
   post-task execution, enabling more consistent leveled compaction 
   (CASSANDRA-3391)
 * Cache HSHA threads (CASSANDRA-3372)
 * use CF/KS names as snapshot prefix for drop + truncate operations
   (CASSANDRA-2997)
 * Break bloom filters up to avoid heap fragmentation (CASSANDRA-2466)
 * fix cassandra hanging on jsvc stop (CASSANDRA-3302)
 * Avoid leveled compaction getting blocked on errors (CASSANDRA-3408)
 * Make reloading the compaction strategy safe (CASSANDRA-3409)
 * ignore 0.8 hints even if compaction begins before we try to purge
   them (CASSANDRA-3385)
 * remove procrun (bin\daemon) from Cassandra source tree and 
   artifacts (CASSANDRA-3331)
 * make cassandra compile under JDK7 (CASSANDRA-3275)
 * remove dependency of clientutil.jar to FBUtilities (CASSANDRA-3299)
 * avoid truncation errors by using long math on long values (CASSANDRA-3364)
 * avoid clock drift on some Windows machine (CASSANDRA-3375)
 * display cache provider in cli 'describe keyspace' command (CASSANDRA-3384)
 * fix incomplete topology information in describe_ring (CASSANDRA-3403)
 * expire dead gossip states based on time (CASSANDRA-2961)
 * improve CompactionTask extensibility (CASSANDRA-3330)
 * Allow one leveled compaction task to kick off another (CASSANDRA-3363)
 * allow encryption only between datacenters (CASSANDRA-2802)
Merged from 0.8:
 * fix truncate allowing data to be replayed post-restart (CASSANDRA-3297)
 * make iwriter final in IndexWriter to avoid NPE (CASSANDRA-2863)
 * (CQL) update grammar to require key clause in DELETE statement
   (CASSANDRA-3349)
 * (CQL) allow numeric keyspace names in USE statement (CASSANDRA-3350)
 * (Hadoop) skip empty rows when slicing the entire row (CASSANDRA-2855)
 * Fix handling of tombstone by SSTableExport/Import (CASSANDRA-3357)
 * fix ColumnIndexer to use long offsets (CASSANDRA-3358)
 * Improved CLI exceptions (CASSANDRA-3312)
 * Fix handling of tombstone by SSTableExport/Import (CASSANDRA-3357)
 * Only count compaction as active (for throttling) when they have
   successfully acquired the compaction lock (CASSANDRA-3344)
 * Display CLI version string on startup (CASSANDRA-3196)
 * (Hadoop) make CFIF try rpc_address or fallback to listen_address
   (CASSANDRA-3214)
 * (Hadoop) accept comma delimited lists of initial thrift connections
   (CASSANDRA-3185)
 * ColumnFamily min_compaction_threshold should be >= 2 (CASSANDRA-3342)
 * (Pig) add 0.8+ types and key validation type in schema (CASSANDRA-3280)
 * Fix completely removing column metadata using CLI (CASSANDRA-3126)
 * CLI `describe cluster;` output should be on separate lines for separate versions
   (CASSANDRA-3170)
 * fix changing durable_writes keyspace option during CF creation
   (CASSANDRA-3292)
 * avoid locking on update when no indexes are involved (CASSANDRA-3386)
 * fix assertionError during repair with ordered partitioners (CASSANDRA-3369)
 * correctly serialize key_validation_class for avro (CASSANDRA-3391)
 * don't expire counter tombstone after streaming (CASSANDRA-3394)
 * prevent nodes that failed to join from hanging around forever 
   (CASSANDRA-3351)
 * remove incorrect optimization from slice read path (CASSANDRA-3390)
 * Fix race in AntiEntropyService (CASSANDRA-3400)


1.0.0-final
 * close scrubbed sstable fd before deleting it (CASSANDRA-3318)
 * fix bug preventing obsolete commitlog segments from being removed
   (CASSANDRA-3269)
 * tolerate whitespace in seed CDL (CASSANDRA-3263)
 * Change default heap thresholds to max(min(1/2 ram, 1G), min(1/4 ram, 8GB))
   (CASSANDRA-3295)
 * Fix broken CompressedRandomAccessReaderTest (CASSANDRA-3298)
 * (CQL) fix type information returned for wildcard queries (CASSANDRA-3311)
 * add estimated tasks to LeveledCompactionStrategy (CASSANDRA-3322)
 * avoid including compaction cache-warming in keycache stats (CASSANDRA-3325)
 * run compaction and hinted handoff threads at MIN_PRIORITY (CASSANDRA-3308)
 * default hsha thrift server to cpu core count in rpc pool (CASSANDRA-3329)
 * add bin\daemon to binary tarball for Windows service (CASSANDRA-3331)
 * Fix places where uncompressed size of sstables was use in place of the
   compressed one (CASSANDRA-3338)
 * Fix hsha thrift server (CASSANDRA-3346)
 * Make sure repair only stream needed sstables (CASSANDRA-3345)


1.0.0-rc2
 * Log a meaningful warning when a node receives a message for a repair session
   that doesn't exist anymore (CASSANDRA-3256)
 * test for NUMA policy support as well as numactl presence (CASSANDRA-3245)
 * Fix FD leak when internode encryption is enabled (CASSANDRA-3257)
 * Remove incorrect assertion in mergeIterator (CASSANDRA-3260)
 * FBUtilities.hexToBytes(String) to throw NumberFormatException when string
   contains non-hex characters (CASSANDRA-3231)
 * Keep SimpleSnitch proximity ordering unchanged from what the Strategy
   generates, as intended (CASSANDRA-3262)
 * remove Scrub from compactionstats when finished (CASSANDRA-3255)
 * fix counter entry in jdbc TypesMap (CASSANDRA-3268)
 * fix full queue scenario for ParallelCompactionIterator (CASSANDRA-3270)
 * fix bootstrap process (CASSANDRA-3285)
 * don't try delivering hints if when there isn't any (CASSANDRA-3176)
 * CLI documentation change for ColumnFamily `compression_options` (CASSANDRA-3282)
 * ignore any CF ids sent by client for adding CF/KS (CASSANDRA-3288)
 * remove obsolete hints on first startup (CASSANDRA-3291)
 * use correct ISortedColumns for time-optimized reads (CASSANDRA-3289)
 * Evict gossip state immediately when a token is taken over by a new IP 
   (CASSANDRA-3259)


1.0.0-rc1
 * Update CQL to generate microsecond timestamps by default (CASSANDRA-3227)
 * Fix counting CFMetadata towards Memtable liveRatio (CASSANDRA-3023)
 * Kill server on wrapped OOME such as from FileChannel.map (CASSANDRA-3201)
 * remove unnecessary copy when adding to row cache (CASSANDRA-3223)
 * Log message when a full repair operation completes (CASSANDRA-3207)
 * Fix streamOutSession keeping sstables references forever if the remote end
   dies (CASSANDRA-3216)
 * Remove dynamic_snitch boolean from example configuration (defaulting to 
   true) and set default badness threshold to 0.1 (CASSANDRA-3229)
 * Base choice of random or "balanced" token on bootstrap on whether
   schema definitions were found (CASSANDRA-3219)
 * Fixes for LeveledCompactionStrategy score computation, prioritization,
   scheduling, and performance (CASSANDRA-3224, 3234)
 * parallelize sstable open at server startup (CASSANDRA-2988)
 * fix handling of exceptions writing to OutboundTcpConnection (CASSANDRA-3235)
 * Allow using quotes in "USE <keyspace>;" CLI command (CASSANDRA-3208)
 * Don't allow any cache loading exceptions to halt startup (CASSANDRA-3218)
 * Fix sstableloader --ignores option (CASSANDRA-3247)
 * File descriptor limit increased in packaging (CASSANDRA-3206)
 * Fix deadlock in commit log during flush (CASSANDRA-3253) 


1.0.0-beta1
 * removed binarymemtable (CASSANDRA-2692)
 * add commitlog_total_space_in_mb to prevent fragmented logs (CASSANDRA-2427)
 * removed commitlog_rotation_threshold_in_mb configuration (CASSANDRA-2771)
 * make AbstractBounds.normalize de-overlapp overlapping ranges (CASSANDRA-2641)
 * replace CollatingIterator, ReducingIterator with MergeIterator 
   (CASSANDRA-2062)
 * Fixed the ability to set compaction strategy in cli using create column 
   family command (CASSANDRA-2778)
 * clean up tmp files after failed compaction (CASSANDRA-2468)
 * restrict repair streaming to specific columnfamilies (CASSANDRA-2280)
 * don't bother persisting columns shadowed by a row tombstone (CASSANDRA-2589)
 * reset CF and SC deletion times after gc_grace (CASSANDRA-2317)
 * optimize away seek when compacting wide rows (CASSANDRA-2879)
 * single-pass streaming (CASSANDRA-2677, 2906, 2916, 3003)
 * use reference counting for deleting sstables instead of relying on GC
   (CASSANDRA-2521, 3179)
 * store hints as serialized mutations instead of pointers to data row
   (CASSANDRA-2045)
 * store hints in the coordinator node instead of in the closest replica 
   (CASSANDRA-2914)
 * add row_cache_keys_to_save CF option (CASSANDRA-1966)
 * check column family validity in nodetool repair (CASSANDRA-2933)
 * use lazy initialization instead of class initialization in NodeId
   (CASSANDRA-2953)
 * add paging to get_count (CASSANDRA-2894)
 * fix "short reads" in [multi]get (CASSANDRA-2643, 3157, 3192)
 * add optional compression for sstables (CASSANDRA-47, 2994, 3001, 3128)
 * add scheduler JMX metrics (CASSANDRA-2962)
 * add block level checksum for compressed data (CASSANDRA-1717)
 * make column family backed column map pluggable and introduce unsynchronized
   ArrayList backed one to speedup reads (CASSANDRA-2843, 3165, 3205)
 * refactoring of the secondary index api (CASSANDRA-2982)
 * make CL > ONE reads wait for digest reconciliation before returning
   (CASSANDRA-2494)
 * fix missing logging for some exceptions (CASSANDRA-2061)
 * refactor and optimize ColumnFamilyStore.files(...) and Descriptor.fromFilename(String)
   and few other places responsible for work with SSTable files (CASSANDRA-3040)
 * Stop reading from sstables once we know we have the most recent columns,
   for query-by-name requests (CASSANDRA-2498)
 * Add query-by-column mode to stress.java (CASSANDRA-3064)
 * Add "install" command to cassandra.bat (CASSANDRA-292)
 * clean up KSMetadata, CFMetadata from unnecessary
   Thrift<->Avro conversion methods (CASSANDRA-3032)
 * Add timeouts to client request schedulers (CASSANDRA-3079, 3096)
 * Cli to use hashes rather than array of hashes for strategy options (CASSANDRA-3081)
 * LeveledCompactionStrategy (CASSANDRA-1608, 3085, 3110, 3087, 3145, 3154, 3182)
 * Improvements of the CLI `describe` command (CASSANDRA-2630)
 * reduce window where dropped CF sstables may not be deleted (CASSANDRA-2942)
 * Expose gossip/FD info to JMX (CASSANDRA-2806)
 * Fix streaming over SSL when compressed SSTable involved (CASSANDRA-3051)
 * Add support for pluggable secondary index implementations (CASSANDRA-3078)
 * remove compaction_thread_priority setting (CASSANDRA-3104)
 * generate hints for replicas that timeout, not just replicas that are known
   to be down before starting (CASSANDRA-2034)
 * Add throttling for internode streaming (CASSANDRA-3080)
 * make the repair of a range repair all replica (CASSANDRA-2610, 3194)
 * expose the ability to repair the first range (as returned by the
   partitioner) of a node (CASSANDRA-2606)
 * Streams Compression (CASSANDRA-3015)
 * add ability to use multiple threads during a single compaction
   (CASSANDRA-2901)
 * make AbstractBounds.normalize support overlapping ranges (CASSANDRA-2641)
 * fix of the CQL count() behavior (CASSANDRA-3068)
 * use TreeMap backed column families for the SSTable simple writers
   (CASSANDRA-3148)
 * fix inconsistency of the CLI syntax when {} should be used instead of [{}]
   (CASSANDRA-3119)
 * rename CQL type names to match expected SQL behavior (CASSANDRA-3149, 3031)
 * Arena-based allocation for memtables (CASSANDRA-2252, 3162, 3163, 3168)
 * Default RR chance to 0.1 (CASSANDRA-3169)
 * Add RowLevel support to secondary index API (CASSANDRA-3147)
 * Make SerializingCacheProvider the default if JNA is available (CASSANDRA-3183)
 * Fix backwards compatibilty for CQL memtable properties (CASSANDRA-3190)
 * Add five-minute delay before starting compactions on a restarted server
   (CASSANDRA-3181)
 * Reduce copies done for intra-host messages (CASSANDRA-1788, 3144)
 * support of compaction strategy option for stress.java (CASSANDRA-3204)
 * make memtable throughput and column count thresholds no-ops (CASSANDRA-2449)
 * Return schema information along with the resultSet in CQL (CASSANDRA-2734)
 * Add new DecimalType (CASSANDRA-2883)
 * Fix assertion error in RowRepairResolver (CASSANDRA-3156)
 * Reduce unnecessary high buffer sizes (CASSANDRA-3171)
 * Pluggable compaction strategy (CASSANDRA-1610)
 * Add new broadcast_address config option (CASSANDRA-2491)


0.8.7
 * Kill server on wrapped OOME such as from FileChannel.map (CASSANDRA-3201)
 * Allow using quotes in "USE <keyspace>;" CLI command (CASSANDRA-3208)
 * Log message when a full repair operation completes (CASSANDRA-3207)
 * Don't allow any cache loading exceptions to halt startup (CASSANDRA-3218)
 * Fix sstableloader --ignores option (CASSANDRA-3247)
 * File descriptor limit increased in packaging (CASSANDRA-3206)
 * Log a meaningfull warning when a node receive a message for a repair session
   that doesn't exist anymore (CASSANDRA-3256)
 * Fix FD leak when internode encryption is enabled (CASSANDRA-3257)
 * FBUtilities.hexToBytes(String) to throw NumberFormatException when string
   contains non-hex characters (CASSANDRA-3231)
 * Keep SimpleSnitch proximity ordering unchanged from what the Strategy
   generates, as intended (CASSANDRA-3262)
 * remove Scrub from compactionstats when finished (CASSANDRA-3255)
 * Fix tool .bat files when CASSANDRA_HOME contains spaces (CASSANDRA-3258)
 * Force flush of status table when removing/updating token (CASSANDRA-3243)
 * Evict gossip state immediately when a token is taken over by a new IP (CASSANDRA-3259)
 * Fix bug where the failure detector can take too long to mark a host
   down (CASSANDRA-3273)
 * (Hadoop) allow wrapping ranges in queries (CASSANDRA-3137)
 * (Hadoop) check all interfaces for a match with split location
   before falling back to random replica (CASSANDRA-3211)
 * (Hadoop) Make Pig storage handle implements LoadMetadata (CASSANDRA-2777)
 * (Hadoop) Fix exception during PIG 'dump' (CASSANDRA-2810)
 * Fix stress COUNTER_GET option (CASSANDRA-3301)
 * Fix missing fields in CLI `show schema` output (CASSANDRA-3304)
 * Nodetool no longer leaks threads and closes JMX connections (CASSANDRA-3309)
 * fix truncate allowing data to be replayed post-restart (CASSANDRA-3297)
 * Move SimpleAuthority and SimpleAuthenticator to examples (CASSANDRA-2922)
 * Fix handling of tombstone by SSTableExport/Import (CASSANDRA-3357)
 * Fix transposition in cfHistograms (CASSANDRA-3222)
 * Allow using number as DC name when creating keyspace in CQL (CASSANDRA-3239)
 * Force flush of system table after updating/removing a token (CASSANDRA-3243)


0.8.6
 * revert CASSANDRA-2388
 * change TokenRange.endpoints back to listen/broadcast address to match
   pre-1777 behavior, and add TokenRange.rpc_endpoints instead (CASSANDRA-3187)
 * avoid trying to watch cassandra-topology.properties when loaded from jar
   (CASSANDRA-3138)
 * prevent users from creating keyspaces with LocalStrategy replication
   (CASSANDRA-3139)
 * fix CLI `show schema;` to output correct keyspace definition statement
   (CASSANDRA-3129)
 * CustomTThreadPoolServer to log TTransportException at DEBUG level
   (CASSANDRA-3142)
 * allow topology sort to work with non-unique rack names between 
   datacenters (CASSANDRA-3152)
 * Improve caching of same-version Messages on digest and repair paths
   (CASSANDRA-3158)
 * Randomize choice of first replica for counter increment (CASSANDRA-2890)
 * Fix using read_repair_chance instead of merge_shard_change (CASSANDRA-3202)
 * Avoid streaming data to nodes that already have it, on move as well as
   decommission (CASSANDRA-3041)
 * Fix divide by zero error in GCInspector (CASSANDRA-3164)
 * allow quoting of the ColumnFamily name in CLI `create column family`
   statement (CASSANDRA-3195)
 * Fix rolling upgrade from 0.7 to 0.8 problem (CASANDRA-3166)
 * Accomodate missing encryption_options in IncomingTcpConnection.stream
   (CASSANDRA-3212)


0.8.5
 * fix NPE when encryption_options is unspecified (CASSANDRA-3007)
 * include column name in validation failure exceptions (CASSANDRA-2849)
 * make sure truncate clears out the commitlog so replay won't re-
   populate with truncated data (CASSANDRA-2950)
 * fix NPE when debug logging is enabled and dropped CF is present
   in a commitlog segment (CASSANDRA-3021)
 * fix cassandra.bat when CASSANDRA_HOME contains spaces (CASSANDRA-2952)
 * fix to SSTableSimpleUnsortedWriter bufferSize calculation (CASSANDRA-3027)
 * make cleanup and normal compaction able to skip empty rows
   (rows containing nothing but expired tombstones) (CASSANDRA-3039)
 * work around native memory leak in com.sun.management.GarbageCollectorMXBean
   (CASSANDRA-2868)
 * validate that column names in column_metadata are not equal to key_alias
   on create/update of the ColumnFamily and CQL 'ALTER' statement (CASSANDRA-3036)
 * return an InvalidRequestException if an indexed column is assigned
   a value larger than 64KB (CASSANDRA-3057)
 * fix of numeric-only and string column names handling in CLI "drop index" 
   (CASSANDRA-3054)
 * prune index scan resultset back to original request for lazy
   resultset expansion case (CASSANDRA-2964)
 * (Hadoop) fail jobs when Cassandra node has failed but TaskTracker
   has not (CASSANDRA-2388)
 * fix dynamic snitch ignoring nodes when read_repair_chance is zero
   (CASSANDRA-2662)
 * avoid retaining references to dropped CFS objects in 
   CompactionManager.estimatedCompactions (CASSANDRA-2708)
 * expose rpc timeouts per host in MessagingServiceMBean (CASSANDRA-2941)
 * avoid including cwd in classpath for deb and rpm packages (CASSANDRA-2881)
 * remove gossip state when a new IP takes over a token (CASSANDRA-3071)
 * allow sstable2json to work on index sstable files (CASSANDRA-3059)
 * always hint counters (CASSANDRA-3099)
 * fix log4j initialization in EmbeddedCassandraService (CASSANDRA-2857)
 * remove gossip state when a new IP takes over a token (CASSANDRA-3071)
 * work around native memory leak in com.sun.management.GarbageCollectorMXBean
    (CASSANDRA-2868)
 * fix UnavailableException with writes at CL.EACH_QUORM (CASSANDRA-3084)
 * fix parsing of the Keyspace and ColumnFamily names in numeric
   and string representations in CLI (CASSANDRA-3075)
 * fix corner cases in Range.differenceToFetch (CASSANDRA-3084)
 * fix ip address String representation in the ring cache (CASSANDRA-3044)
 * fix ring cache compatibility when mixing pre-0.8.4 nodes with post-
   in the same cluster (CASSANDRA-3023)
 * make repair report failure when a node participating dies (instead of
   hanging forever) (CASSANDRA-2433)
 * fix handling of the empty byte buffer by ReversedType (CASSANDRA-3111)
 * Add validation that Keyspace names are case-insensitively unique (CASSANDRA-3066)
 * catch invalid key_validation_class before instantiating UpdateColumnFamily (CASSANDRA-3102)
 * make Range and Bounds objects client-safe (CASSANDRA-3108)
 * optionally skip log4j configuration (CASSANDRA-3061)
 * bundle sstableloader with the debian package (CASSANDRA-3113)
 * don't try to build secondary indexes when there is none (CASSANDRA-3123)
 * improve SSTableSimpleUnsortedWriter speed for large rows (CASSANDRA-3122)
 * handle keyspace arguments correctly in nodetool snapshot (CASSANDRA-3038)
 * Fix SSTableImportTest on windows (CASSANDRA-3043)
 * expose compactionThroughputMbPerSec through JMX (CASSANDRA-3117)
 * log keyspace and CF of large rows being compacted


0.8.4
 * change TokenRing.endpoints to be a list of rpc addresses instead of 
   listen/broadcast addresses (CASSANDRA-1777)
 * include files-to-be-streamed in StreamInSession.getSources (CASSANDRA-2972)
 * use JAVA env var in cassandra-env.sh (CASSANDRA-2785, 2992)
 * avoid doing read for no-op replicate-on-write at CL=1 (CASSANDRA-2892)
 * refuse counter write for CL.ANY (CASSANDRA-2990)
 * switch back to only logging recent dropped messages (CASSANDRA-3004)
 * always deserialize RowMutation for counters (CASSANDRA-3006)
 * ignore saved replication_factor strategy_option for NTS (CASSANDRA-3011)
 * make sure pre-truncate CL segments are discarded (CASSANDRA-2950)


0.8.3
 * add ability to drop local reads/writes that are going to timeout
   (CASSANDRA-2943)
 * revamp token removal process, keep gossip states for 3 days (CASSANDRA-2496)
 * don't accept extra args for 0-arg nodetool commands (CASSANDRA-2740)
 * log unavailableexception details at debug level (CASSANDRA-2856)
 * expose data_dir though jmx (CASSANDRA-2770)
 * don't include tmp files as sstable when create cfs (CASSANDRA-2929)
 * log Java classpath on startup (CASSANDRA-2895)
 * keep gossipped version in sync with actual on migration coordinator 
   (CASSANDRA-2946)
 * use lazy initialization instead of class initialization in NodeId
   (CASSANDRA-2953)
 * check column family validity in nodetool repair (CASSANDRA-2933)
 * speedup bytes to hex conversions dramatically (CASSANDRA-2850)
 * Flush memtables on shutdown when durable writes are disabled 
   (CASSANDRA-2958)
 * improved POSIX compatibility of start scripts (CASsANDRA-2965)
 * add counter support to Hadoop InputFormat (CASSANDRA-2981)
 * fix bug where dirty commitlog segments were removed (and avoid keeping 
   segments with no post-flush activity permanently dirty) (CASSANDRA-2829)
 * fix throwing exception with batch mutation of counter super columns
   (CASSANDRA-2949)
 * ignore system tables during repair (CASSANDRA-2979)
 * throw exception when NTS is given replication_factor as an option
   (CASSANDRA-2960)
 * fix assertion error during compaction of counter CFs (CASSANDRA-2968)
 * avoid trying to create index names, when no index exists (CASSANDRA-2867)
 * don't sample the system table when choosing a bootstrap token
   (CASSANDRA-2825)
 * gossiper notifies of local state changes (CASSANDRA-2948)
 * add asynchronous and half-sync/half-async (hsha) thrift servers 
   (CASSANDRA-1405)
 * fix potential use of free'd native memory in SerializingCache 
   (CASSANDRA-2951)
 * prune index scan resultset back to original request for lazy
   resultset expansion case (CASSANDRA-2964)
 * (Hadoop) fail jobs when Cassandra node has failed but TaskTracker
    has not (CASSANDRA-2388)


0.8.2
 * CQL: 
   - include only one row per unique key for IN queries (CASSANDRA-2717)
   - respect client timestamp on full row deletions (CASSANDRA-2912)
 * improve thread-safety in StreamOutSession (CASSANDRA-2792)
 * allow deleting a row and updating indexed columns in it in the
   same mutation (CASSANDRA-2773)
 * Expose number of threads blocked on submitting memtable to flush
   in JMX (CASSANDRA-2817)
 * add ability to return "endpoints" to nodetool (CASSANDRA-2776)
 * Add support for multiple (comma-delimited) coordinator addresses
   to ColumnFamilyInputFormat (CASSANDRA-2807)
 * fix potential NPE while scheduling read repair for range slice
   (CASSANDRA-2823)
 * Fix race in SystemTable.getCurrentLocalNodeId (CASSANDRA-2824)
 * Correctly set default for replicate_on_write (CASSANDRA-2835)
 * improve nodetool compactionstats formatting (CASSANDRA-2844)
 * fix index-building status display (CASSANDRA-2853)
 * fix CLI perpetuating obsolete KsDef.replication_factor (CASSANDRA-2846)
 * improve cli treatment of multiline comments (CASSANDRA-2852)
 * handle row tombstones correctly in EchoedRow (CASSANDRA-2786)
 * add MessagingService.get[Recently]DroppedMessages and
   StorageService.getExceptionCount (CASSANDRA-2804)
 * fix possibility of spurious UnavailableException for LOCAL_QUORUM
   reads with dynamic snitch + read repair disabled (CASSANDRA-2870)
 * add ant-optional as dependence for the debian package (CASSANDRA-2164)
 * add option to specify limit for get_slice in the CLI (CASSANDRA-2646)
 * decrease HH page size (CASSANDRA-2832)
 * reset cli keyspace after dropping the current one (CASSANDRA-2763)
 * add KeyRange option to Hadoop inputformat (CASSANDRA-1125)
 * fix protocol versioning (CASSANDRA-2818, 2860)
 * support spaces in path to log4j configuration (CASSANDRA-2383)
 * avoid including inferred types in CF update (CASSANDRA-2809)
 * fix JMX bulkload call (CASSANDRA-2908)
 * fix updating KS with durable_writes=false (CASSANDRA-2907)
 * add simplified facade to SSTableWriter for bulk loading use
   (CASSANDRA-2911)
 * fix re-using index CF sstable names after drop/recreate (CASSANDRA-2872)
 * prepend CF to default index names (CASSANDRA-2903)
 * fix hint replay (CASSANDRA-2928)
 * Properly synchronize repair's merkle tree computation (CASSANDRA-2816)


0.8.1
 * CQL:
   - support for insert, delete in BATCH (CASSANDRA-2537)
   - support for IN to SELECT, UPDATE (CASSANDRA-2553)
   - timestamp support for INSERT, UPDATE, and BATCH (CASSANDRA-2555)
   - TTL support (CASSANDRA-2476)
   - counter support (CASSANDRA-2473)
   - ALTER COLUMNFAMILY (CASSANDRA-1709)
   - DROP INDEX (CASSANDRA-2617)
   - add SCHEMA/TABLE as aliases for KS/CF (CASSANDRA-2743)
   - server handles wait-for-schema-agreement (CASSANDRA-2756)
   - key alias support (CASSANDRA-2480)
 * add support for comparator parameters and a generic ReverseType
   (CASSANDRA-2355)
 * add CompositeType and DynamicCompositeType (CASSANDRA-2231)
 * optimize batches containing multiple updates to the same row
   (CASSANDRA-2583)
 * adjust hinted handoff page size to avoid OOM with large columns 
   (CASSANDRA-2652)
 * mark BRAF buffer invalid post-flush so we don't re-flush partial
   buffers again, especially on CL writes (CASSANDRA-2660)
 * add DROP INDEX support to CLI (CASSANDRA-2616)
 * don't perform HH to client-mode [storageproxy] nodes (CASSANDRA-2668)
 * Improve forceDeserialize/getCompactedRow encapsulation (CASSANDRA-2659)
 * Don't write CounterUpdateColumn to disk in tests (CASSANDRA-2650)
 * Add sstable bulk loading utility (CASSANDRA-1278)
 * avoid replaying hints to dropped columnfamilies (CASSANDRA-2685)
 * add placeholders for missing rows in range query pseudo-RR (CASSANDRA-2680)
 * remove no-op HHOM.renameHints (CASSANDRA-2693)
 * clone super columns to avoid modifying them during flush (CASSANDRA-2675)
 * allow writes to bypass the commitlog for certain keyspaces (CASSANDRA-2683)
 * avoid NPE when bypassing commitlog during memtable flush (CASSANDRA-2781)
 * Added support for making bootstrap retry if nodes flap (CASSANDRA-2644)
 * Added statusthrift to nodetool to report if thrift server is running (CASSANDRA-2722)
 * Fixed rows being cached if they do not exist (CASSANDRA-2723)
 * Support passing tableName and cfName to RowCacheProviders (CASSANDRA-2702)
 * close scrub file handles (CASSANDRA-2669)
 * throttle migration replay (CASSANDRA-2714)
 * optimize column serializer creation (CASSANDRA-2716)
 * Added support for making bootstrap retry if nodes flap (CASSANDRA-2644)
 * Added statusthrift to nodetool to report if thrift server is running
   (CASSANDRA-2722)
 * Fixed rows being cached if they do not exist (CASSANDRA-2723)
 * fix truncate/compaction race (CASSANDRA-2673)
 * workaround large resultsets causing large allocation retention
   by nio sockets (CASSANDRA-2654)
 * fix nodetool ring use with Ec2Snitch (CASSANDRA-2733)
 * fix removing columns and subcolumns that are supressed by a row or
   supercolumn tombstone during replica resolution (CASSANDRA-2590)
 * support sstable2json against snapshot sstables (CASSANDRA-2386)
 * remove active-pull schema requests (CASSANDRA-2715)
 * avoid marking entire list of sstables as actively being compacted
   in multithreaded compaction (CASSANDRA-2765)
 * seek back after deserializing a row to update cache with (CASSANDRA-2752)
 * avoid skipping rows in scrub for counter column family (CASSANDRA-2759)
 * fix ConcurrentModificationException in repair when dealing with 0.7 node
   (CASSANDRA-2767)
 * use threadsafe collections for StreamInSession (CASSANDRA-2766)
 * avoid infinite loop when creating merkle tree (CASSANDRA-2758)
 * avoids unmarking compacting sstable prematurely in cleanup (CASSANDRA-2769)
 * fix NPE when the commit log is bypassed (CASSANDRA-2718)
 * don't throw an exception in SS.isRPCServerRunning (CASSANDRA-2721)
 * make stress.jar executable (CASSANDRA-2744)
 * add daemon mode to java stress (CASSANDRA-2267)
 * expose the DC and rack of a node through JMX and nodetool ring (CASSANDRA-2531)
 * fix cache mbean getSize (CASSANDRA-2781)
 * Add Date, Float, Double, and Boolean types (CASSANDRA-2530)
 * Add startup flag to renew counter node id (CASSANDRA-2788)
 * add jamm agent to cassandra.bat (CASSANDRA-2787)
 * fix repair hanging if a neighbor has nothing to send (CASSANDRA-2797)
 * purge tombstone even if row is in only one sstable (CASSANDRA-2801)
 * Fix wrong purge of deleted cf during compaction (CASSANDRA-2786)
 * fix race that could result in Hadoop writer failing to throw an
   exception encountered after close() (CASSANDRA-2755)
 * fix scan wrongly throwing assertion error (CASSANDRA-2653)
 * Always use even distribution for merkle tree with RandomPartitionner
   (CASSANDRA-2841)
 * fix describeOwnership for OPP (CASSANDRA-2800)
 * ensure that string tokens do not contain commas (CASSANDRA-2762)


0.8.0-final
 * fix CQL grammar warning and cqlsh regression from CASSANDRA-2622
 * add ant generate-cql-html target (CASSANDRA-2526)
 * update CQL consistency levels (CASSANDRA-2566)
 * debian packaging fixes (CASSANDRA-2481, 2647)
 * fix UUIDType, IntegerType for direct buffers (CASSANDRA-2682, 2684)
 * switch to native Thrift for Hadoop map/reduce (CASSANDRA-2667)
 * fix StackOverflowError when building from eclipse (CASSANDRA-2687)
 * only provide replication_factor to strategy_options "help" for
   SimpleStrategy, OldNetworkTopologyStrategy (CASSANDRA-2678, 2713)
 * fix exception adding validators to non-string columns (CASSANDRA-2696)
 * avoid instantiating DatabaseDescriptor in JDBC (CASSANDRA-2694)
 * fix potential stack overflow during compaction (CASSANDRA-2626)
 * clone super columns to avoid modifying them during flush (CASSANDRA-2675)
 * reset underlying iterator in EchoedRow constructor (CASSANDRA-2653)


0.8.0-rc1
 * faster flushes and compaction from fixing excessively pessimistic 
   rebuffering in BRAF (CASSANDRA-2581)
 * fix returning null column values in the python cql driver (CASSANDRA-2593)
 * fix merkle tree splitting exiting early (CASSANDRA-2605)
 * snapshot_before_compaction directory name fix (CASSANDRA-2598)
 * Disable compaction throttling during bootstrap (CASSANDRA-2612) 
 * fix CQL treatment of > and < operators in range slices (CASSANDRA-2592)
 * fix potential double-application of counter updates on commitlog replay
   by moving replay position from header to sstable metadata (CASSANDRA-2419)
 * JDBC CQL driver exposes getColumn for access to timestamp
 * JDBC ResultSetMetadata properties added to AbstractType
 * r/m clustertool (CASSANDRA-2607)
 * add support for presenting row key as a column in CQL result sets 
   (CASSANDRA-2622)
 * Don't allow {LOCAL|EACH}_QUORUM unless strategy is NTS (CASSANDRA-2627)
 * validate keyspace strategy_options during CQL create (CASSANDRA-2624)
 * fix empty Result with secondary index when limit=1 (CASSANDRA-2628)
 * Fix regression where bootstrapping a node with no schema fails
   (CASSANDRA-2625)
 * Allow removing LocationInfo sstables (CASSANDRA-2632)
 * avoid attempting to replay mutations from dropped keyspaces (CASSANDRA-2631)
 * avoid using cached position of a key when GT is requested (CASSANDRA-2633)
 * fix counting bloom filter true positives (CASSANDRA-2637)
 * initialize local ep state prior to gossip startup if needed (CASSANDRA-2638)
 * fix counter increment lost after restart (CASSANDRA-2642)
 * add quote-escaping via backslash to CLI (CASSANDRA-2623)
 * fix pig example script (CASSANDRA-2487)
 * fix dynamic snitch race in adding latencies (CASSANDRA-2618)
 * Start/stop cassandra after more important services such as mdadm in
   debian packaging (CASSANDRA-2481)


0.8.0-beta2
 * fix NPE compacting index CFs (CASSANDRA-2528)
 * Remove checking all column families on startup for compaction candidates 
   (CASSANDRA-2444)
 * validate CQL create keyspace options (CASSANDRA-2525)
 * fix nodetool setcompactionthroughput (CASSANDRA-2550)
 * move	gossip heartbeat back to its own thread (CASSANDRA-2554)
 * validate cql TRUNCATE columnfamily before truncating (CASSANDRA-2570)
 * fix batch_mutate for mixed standard-counter mutations (CASSANDRA-2457)
 * disallow making schema changes to system keyspace (CASSANDRA-2563)
 * fix sending mutation messages multiple times (CASSANDRA-2557)
 * fix incorrect use of NBHM.size in ReadCallback that could cause
   reads to time out even when responses were received (CASSAMDRA-2552)
 * trigger read repair correctly for LOCAL_QUORUM reads (CASSANDRA-2556)
 * Allow configuring the number of compaction thread (CASSANDRA-2558)
 * forceUserDefinedCompaction will attempt to compact what it is given
   even if the pessimistic estimate is that there is not enough disk space;
   automatic compactions will only compact 2 or more sstables (CASSANDRA-2575)
 * refuse to apply migrations with older timestamps than the current 
   schema (CASSANDRA-2536)
 * remove unframed Thrift transport option
 * include indexes in snapshots (CASSANDRA-2596)
 * improve ignoring of obsolete mutations in index maintenance (CASSANDRA-2401)
 * recognize attempt to drop just the index while leaving the column
   definition alone (CASSANDRA-2619)
  

0.8.0-beta1
 * remove Avro RPC support (CASSANDRA-926)
 * support for columns that act as incr/decr counters 
   (CASSANDRA-1072, 1937, 1944, 1936, 2101, 2093, 2288, 2105, 2384, 2236, 2342,
   2454)
 * CQL (CASSANDRA-1703, 1704, 1705, 1706, 1707, 1708, 1710, 1711, 1940, 
   2124, 2302, 2277, 2493)
 * avoid double RowMutation serialization on write path (CASSANDRA-1800)
 * make NetworkTopologyStrategy the default (CASSANDRA-1960)
 * configurable internode encryption (CASSANDRA-1567, 2152)
 * human readable column names in sstable2json output (CASSANDRA-1933)
 * change default JMX port to 7199 (CASSANDRA-2027)
 * backwards compatible internal messaging (CASSANDRA-1015)
 * atomic switch of memtables and sstables (CASSANDRA-2284)
 * add pluggable SeedProvider (CASSANDRA-1669)
 * Fix clustertool to not throw exception when calling get_endpoints (CASSANDRA-2437)
 * upgrade to thrift 0.6 (CASSANDRA-2412) 
 * repair works on a token range instead of full ring (CASSANDRA-2324)
 * purge tombstones from row cache (CASSANDRA-2305)
 * push replication_factor into strategy_options (CASSANDRA-1263)
 * give snapshots the same name on each node (CASSANDRA-1791)
 * remove "nodetool loadbalance" (CASSANDRA-2448)
 * multithreaded compaction (CASSANDRA-2191)
 * compaction throttling (CASSANDRA-2156)
 * add key type information and alias (CASSANDRA-2311, 2396)
 * cli no longer divides read_repair_chance by 100 (CASSANDRA-2458)
 * made CompactionInfo.getTaskType return an enum (CASSANDRA-2482)
 * add a server-wide cap on measured memtable memory usage and aggressively
   flush to keep under that threshold (CASSANDRA-2006)
 * add unified UUIDType (CASSANDRA-2233)
 * add off-heap row cache support (CASSANDRA-1969)


0.7.5
 * improvements/fixes to PIG driver (CASSANDRA-1618, CASSANDRA-2387,
   CASSANDRA-2465, CASSANDRA-2484)
 * validate index names (CASSANDRA-1761)
 * reduce contention on Table.flusherLock (CASSANDRA-1954)
 * try harder to detect failures during streaming, cleaning up temporary
   files more reliably (CASSANDRA-2088)
 * shut down server for OOM on a Thrift thread (CASSANDRA-2269)
 * fix tombstone handling in repair and sstable2json (CASSANDRA-2279)
 * preserve version when streaming data from old sstables (CASSANDRA-2283)
 * don't start repair if a neighboring node is marked as dead (CASSANDRA-2290)
 * purge tombstones from row cache (CASSANDRA-2305)
 * Avoid seeking when sstable2json exports the entire file (CASSANDRA-2318)
 * clear Built flag in system table when dropping an index (CASSANDRA-2320)
 * don't allow arbitrary argument for stress.java (CASSANDRA-2323)
 * validate values for index predicates in get_indexed_slice (CASSANDRA-2328)
 * queue secondary indexes for flush before the parent (CASSANDRA-2330)
 * allow job configuration to set the CL used in Hadoop jobs (CASSANDRA-2331)
 * add memtable_flush_queue_size defaulting to 4 (CASSANDRA-2333)
 * Allow overriding of initial_token, storage_port and rpc_port from system
   properties (CASSANDRA-2343)
 * fix comparator used for non-indexed secondary expressions in index scan
   (CASSANDRA-2347)
 * ensure size calculation and write phase of large-row compaction use
   the same threshold for TTL expiration (CASSANDRA-2349)
 * fix race when iterating CFs during add/drop (CASSANDRA-2350)
 * add ConsistencyLevel command to CLI (CASSANDRA-2354)
 * allow negative numbers in the cli (CASSANDRA-2358)
 * hard code serialVersionUID for tokens class (CASSANDRA-2361)
 * fix potential infinite loop in ByteBufferUtil.inputStream (CASSANDRA-2365)
 * fix encoding bugs in HintedHandoffManager, SystemTable when default
   charset is not UTF8 (CASSANDRA-2367)
 * avoids having removed node reappearing in Gossip (CASSANDRA-2371)
 * fix incorrect truncation of long to int when reading columns via block
   index (CASSANDRA-2376)
 * fix NPE during stream session (CASSANDRA-2377)
 * fix race condition that could leave orphaned data files when dropping CF or
   KS (CASSANDRA-2381)
 * fsync statistics component on write (CASSANDRA-2382)
 * fix duplicate results from CFS.scan (CASSANDRA-2406)
 * add IntegerType to CLI help (CASSANDRA-2414)
 * avoid caching token-only decoratedkeys (CASSANDRA-2416)
 * convert mmap assertion to if/throw so scrub can catch it (CASSANDRA-2417)
 * don't overwrite gc log (CASSANDR-2418)
 * invalidate row cache for streamed row to avoid inconsitencies
   (CASSANDRA-2420)
 * avoid copies in range/index scans (CASSANDRA-2425)
 * make sure we don't wipe data during cleanup if the node has not join
   the ring (CASSANDRA-2428)
 * Try harder to close files after compaction (CASSANDRA-2431)
 * re-set bootstrapped flag after move finishes (CASSANDRA-2435)
 * display validation_class in CLI 'describe keyspace' (CASSANDRA-2442)
 * make cleanup compactions cleanup the row cache (CASSANDRA-2451)
 * add column fields validation to scrub (CASSANDRA-2460)
 * use 64KB flush buffer instead of in_memory_compaction_limit (CASSANDRA-2463)
 * fix backslash substitutions in CLI (CASSANDRA-2492)
 * disable cache saving for system CFS (CASSANDRA-2502)
 * fixes for verifying destination availability under hinted conditions
   so UE can be thrown intead of timing out (CASSANDRA-2514)
 * fix update of validation class in column metadata (CASSANDRA-2512)
 * support LOCAL_QUORUM, EACH_QUORUM CLs outside of NTS (CASSANDRA-2516)
 * preserve version when streaming data from old sstables (CASSANDRA-2283)
 * fix backslash substitutions in CLI (CASSANDRA-2492)
 * count a row deletion as one operation towards memtable threshold 
   (CASSANDRA-2519)
 * support LOCAL_QUORUM, EACH_QUORUM CLs outside of NTS (CASSANDRA-2516)


0.7.4
 * add nodetool join command (CASSANDRA-2160)
 * fix secondary indexes on pre-existing or streamed data (CASSANDRA-2244)
 * initialize endpoint in gossiper earlier (CASSANDRA-2228)
 * add ability to write to Cassandra from Pig (CASSANDRA-1828)
 * add rpc_[min|max]_threads (CASSANDRA-2176)
 * add CL.TWO, CL.THREE (CASSANDRA-2013)
 * avoid exporting an un-requested row in sstable2json, when exporting 
   a key that does not exist (CASSANDRA-2168)
 * add incremental_backups option (CASSANDRA-1872)
 * add configurable row limit to Pig loadfunc (CASSANDRA-2276)
 * validate column values in batches as well as single-Column inserts
   (CASSANDRA-2259)
 * move sample schema from cassandra.yaml to schema-sample.txt,
   a cli scripts (CASSANDRA-2007)
 * avoid writing empty rows when scrubbing tombstoned rows (CASSANDRA-2296)
 * fix assertion error in range and index scans for CL < ALL
   (CASSANDRA-2282)
 * fix commitlog replay when flush position refers to data that didn't
   get synced before server died (CASSANDRA-2285)
 * fix fd leak in sstable2json with non-mmap'd i/o (CASSANDRA-2304)
 * reduce memory use during streaming of multiple sstables (CASSANDRA-2301)
 * purge tombstoned rows from cache after GCGraceSeconds (CASSANDRA-2305)
 * allow zero replicas in a NTS datacenter (CASSANDRA-1924)
 * make range queries respect snitch for local replicas (CASSANDRA-2286)
 * fix HH delivery when column index is larger than 2GB (CASSANDRA-2297)
 * make 2ary indexes use parent CF flush thresholds during initial build
   (CASSANDRA-2294)
 * update memtable_throughput to be a long (CASSANDRA-2158)


0.7.3
 * Keep endpoint state until aVeryLongTime (CASSANDRA-2115)
 * lower-latency read repair (CASSANDRA-2069)
 * add hinted_handoff_throttle_delay_in_ms option (CASSANDRA-2161)
 * fixes for cache save/load (CASSANDRA-2172, -2174)
 * Handle whole-row deletions in CFOutputFormat (CASSANDRA-2014)
 * Make memtable_flush_writers flush in parallel (CASSANDRA-2178)
 * Add compaction_preheat_key_cache option (CASSANDRA-2175)
 * refactor stress.py to have only one copy of the format string 
   used for creating row keys (CASSANDRA-2108)
 * validate index names for \w+ (CASSANDRA-2196)
 * Fix Cassandra cli to respect timeout if schema does not settle 
   (CASSANDRA-2187)
 * fix for compaction and cleanup writing old-format data into new-version 
   sstable (CASSANDRA-2211, -2216)
 * add nodetool scrub (CASSANDRA-2217, -2240)
 * fix sstable2json large-row pagination (CASSANDRA-2188)
 * fix EOFing on requests for the last bytes in a file (CASSANDRA-2213)
 * fix BufferedRandomAccessFile bugs (CASSANDRA-2218, -2241)
 * check for memtable flush_after_mins exceeded every 10s (CASSANDRA-2183)
 * fix cache saving on Windows (CASSANDRA-2207)
 * add validateSchemaAgreement call + synchronization to schema
   modification operations (CASSANDRA-2222)
 * fix for reversed slice queries on large rows (CASSANDRA-2212)
 * fat clients were writing local data (CASSANDRA-2223)
 * set DEFAULT_MEMTABLE_LIFETIME_IN_MINS to 24h
 * improve detection and cleanup of partially-written sstables 
   (CASSANDRA-2206)
 * fix supercolumn de/serialization when subcolumn comparator is different
   from supercolumn's (CASSANDRA-2104)
 * fix starting up on Windows when CASSANDRA_HOME contains whitespace
   (CASSANDRA-2237)
 * add [get|set][row|key]cacheSavePeriod to JMX (CASSANDRA-2100)
 * fix Hadoop ColumnFamilyOutputFormat dropping of mutations
   when batch fills up (CASSANDRA-2255)
 * move file deletions off of scheduledtasks executor (CASSANDRA-2253)


0.7.2
 * copy DecoratedKey.key when inserting into caches to avoid retaining
   a reference to the underlying buffer (CASSANDRA-2102)
 * format subcolumn names with subcomparator (CASSANDRA-2136)
 * fix column bloom filter deserialization (CASSANDRA-2165)


0.7.1
 * refactor MessageDigest creation code. (CASSANDRA-2107)
 * buffer network stack to avoid inefficient small TCP messages while avoiding
   the nagle/delayed ack problem (CASSANDRA-1896)
 * check log4j configuration for changes every 10s (CASSANDRA-1525, 1907)
 * more-efficient cross-DC replication (CASSANDRA-1530, -2051, -2138)
 * avoid polluting page cache with commitlog or sstable writes
   and seq scan operations (CASSANDRA-1470)
 * add RMI authentication options to nodetool (CASSANDRA-1921)
 * make snitches configurable at runtime (CASSANDRA-1374)
 * retry hadoop split requests on connection failure (CASSANDRA-1927)
 * implement describeOwnership for BOP, COPP (CASSANDRA-1928)
 * make read repair behave as expected for ConsistencyLevel > ONE
   (CASSANDRA-982, 2038)
 * distributed test harness (CASSANDRA-1859, 1964)
 * reduce flush lock contention (CASSANDRA-1930)
 * optimize supercolumn deserialization (CASSANDRA-1891)
 * fix CFMetaData.apply to only compare objects of the same class 
   (CASSANDRA-1962)
 * allow specifying specific SSTables to compact from JMX (CASSANDRA-1963)
 * fix race condition in MessagingService.targets (CASSANDRA-1959, 2094, 2081)
 * refuse to open sstables from a future version (CASSANDRA-1935)
 * zero-copy reads (CASSANDRA-1714)
 * fix copy bounds for word Text in wordcount demo (CASSANDRA-1993)
 * fixes for contrib/javautils (CASSANDRA-1979)
 * check more frequently for memtable expiration (CASSANDRA-2000)
 * fix writing SSTable column count statistics (CASSANDRA-1976)
 * fix streaming of multiple CFs during bootstrap (CASSANDRA-1992)
 * explicitly set JVM GC new generation size with -Xmn (CASSANDRA-1968)
 * add short options for CLI flags (CASSANDRA-1565)
 * make keyspace argument to "describe keyspace" in CLI optional
   when authenticated to keyspace already (CASSANDRA-2029)
 * added option to specify -Dcassandra.join_ring=false on startup
   to allow "warm spare" nodes or performing JMX maintenance before
   joining the ring (CASSANDRA-526)
 * log migrations at INFO (CASSANDRA-2028)
 * add CLI verbose option in file mode (CASSANDRA-2030)
 * add single-line "--" comments to CLI (CASSANDRA-2032)
 * message serialization tests (CASSANDRA-1923)
 * switch from ivy to maven-ant-tasks (CASSANDRA-2017)
 * CLI attempts to block for new schema to propagate (CASSANDRA-2044)
 * fix potential overflow in nodetool cfstats (CASSANDRA-2057)
 * add JVM shutdownhook to sync commitlog (CASSANDRA-1919)
 * allow nodes to be up without being part of  normal traffic (CASSANDRA-1951)
 * fix CLI "show keyspaces" with null options on NTS (CASSANDRA-2049)
 * fix possible ByteBuffer race conditions (CASSANDRA-2066)
 * reduce garbage generated by MessagingService to prevent load spikes
   (CASSANDRA-2058)
 * fix math in RandomPartitioner.describeOwnership (CASSANDRA-2071)
 * fix deletion of sstable non-data components (CASSANDRA-2059)
 * avoid blocking gossip while deleting handoff hints (CASSANDRA-2073)
 * ignore messages from newer versions, keep track of nodes in gossip 
   regardless of version (CASSANDRA-1970)
 * cache writing moved to CompactionManager to reduce i/o contention and
   updated to use non-cache-polluting writes (CASSANDRA-2053)
 * page through large rows when exporting to JSON (CASSANDRA-2041)
 * add flush_largest_memtables_at and reduce_cache_sizes_at options
   (CASSANDRA-2142)
 * add cli 'describe cluster' command (CASSANDRA-2127)
 * add cli support for setting username/password at 'connect' command 
   (CASSANDRA-2111)
 * add -D option to Stress.java to allow reading hosts from a file 
   (CASSANDRA-2149)
 * bound hints CF throughput between 32M and 256M (CASSANDRA-2148)
 * continue starting when invalid saved cache entries are encountered
   (CASSANDRA-2076)
 * add max_hint_window_in_ms option (CASSANDRA-1459)


0.7.0-final
 * fix offsets to ByteBuffer.get (CASSANDRA-1939)


0.7.0-rc4
 * fix cli crash after backgrounding (CASSANDRA-1875)
 * count timeouts in storageproxy latencies, and include latency 
   histograms in StorageProxyMBean (CASSANDRA-1893)
 * fix CLI get recognition of supercolumns (CASSANDRA-1899)
 * enable keepalive on intra-cluster sockets (CASSANDRA-1766)
 * count timeouts towards dynamicsnitch latencies (CASSANDRA-1905)
 * Expose index-building status in JMX + cli schema description
   (CASSANDRA-1871)
 * allow [LOCAL|EACH]_QUORUM to be used with non-NetworkTopology 
   replication Strategies
 * increased amount of index locks for faster commitlog replay
 * collect secondary index tombstones immediately (CASSANDRA-1914)
 * revert commitlog changes from #1780 (CASSANDRA-1917)
 * change RandomPartitioner min token to -1 to avoid collision w/
   tokens on actual nodes (CASSANDRA-1901)
 * examine the right nibble when validating TimeUUID (CASSANDRA-1910)
 * include secondary indexes in cleanup (CASSANDRA-1916)
 * CFS.scrubDataDirectories should also cleanup invalid secondary indexes
   (CASSANDRA-1904)
 * ability to disable/enable gossip on nodes to force them down
   (CASSANDRA-1108)


0.7.0-rc3
 * expose getNaturalEndpoints in StorageServiceMBean taking byte[]
   key; RMI cannot serialize ByteBuffer (CASSANDRA-1833)
 * infer org.apache.cassandra.locator for replication strategy classes
   when not otherwise specified
 * validation that generates less garbage (CASSANDRA-1814)
 * add TTL support to CLI (CASSANDRA-1838)
 * cli defaults to bytestype for subcomparator when creating
   column families (CASSANDRA-1835)
 * unregister index MBeans when index is dropped (CASSANDRA-1843)
 * make ByteBufferUtil.clone thread-safe (CASSANDRA-1847)
 * change exception for read requests during bootstrap from 
   InvalidRequest to Unavailable (CASSANDRA-1862)
 * respect row-level tombstones post-flush in range scans
   (CASSANDRA-1837)
 * ReadResponseResolver check digests against each other (CASSANDRA-1830)
 * return InvalidRequest when remove of subcolumn without supercolumn
   is requested (CASSANDRA-1866)
 * flush before repair (CASSANDRA-1748)
 * SSTableExport validates key order (CASSANDRA-1884)
 * large row support for SSTableExport (CASSANDRA-1867)
 * Re-cache hot keys post-compaction without hitting disk (CASSANDRA-1878)
 * manage read repair in coordinator instead of data source, to
   provide latency information to dynamic snitch (CASSANDRA-1873)


0.7.0-rc2
 * fix live-column-count of slice ranges including tombstoned supercolumn 
   with live subcolumn (CASSANDRA-1591)
 * rename o.a.c.internal.AntientropyStage -> AntiEntropyStage,
   o.a.c.request.Request_responseStage -> RequestResponseStage,
   o.a.c.internal.Internal_responseStage -> InternalResponseStage
 * add AbstractType.fromString (CASSANDRA-1767)
 * require index_type to be present when specifying index_name
   on ColumnDef (CASSANDRA-1759)
 * fix add/remove index bugs in CFMetadata (CASSANDRA-1768)
 * rebuild Strategy during system_update_keyspace (CASSANDRA-1762)
 * cli updates prompt to ... in continuation lines (CASSANDRA-1770)
 * support multiple Mutations per key in hadoop ColumnFamilyOutputFormat
   (CASSANDRA-1774)
 * improvements to Debian init script (CASSANDRA-1772)
 * use local classloader to check for version.properties (CASSANDRA-1778)
 * Validate that column names in column_metadata are valid for the
   defined comparator, and decode properly in cli (CASSANDRA-1773)
 * use cross-platform newlines in cli (CASSANDRA-1786)
 * add ExpiringColumn support to sstable import/export (CASSANDRA-1754)
 * add flush for each append to periodic commitlog mode; added
   periodic_without_flush option to disable this (CASSANDRA-1780)
 * close file handle used for post-flush truncate (CASSANDRA-1790)
 * various code cleanup (CASSANDRA-1793, -1794, -1795)
 * fix range queries against wrapped range (CASSANDRA-1781)
 * fix consistencylevel calculations for NetworkTopologyStrategy
   (CASSANDRA-1804)
 * cli support index type enum names (CASSANDRA-1810)
 * improved validation of column_metadata (CASSANDRA-1813)
 * reads at ConsistencyLevel > 1 throw UnavailableException
   immediately if insufficient live nodes exist (CASSANDRA-1803)
 * copy bytebuffers for local writes to avoid retaining the entire
   Thrift frame (CASSANDRA-1801)
 * fix NPE adding index to column w/o prior metadata (CASSANDRA-1764)
 * reduce fat client timeout (CASSANDRA-1730)
 * fix botched merge of CASSANDRA-1316


0.7.0-rc1
 * fix compaction and flush races with schema updates (CASSANDRA-1715)
 * add clustertool, config-converter, sstablekeys, and schematool 
   Windows .bat files (CASSANDRA-1723)
 * reject range queries received during bootstrap (CASSANDRA-1739)
 * fix wrapping-range queries on non-minimum token (CASSANDRA-1700)
 * add nodetool cfhistogram (CASSANDRA-1698)
 * limit repaired ranges to what the nodes have in common (CASSANDRA-1674)
 * index scan treats missing columns as not matching secondary
   expressions (CASSANDRA-1745)
 * Fix misuse of DataOutputBuffer.getData in AntiEntropyService
   (CASSANDRA-1729)
 * detect and warn when obsolete version of JNA is present (CASSANDRA-1760)
 * reduce fat client timeout (CASSANDRA-1730)
 * cleanup smallest CFs first to increase free temp space for larger ones
   (CASSANDRA-1811)
 * Update windows .bat files to work outside of main Cassandra
   directory (CASSANDRA-1713)
 * fix read repair regression from 0.6.7 (CASSANDRA-1727)
 * more-efficient read repair (CASSANDRA-1719)
 * fix hinted handoff replay (CASSANDRA-1656)
 * log type of dropped messages (CASSANDRA-1677)
 * upgrade to SLF4J 1.6.1
 * fix ByteBuffer bug in ExpiringColumn.updateDigest (CASSANDRA-1679)
 * fix IntegerType.getString (CASSANDRA-1681)
 * make -Djava.net.preferIPv4Stack=true the default (CASSANDRA-628)
 * add INTERNAL_RESPONSE verb to differentiate from responses related
   to client requests (CASSANDRA-1685)
 * log tpstats when dropping messages (CASSANDRA-1660)
 * include unreachable nodes in describeSchemaVersions (CASSANDRA-1678)
 * Avoid dropping messages off the client request path (CASSANDRA-1676)
 * fix jna errno reporting (CASSANDRA-1694)
 * add friendlier error for UnknownHostException on startup (CASSANDRA-1697)
 * include jna dependency in RPM package (CASSANDRA-1690)
 * add --skip-keys option to stress.py (CASSANDRA-1696)
 * improve cli handling of non-string keys and column names 
   (CASSANDRA-1701, -1693)
 * r/m extra subcomparator line in cli keyspaces output (CASSANDRA-1712)
 * add read repair chance to cli "show keyspaces"
 * upgrade to ConcurrentLinkedHashMap 1.1 (CASSANDRA-975)
 * fix index scan routing (CASSANDRA-1722)
 * fix tombstoning of supercolumns in range queries (CASSANDRA-1734)
 * clear endpoint cache after updating keyspace metadata (CASSANDRA-1741)
 * fix wrapping-range queries on non-minimum token (CASSANDRA-1700)
 * truncate includes secondary indexes (CASSANDRA-1747)
 * retain reference to PendingFile sstables (CASSANDRA-1749)
 * fix sstableimport regression (CASSANDRA-1753)
 * fix for bootstrap when no non-system tables are defined (CASSANDRA-1732)
 * handle replica unavailability in index scan (CASSANDRA-1755)
 * fix service initialization order deadlock (CASSANDRA-1756)
 * multi-line cli commands (CASSANDRA-1742)
 * fix race between snapshot and compaction (CASSANDRA-1736)
 * add listEndpointsPendingHints, deleteHintsForEndpoint JMX methods 
   (CASSANDRA-1551)


0.7.0-beta3
 * add strategy options to describe_keyspace output (CASSANDRA-1560)
 * log warning when using randomly generated token (CASSANDRA-1552)
 * re-organize JMX into .db, .net, .internal, .request (CASSANDRA-1217)
 * allow nodes to change IPs between restarts (CASSANDRA-1518)
 * remember ring state between restarts by default (CASSANDRA-1518)
 * flush index built flag so we can read it before log replay (CASSANDRA-1541)
 * lock row cache updates to prevent race condition (CASSANDRA-1293)
 * remove assertion causing rare (and harmless) error messages in
   commitlog (CASSANDRA-1330)
 * fix moving nodes with no keyspaces defined (CASSANDRA-1574)
 * fix unbootstrap when no data is present in a transfer range (CASSANDRA-1573)
 * take advantage of AVRO-495 to simplify our avro IDL (CASSANDRA-1436)
 * extend authorization hierarchy to column family (CASSANDRA-1554)
 * deletion support in secondary indexes (CASSANDRA-1571)
 * meaningful error message for invalid replication strategy class 
   (CASSANDRA-1566)
 * allow keyspace creation with RF > N (CASSANDRA-1428)
 * improve cli error handling (CASSANDRA-1580)
 * add cache save/load ability (CASSANDRA-1417, 1606, 1647)
 * add StorageService.getDrainProgress (CASSANDRA-1588)
 * Disallow bootstrap to an in-use token (CASSANDRA-1561)
 * Allow dynamic secondary index creation and destruction (CASSANDRA-1532)
 * log auto-guessed memtable thresholds (CASSANDRA-1595)
 * add ColumnDef support to cli (CASSANDRA-1583)
 * reduce index sample time by 75% (CASSANDRA-1572)
 * add cli support for column, strategy metadata (CASSANDRA-1578, 1612)
 * add cli support for schema modification (CASSANDRA-1584)
 * delete temp files on failed compactions (CASSANDRA-1596)
 * avoid blocking for dead nodes during removetoken (CASSANDRA-1605)
 * remove ConsistencyLevel.ZERO (CASSANDRA-1607)
 * expose in-progress compaction type in jmx (CASSANDRA-1586)
 * removed IClock & related classes from internals (CASSANDRA-1502)
 * fix removing tokens from SystemTable on decommission and removetoken
   (CASSANDRA-1609)
 * include CF metadata in cli 'show keyspaces' (CASSANDRA-1613)
 * switch from Properties to HashMap in PropertyFileSnitch to
   avoid synchronization bottleneck (CASSANDRA-1481)
 * PropertyFileSnitch configuration file renamed to 
   cassandra-topology.properties
 * add cli support for get_range_slices (CASSANDRA-1088, CASSANDRA-1619)
 * Make memtable flush thresholds per-CF instead of global 
   (CASSANDRA-1007, 1637)
 * add cli support for binary data without CfDef hints (CASSANDRA-1603)
 * fix building SSTable statistics post-stream (CASSANDRA-1620)
 * fix potential infinite loop in 2ary index queries (CASSANDRA-1623)
 * allow creating NTS keyspaces with no replicas configured (CASSANDRA-1626)
 * add jmx histogram of sstables accessed per read (CASSANDRA-1624)
 * remove system_rename_column_family and system_rename_keyspace from the
   client API until races can be fixed (CASSANDRA-1630, CASSANDRA-1585)
 * add cli sanity tests (CASSANDRA-1582)
 * update GC settings in cassandra.bat (CASSANDRA-1636)
 * cli support for index queries (CASSANDRA-1635)
 * cli support for updating schema memtable settings (CASSANDRA-1634)
 * cli --file option (CASSANDRA-1616)
 * reduce automatically chosen memtable sizes by 50% (CASSANDRA-1641)
 * move endpoint cache from snitch to strategy (CASSANDRA-1643)
 * fix commitlog recovery deleting the newly-created segment as well as
   the old ones (CASSANDRA-1644)
 * upgrade to Thrift 0.5 (CASSANDRA-1367)
 * renamed CL.DCQUORUM to LOCAL_QUORUM and DCQUORUMSYNC to EACH_QUORUM
 * cli truncate support (CASSANDRA-1653)
 * update GC settings in cassandra.bat (CASSANDRA-1636)
 * avoid logging when a node's ip/token is gossipped back to it (CASSANDRA-1666)


0.7-beta2
 * always use UTF-8 for hint keys (CASSANDRA-1439)
 * remove cassandra.yaml dependency from Hadoop and Pig (CASSADRA-1322)
 * expose CfDef metadata in describe_keyspaces (CASSANDRA-1363)
 * restore use of mmap_index_only option (CASSANDRA-1241)
 * dropping a keyspace with no column families generated an error 
   (CASSANDRA-1378)
 * rename RackAwareStrategy to OldNetworkTopologyStrategy, RackUnawareStrategy 
   to SimpleStrategy, DatacenterShardStrategy to NetworkTopologyStrategy,
   AbstractRackAwareSnitch to AbstractNetworkTopologySnitch (CASSANDRA-1392)
 * merge StorageProxy.mutate, mutateBlocking (CASSANDRA-1396)
 * faster UUIDType, LongType comparisons (CASSANDRA-1386, 1393)
 * fix setting read_repair_chance from CLI addColumnFamily (CASSANDRA-1399)
 * fix updates to indexed columns (CASSANDRA-1373)
 * fix race condition leaving to FileNotFoundException (CASSANDRA-1382)
 * fix sharded lock hash on index write path (CASSANDRA-1402)
 * add support for GT/E, LT/E in subordinate index clauses (CASSANDRA-1401)
 * cfId counter got out of sync when CFs were added (CASSANDRA-1403)
 * less chatty schema updates (CASSANDRA-1389)
 * rename column family mbeans. 'type' will now include either 
   'IndexColumnFamilies' or 'ColumnFamilies' depending on the CFS type.
   (CASSANDRA-1385)
 * disallow invalid keyspace and column family names. This includes name that
   matches a '^\w+' regex. (CASSANDRA-1377)
 * use JNA, if present, to take snapshots (CASSANDRA-1371)
 * truncate hints if starting 0.7 for the first time (CASSANDRA-1414)
 * fix FD leak in single-row slicepredicate queries (CASSANDRA-1416)
 * allow index expressions against columns that are not part of the 
   SlicePredicate (CASSANDRA-1410)
 * config-converter properly handles snitches and framed support 
   (CASSANDRA-1420)
 * remove keyspace argument from multiget_count (CASSANDRA-1422)
 * allow specifying cassandra.yaml location as (local or remote) URL
   (CASSANDRA-1126)
 * fix using DynamicEndpointSnitch with NetworkTopologyStrategy
   (CASSANDRA-1429)
 * Add CfDef.default_validation_class (CASSANDRA-891)
 * fix EstimatedHistogram.max (CASSANDRA-1413)
 * quorum read optimization (CASSANDRA-1622)
 * handle zero-length (or missing) rows during HH paging (CASSANDRA-1432)
 * include secondary indexes during schema migrations (CASSANDRA-1406)
 * fix commitlog header race during schema change (CASSANDRA-1435)
 * fix ColumnFamilyStoreMBeanIterator to use new type name (CASSANDRA-1433)
 * correct filename generated by xml->yaml converter (CASSANDRA-1419)
 * add CMSInitiatingOccupancyFraction=75 and UseCMSInitiatingOccupancyOnly
   to default JVM options
 * decrease jvm heap for cassandra-cli (CASSANDRA-1446)
 * ability to modify keyspaces and column family definitions on a live cluster
   (CASSANDRA-1285)
 * support for Hadoop Streaming [non-jvm map/reduce via stdin/out]
   (CASSANDRA-1368)
 * Move persistent sstable stats from the system table to an sstable component
   (CASSANDRA-1430)
 * remove failed bootstrap attempt from pending ranges when gossip times
   it out after 1h (CASSANDRA-1463)
 * eager-create tcp connections to other cluster members (CASSANDRA-1465)
 * enumerate stages and derive stage from message type instead of 
   transmitting separately (CASSANDRA-1465)
 * apply reversed flag during collation from different data sources
   (CASSANDRA-1450)
 * make failure to remove commitlog segment non-fatal (CASSANDRA-1348)
 * correct ordering of drain operations so CL.recover is no longer 
   necessary (CASSANDRA-1408)
 * removed keyspace from describe_splits method (CASSANDRA-1425)
 * rename check_schema_agreement to describe_schema_versions
   (CASSANDRA-1478)
 * fix QUORUM calculation for RF > 3 (CASSANDRA-1487)
 * remove tombstones during non-major compactions when bloom filter
   verifies that row does not exist in other sstables (CASSANDRA-1074)
 * nodes that coordinated a loadbalance in the past could not be seen by
   newly added nodes (CASSANDRA-1467)
 * exposed endpoint states (gossip details) via jmx (CASSANDRA-1467)
 * ensure that compacted sstables are not included when new readers are
   instantiated (CASSANDRA-1477)
 * by default, calculate heap size and memtable thresholds at runtime (CASSANDRA-1469)
 * fix races dealing with adding/dropping keyspaces and column families in
   rapid succession (CASSANDRA-1477)
 * clean up of Streaming system (CASSANDRA-1503, 1504, 1506)
 * add options to configure Thrift socket keepalive and buffer sizes (CASSANDRA-1426)
 * make contrib CassandraServiceDataCleaner recursive (CASSANDRA-1509)
 * min, max compaction threshold are configurable and persistent 
   per-ColumnFamily (CASSANDRA-1468)
 * fix replaying the last mutation in a commitlog unnecessarily 
   (CASSANDRA-1512)
 * invoke getDefaultUncaughtExceptionHandler from DTPE with the original
   exception rather than the ExecutionException wrapper (CASSANDRA-1226)
 * remove Clock from the Thrift (and Avro) API (CASSANDRA-1501)
 * Close intra-node sockets when connection is broken (CASSANDRA-1528)
 * RPM packaging spec file (CASSANDRA-786)
 * weighted request scheduler (CASSANDRA-1485)
 * treat expired columns as deleted (CASSANDRA-1539)
 * make IndexInterval configurable (CASSANDRA-1488)
 * add describe_snitch to Thrift API (CASSANDRA-1490)
 * MD5 authenticator compares plain text submitted password with MD5'd
   saved property, instead of vice versa (CASSANDRA-1447)
 * JMX MessagingService pending and completed counts (CASSANDRA-1533)
 * fix race condition processing repair responses (CASSANDRA-1511)
 * make repair blocking (CASSANDRA-1511)
 * create EndpointSnitchInfo and MBean to expose rack and DC (CASSANDRA-1491)
 * added option to contrib/word_count to output results back to Cassandra
   (CASSANDRA-1342)
 * rewrite Hadoop ColumnFamilyRecordWriter to pool connections, retry to
   multiple Cassandra nodes, and smooth impact on the Cassandra cluster
   by using smaller batch sizes (CASSANDRA-1434)
 * fix setting gc_grace_seconds via CLI (CASSANDRA-1549)
 * support TTL'd index values (CASSANDRA-1536)
 * make removetoken work like decommission (CASSANDRA-1216)
 * make cli comparator-aware and improve quote rules (CASSANDRA-1523,-1524)
 * make nodetool compact and cleanup blocking (CASSANDRA-1449)
 * add memtable, cache information to GCInspector logs (CASSANDRA-1558)
 * enable/disable HintedHandoff via JMX (CASSANDRA-1550)
 * Ignore stray files in the commit log directory (CASSANDRA-1547)
 * Disallow bootstrap to an in-use token (CASSANDRA-1561)


0.7-beta1
 * sstable versioning (CASSANDRA-389)
 * switched to slf4j logging (CASSANDRA-625)
 * add (optional) expiration time for column (CASSANDRA-699)
 * access levels for authentication/authorization (CASSANDRA-900)
 * add ReadRepairChance to CF definition (CASSANDRA-930)
 * fix heisenbug in system tests, especially common on OS X (CASSANDRA-944)
 * convert to byte[] keys internally and all public APIs (CASSANDRA-767)
 * ability to alter schema definitions on a live cluster (CASSANDRA-44)
 * renamed configuration file to cassandra.xml, and log4j.properties to
   log4j-server.properties, which must now be loaded from
   the classpath (which is how our scripts in bin/ have always done it)
   (CASSANDRA-971)
 * change get_count to require a SlicePredicate. create multi_get_count
   (CASSANDRA-744)
 * re-organized endpointsnitch implementations and added SimpleSnitch
   (CASSANDRA-994)
 * Added preload_row_cache option (CASSANDRA-946)
 * add CRC to commitlog header (CASSANDRA-999)
 * removed deprecated batch_insert and get_range_slice methods (CASSANDRA-1065)
 * add truncate thrift method (CASSANDRA-531)
 * http mini-interface using mx4j (CASSANDRA-1068)
 * optimize away copy of sliced row on memtable read path (CASSANDRA-1046)
 * replace constant-size 2GB mmaped segments and special casing for index 
   entries spanning segment boundaries, with SegmentedFile that computes 
   segments that always contain entire entries/rows (CASSANDRA-1117)
 * avoid reading large rows into memory during compaction (CASSANDRA-16)
 * added hadoop OutputFormat (CASSANDRA-1101)
 * efficient Streaming (no more anticompaction) (CASSANDRA-579)
 * split commitlog header into separate file and add size checksum to
   mutations (CASSANDRA-1179)
 * avoid allocating a new byte[] for each mutation on replay (CASSANDRA-1219)
 * revise HH schema to be per-endpoint (CASSANDRA-1142)
 * add joining/leaving status to nodetool ring (CASSANDRA-1115)
 * allow multiple repair sessions per node (CASSANDRA-1190)
 * optimize away MessagingService for local range queries (CASSANDRA-1261)
 * make framed transport the default so malformed requests can't OOM the 
   server (CASSANDRA-475)
 * significantly faster reads from row cache (CASSANDRA-1267)
 * take advantage of row cache during range queries (CASSANDRA-1302)
 * make GCGraceSeconds a per-ColumnFamily value (CASSANDRA-1276)
 * keep persistent row size and column count statistics (CASSANDRA-1155)
 * add IntegerType (CASSANDRA-1282)
 * page within a single row during hinted handoff (CASSANDRA-1327)
 * push DatacenterShardStrategy configuration into keyspace definition,
   eliminating datacenter.properties. (CASSANDRA-1066)
 * optimize forward slices starting with '' and single-index-block name 
   queries by skipping the column index (CASSANDRA-1338)
 * streaming refactor (CASSANDRA-1189)
 * faster comparison for UUID types (CASSANDRA-1043)
 * secondary index support (CASSANDRA-749 and subtasks)
 * make compaction buckets deterministic (CASSANDRA-1265)


0.6.6
 * Allow using DynamicEndpointSnitch with RackAwareStrategy (CASSANDRA-1429)
 * remove the remaining vestiges of the unfinished DatacenterShardStrategy 
   (replaced by NetworkTopologyStrategy in 0.7)
   

0.6.5
 * fix key ordering in range query results with RandomPartitioner
   and ConsistencyLevel > ONE (CASSANDRA-1145)
 * fix for range query starting with the wrong token range (CASSANDRA-1042)
 * page within a single row during hinted handoff (CASSANDRA-1327)
 * fix compilation on non-sun JDKs (CASSANDRA-1061)
 * remove String.trim() call on row keys in batch mutations (CASSANDRA-1235)
 * Log summary of dropped messages instead of spamming log (CASSANDRA-1284)
 * add dynamic endpoint snitch (CASSANDRA-981)
 * fix streaming for keyspaces with hyphens in their name (CASSANDRA-1377)
 * fix errors in hard-coded bloom filter optKPerBucket by computing it
   algorithmically (CASSANDRA-1220
 * remove message deserialization stage, and uncap read/write stages
   so slow reads/writes don't block gossip processing (CASSANDRA-1358)
 * add jmx port configuration to Debian package (CASSANDRA-1202)
 * use mlockall via JNA, if present, to prevent Linux from swapping
   out parts of the JVM (CASSANDRA-1214)


0.6.4
 * avoid queuing multiple hint deliveries for the same endpoint
   (CASSANDRA-1229)
 * better performance for and stricter checking of UTF8 column names
   (CASSANDRA-1232)
 * extend option to lower compaction priority to hinted handoff
   as well (CASSANDRA-1260)
 * log errors in gossip instead of re-throwing (CASSANDRA-1289)
 * avoid aborting commitlog replay prematurely if a flushed-but-
   not-removed commitlog segment is encountered (CASSANDRA-1297)
 * fix duplicate rows being read during mapreduce (CASSANDRA-1142)
 * failure detection wasn't closing command sockets (CASSANDRA-1221)
 * cassandra-cli.bat works on windows (CASSANDRA-1236)
 * pre-emptively drop requests that cannot be processed within RPCTimeout
   (CASSANDRA-685)
 * add ack to Binary write verb and update CassandraBulkLoader
   to wait for acks for each row (CASSANDRA-1093)
 * added describe_partitioner Thrift method (CASSANDRA-1047)
 * Hadoop jobs no longer require the Cassandra storage-conf.xml
   (CASSANDRA-1280, CASSANDRA-1047)
 * log thread pool stats when GC is excessive (CASSANDRA-1275)
 * remove gossip message size limit (CASSANDRA-1138)
 * parallelize local and remote reads during multiget, and respect snitch 
   when determining whether to do local read for CL.ONE (CASSANDRA-1317)
 * fix read repair to use requested consistency level on digest mismatch,
   rather than assuming QUORUM (CASSANDRA-1316)
 * process digest mismatch re-reads in parallel (CASSANDRA-1323)
 * switch hints CF comparator to BytesType (CASSANDRA-1274)


0.6.3
 * retry to make streaming connections up to 8 times. (CASSANDRA-1019)
 * reject describe_ring() calls on invalid keyspaces (CASSANDRA-1111)
 * fix cache size calculation for size of 100% (CASSANDRA-1129)
 * fix cache capacity only being recalculated once (CASSANDRA-1129)
 * remove hourly scan of all hints on the off chance that the gossiper
   missed a status change; instead, expose deliverHintsToEndpoint to JMX
   so it can be done manually, if necessary (CASSANDRA-1141)
 * don't reject reads at CL.ALL (CASSANDRA-1152)
 * reject deletions to supercolumns in CFs containing only standard
   columns (CASSANDRA-1139)
 * avoid preserving login information after client disconnects
   (CASSANDRA-1057)
 * prefer sun jdk to openjdk in debian init script (CASSANDRA-1174)
 * detect partioner config changes between restarts and fail fast 
   (CASSANDRA-1146)
 * use generation time to resolve node token reassignment disagreements
   (CASSANDRA-1118)
 * restructure the startup ordering of Gossiper and MessageService to avoid
   timing anomalies (CASSANDRA-1160)
 * detect incomplete commit log hearders (CASSANDRA-1119)
 * force anti-entropy service to stream files on the stream stage to avoid
   sending streams out of order (CASSANDRA-1169)
 * remove inactive stream managers after AES streams files (CASSANDRA-1169)
 * allow removing entire row through batch_mutate Deletion (CASSANDRA-1027)
 * add JMX metrics for row-level bloom filter false positives (CASSANDRA-1212)
 * added a redhat init script to contrib (CASSANDRA-1201)
 * use midpoint when bootstrapping a new machine into range with not
   much data yet instead of random token (CASSANDRA-1112)
 * kill server on OOM in executor stage as well as Thrift (CASSANDRA-1226)
 * remove opportunistic repairs, when two machines with overlapping replica
   responsibilities happen to finish major compactions of the same CF near
   the same time.  repairs are now fully manual (CASSANDRA-1190)
 * add ability to lower compaction priority (default is no change from 0.6.2)
   (CASSANDRA-1181)


0.6.2
 * fix contrib/word_count build. (CASSANDRA-992)
 * split CommitLogExecutorService into BatchCommitLogExecutorService and 
   PeriodicCommitLogExecutorService (CASSANDRA-1014)
 * add latency histograms to CFSMBean (CASSANDRA-1024)
 * make resolving timestamp ties deterministic by using value bytes
   as a tiebreaker (CASSANDRA-1039)
 * Add option to turn off Hinted Handoff (CASSANDRA-894)
 * fix windows startup (CASSANDRA-948)
 * make concurrent_reads, concurrent_writes configurable at runtime via JMX
   (CASSANDRA-1060)
 * disable GCInspector on non-Sun JVMs (CASSANDRA-1061)
 * fix tombstone handling in sstable rows with no other data (CASSANDRA-1063)
 * fix size of row in spanned index entries (CASSANDRA-1056)
 * install json2sstable, sstable2json, and sstablekeys to Debian package
 * StreamingService.StreamDestinations wouldn't empty itself after streaming
   finished (CASSANDRA-1076)
 * added Collections.shuffle(splits) before returning the splits in 
   ColumnFamilyInputFormat (CASSANDRA-1096)
 * do not recalculate cache capacity post-compaction if it's been manually 
   modified (CASSANDRA-1079)
 * better defaults for flush sorter + writer executor queue sizes
   (CASSANDRA-1100)
 * windows scripts for SSTableImport/Export (CASSANDRA-1051)
 * windows script for nodetool (CASSANDRA-1113)
 * expose PhiConvictThreshold (CASSANDRA-1053)
 * make repair of RF==1 a no-op (CASSANDRA-1090)
 * improve default JVM GC options (CASSANDRA-1014)
 * fix SlicePredicate serialization inside Hadoop jobs (CASSANDRA-1049)
 * close Thrift sockets in Hadoop ColumnFamilyRecordReader (CASSANDRA-1081)


0.6.1
 * fix NPE in sstable2json when no excluded keys are given (CASSANDRA-934)
 * keep the replica set constant throughout the read repair process
   (CASSANDRA-937)
 * allow querying getAllRanges with empty token list (CASSANDRA-933)
 * fix command line arguments inversion in clustertool (CASSANDRA-942)
 * fix race condition that could trigger a false-positive assertion
   during post-flush discard of old commitlog segments (CASSANDRA-936)
 * fix neighbor calculation for anti-entropy repair (CASSANDRA-924)
 * perform repair even for small entropy differences (CASSANDRA-924)
 * Use hostnames in CFInputFormat to allow Hadoop's naive string-based
   locality comparisons to work (CASSANDRA-955)
 * cache read-only BufferedRandomAccessFile length to avoid
   3 system calls per invocation (CASSANDRA-950)
 * nodes with IPv6 (and no IPv4) addresses could not join cluster
   (CASSANDRA-969)
 * Retrieve the correct number of undeleted columns, if any, from
   a supercolumn in a row that had been deleted previously (CASSANDRA-920)
 * fix index scans that cross the 2GB mmap boundaries for both mmap
   and standard i/o modes (CASSANDRA-866)
 * expose drain via nodetool (CASSANDRA-978)


0.6.0-RC1
 * JMX drain to flush memtables and run through commit log (CASSANDRA-880)
 * Bootstrapping can skip ranges under the right conditions (CASSANDRA-902)
 * fix merging row versions in range_slice for CL > ONE (CASSANDRA-884)
 * default write ConsistencyLeven chaned from ZERO to ONE
 * fix for index entries spanning mmap buffer boundaries (CASSANDRA-857)
 * use lexical comparison if time part of TimeUUIDs are the same 
   (CASSANDRA-907)
 * bound read, mutation, and response stages to fix possible OOM
   during log replay (CASSANDRA-885)
 * Use microseconds-since-epoch (UTC) in cli, instead of milliseconds
 * Treat batch_mutate Deletion with null supercolumn as "apply this predicate 
   to top level supercolumns" (CASSANDRA-834)
 * Streaming destination nodes do not update their JMX status (CASSANDRA-916)
 * Fix internal RPC timeout calculation (CASSANDRA-911)
 * Added Pig loadfunc to contrib/pig (CASSANDRA-910)


0.6.0-beta3
 * fix compaction bucketing bug (CASSANDRA-814)
 * update windows batch file (CASSANDRA-824)
 * deprecate KeysCachedFraction configuration directive in favor
   of KeysCached; move to unified-per-CF key cache (CASSANDRA-801)
 * add invalidateRowCache to ColumnFamilyStoreMBean (CASSANDRA-761)
 * send Handoff hints to natural locations to reduce load on
   remaining nodes in a failure scenario (CASSANDRA-822)
 * Add RowWarningThresholdInMB configuration option to warn before very 
   large rows get big enough to threaten node stability, and -x option to
   be able to remove them with sstable2json if the warning is unheeded
   until it's too late (CASSANDRA-843)
 * Add logging of GC activity (CASSANDRA-813)
 * fix ConcurrentModificationException in commitlog discard (CASSANDRA-853)
 * Fix hardcoded row count in Hadoop RecordReader (CASSANDRA-837)
 * Add a jmx status to the streaming service and change several DEBUG
   messages to INFO (CASSANDRA-845)
 * fix classpath in cassandra-cli.bat for Windows (CASSANDRA-858)
 * allow re-specifying host, port to cassandra-cli if invalid ones
   are first tried (CASSANDRA-867)
 * fix race condition handling rpc timeout in the coordinator
   (CASSANDRA-864)
 * Remove CalloutLocation and StagingFileDirectory from storage-conf files 
   since those settings are no longer used (CASSANDRA-878)
 * Parse a long from RowWarningThresholdInMB instead of an int (CASSANDRA-882)
 * Remove obsolete ControlPort code from DatabaseDescriptor (CASSANDRA-886)
 * move skipBytes side effect out of assert (CASSANDRA-899)
 * add "double getLoad" to StorageServiceMBean (CASSANDRA-898)
 * track row stats per CF at compaction time (CASSANDRA-870)
 * disallow CommitLogDirectory matching a DataFileDirectory (CASSANDRA-888)
 * default key cache size is 200k entries, changed from 10% (CASSANDRA-863)
 * add -Dcassandra-foreground=yes to cassandra.bat
 * exit if cluster name is changed unexpectedly (CASSANDRA-769)


0.6.0-beta1/beta2
 * add batch_mutate thrift command, deprecating batch_insert (CASSANDRA-336)
 * remove get_key_range Thrift API, deprecated in 0.5 (CASSANDRA-710)
 * add optional login() Thrift call for authentication (CASSANDRA-547)
 * support fat clients using gossiper and StorageProxy to perform
   replication in-process [jvm-only] (CASSANDRA-535)
 * support mmapped I/O for reads, on by default on 64bit JVMs 
   (CASSANDRA-408, CASSANDRA-669)
 * improve insert concurrency, particularly during Hinted Handoff
   (CASSANDRA-658)
 * faster network code (CASSANDRA-675)
 * stress.py moved to contrib (CASSANDRA-635)
 * row caching [must be explicitly enabled per-CF in config] (CASSANDRA-678)
 * present a useful measure of compaction progress in JMX (CASSANDRA-599)
 * add bin/sstablekeys (CASSNADRA-679)
 * add ConsistencyLevel.ANY (CASSANDRA-687)
 * make removetoken remove nodes from gossip entirely (CASSANDRA-644)
 * add ability to set cache sizes at runtime (CASSANDRA-708)
 * report latency and cache hit rate statistics with lifetime totals
   instead of average over the last minute (CASSANDRA-702)
 * support get_range_slice for RandomPartitioner (CASSANDRA-745)
 * per-keyspace replication factory and replication strategy (CASSANDRA-620)
 * track latency in microseconds (CASSANDRA-733)
 * add describe_ Thrift methods, deprecating get_string_property and 
   get_string_list_property
 * jmx interface for tracking operation mode and streams in general.
   (CASSANDRA-709)
 * keep memtables in sorted order to improve range query performance
   (CASSANDRA-799)
 * use while loop instead of recursion when trimming sstables compaction list 
   to avoid blowing stack in pathological cases (CASSANDRA-804)
 * basic Hadoop map/reduce support (CASSANDRA-342)


0.5.1
 * ensure all files for an sstable are streamed to the same directory.
   (CASSANDRA-716)
 * more accurate load estimate for bootstrapping (CASSANDRA-762)
 * tolerate dead or unavailable bootstrap target on write (CASSANDRA-731)
 * allow larger numbers of keys (> 140M) in a sstable bloom filter
   (CASSANDRA-790)
 * include jvm argument improvements from CASSANDRA-504 in debian package
 * change streaming chunk size to 32MB to accomodate Windows XP limitations
   (was 64MB) (CASSANDRA-795)
 * fix get_range_slice returning results in the wrong order (CASSANDRA-781)
 

0.5.0 final
 * avoid attempting to delete temporary bootstrap files twice (CASSANDRA-681)
 * fix bogus NaN in nodeprobe cfstats output (CASSANDRA-646)
 * provide a policy for dealing with single thread executors w/ a full queue
   (CASSANDRA-694)
 * optimize inner read in MessagingService, vastly improving multiple-node
   performance (CASSANDRA-675)
 * wait for table flush before streaming data back to a bootstrapping node.
   (CASSANDRA-696)
 * keep track of bootstrapping sources by table so that bootstrapping doesn't 
   give the indication of finishing early (CASSANDRA-673)


0.5.0 RC3
 * commit the correct version of the patch for CASSANDRA-663


0.5.0 RC2 (unreleased)
 * fix bugs in converting get_range_slice results to Thrift 
   (CASSANDRA-647, CASSANDRA-649)
 * expose java.util.concurrent.TimeoutException in StorageProxy methods
   (CASSANDRA-600)
 * TcpConnectionManager was holding on to disconnected connections, 
   giving the false indication they were being used. (CASSANDRA-651)
 * Remove duplicated write. (CASSANDRA-662)
 * Abort bootstrap if IP is already in the token ring (CASSANDRA-663)
 * increase default commitlog sync period, and wait for last sync to 
   finish before submitting another (CASSANDRA-668)


0.5.0 RC1
 * Fix potential NPE in get_range_slice (CASSANDRA-623)
 * add CRC32 to commitlog entries (CASSANDRA-605)
 * fix data streaming on windows (CASSANDRA-630)
 * GC compacted sstables after cleanup and compaction (CASSANDRA-621)
 * Speed up anti-entropy validation (CASSANDRA-629)
 * Fix anti-entropy assertion error (CASSANDRA-639)
 * Fix pending range conflicts when bootstapping or moving
   multiple nodes at once (CASSANDRA-603)
 * Handle obsolete gossip related to node movement in the case where
   one or more nodes is down when the movement occurs (CASSANDRA-572)
 * Include dead nodes in gossip to avoid a variety of problems
   and fix HH to removed nodes (CASSANDRA-634)
 * return an InvalidRequestException for mal-formed SlicePredicates
   (CASSANDRA-643)
 * fix bug determining closest neighbor for use in multiple datacenters
   (CASSANDRA-648)
 * Vast improvements in anticompaction speed (CASSANDRA-607)
 * Speed up log replay and writes by avoiding redundant serializations
   (CASSANDRA-652)


0.5.0 beta 2
 * Bootstrap improvements (several tickets)
 * add nodeprobe repair anti-entropy feature (CASSANDRA-193, CASSANDRA-520)
 * fix possibility of partition when many nodes restart at once
   in clusters with multiple seeds (CASSANDRA-150)
 * fix NPE in get_range_slice when no data is found (CASSANDRA-578)
 * fix potential NPE in hinted handoff (CASSANDRA-585)
 * fix cleanup of local "system" keyspace (CASSANDRA-576)
 * improve computation of cluster load balance (CASSANDRA-554)
 * added super column read/write, column count, and column/row delete to
   cassandra-cli (CASSANDRA-567, CASSANDRA-594)
 * fix returning live subcolumns of deleted supercolumns (CASSANDRA-583)
 * respect JAVA_HOME in bin/ scripts (several tickets)
 * add StorageService.initClient for fat clients on the JVM (CASSANDRA-535)
   (see contrib/client_only for an example of use)
 * make consistency_level functional in get_range_slice (CASSANDRA-568)
 * optimize key deserialization for RandomPartitioner (CASSANDRA-581)
 * avoid GCing tombstones except on major compaction (CASSANDRA-604)
 * increase failure conviction threshold, resulting in less nodes
   incorrectly (and temporarily) marked as down (CASSANDRA-610)
 * respect memtable thresholds during log replay (CASSANDRA-609)
 * support ConsistencyLevel.ALL on read (CASSANDRA-584)
 * add nodeprobe removetoken command (CASSANDRA-564)


0.5.0 beta
 * Allow multiple simultaneous flushes, improving flush throughput 
   on multicore systems (CASSANDRA-401)
 * Split up locks to improve write and read throughput on multicore systems
   (CASSANDRA-444, CASSANDRA-414)
 * More efficient use of memory during compaction (CASSANDRA-436)
 * autobootstrap option: when enabled, all non-seed nodes will attempt
   to bootstrap when started, until bootstrap successfully
   completes. -b option is removed.  (CASSANDRA-438)
 * Unless a token is manually specified in the configuration xml,
   a bootstraping node will use a token that gives it half the
   keys from the most-heavily-loaded node in the cluster,
   instead of generating a random token. 
   (CASSANDRA-385, CASSANDRA-517)
 * Miscellaneous bootstrap fixes (several tickets)
 * Ability to change a node's token even after it has data on it
   (CASSANDRA-541)
 * Ability to decommission a live node from the ring (CASSANDRA-435)
 * Semi-automatic loadbalancing via nodeprobe (CASSANDRA-192)
 * Add ability to set compaction thresholds at runtime via
   JMX / nodeprobe.  (CASSANDRA-465)
 * Add "comment" field to ColumnFamily definition. (CASSANDRA-481)
 * Additional JMX metrics (CASSANDRA-482)
 * JSON based export and import tools (several tickets)
 * Hinted Handoff fixes (several tickets)
 * Add key cache to improve read performance (CASSANDRA-423)
 * Simplified construction of custom ReplicationStrategy classes
   (CASSANDRA-497)
 * Graphical application (Swing) for ring integrity verification and 
   visualization was added to contrib (CASSANDRA-252)
 * Add DCQUORUM, DCQUORUMSYNC consistency levels and corresponding
   ReplicationStrategy / EndpointSnitch classes.  Experimental.
   (CASSANDRA-492)
 * Web client interface added to contrib (CASSANDRA-457)
 * More-efficient flush for Random, CollatedOPP partitioners 
   for normal writes (CASSANDRA-446) and bulk load (CASSANDRA-420)
 * Add MemtableFlushAfterMinutes, a global replacement for the old 
   per-CF FlushPeriodInMinutes setting (CASSANDRA-463)
 * optimizations to slice reading (CASSANDRA-350) and supercolumn
   queries (CASSANDRA-510)
 * force binding to given listenaddress for nodes with multiple
   interfaces (CASSANDRA-546)
 * stress.py benchmarking tool improvements (several tickets)
 * optimized replica placement code (CASSANDRA-525)
 * faster log replay on restart (CASSANDRA-539, CASSANDRA-540)
 * optimized local-node writes (CASSANDRA-558)
 * added get_range_slice, deprecating get_key_range (CASSANDRA-344)
 * expose TimedOutException to thrift (CASSANDRA-563)
 

0.4.2
 * Add validation disallowing null keys (CASSANDRA-486)
 * Fix race conditions in TCPConnectionManager (CASSANDRA-487)
 * Fix using non-utf8-aware comparison as a sanity check.
   (CASSANDRA-493)
 * Improve default garbage collector options (CASSANDRA-504)
 * Add "nodeprobe flush" (CASSANDRA-505)
 * remove NotFoundException from get_slice throws list (CASSANDRA-518)
 * fix get (not get_slice) of entire supercolumn (CASSANDRA-508)
 * fix null token during bootstrap (CASSANDRA-501)


0.4.1
 * Fix FlushPeriod columnfamily configuration regression
   (CASSANDRA-455)
 * Fix long column name support (CASSANDRA-460)
 * Fix for serializing a row that only contains tombstones
   (CASSANDRA-458)
 * Fix for discarding unneeded commitlog segments (CASSANDRA-459)
 * Add SnapshotBeforeCompaction configuration option (CASSANDRA-426)
 * Fix compaction abort under insufficient disk space (CASSANDRA-473)
 * Fix reading subcolumn slice from tombstoned CF (CASSANDRA-484)
 * Fix race condition in RVH causing occasional NPE (CASSANDRA-478)


0.4.0
 * fix get_key_range problems when a node is down (CASSANDRA-440)
   and add UnavailableException to more Thrift methods
 * Add example EndPointSnitch contrib code (several tickets)


0.4.0 RC2
 * fix SSTable generation clash during compaction (CASSANDRA-418)
 * reject method calls with null parameters (CASSANDRA-308)
 * properly order ranges in nodeprobe output (CASSANDRA-421)
 * fix logging of certain errors on executor threads (CASSANDRA-425)


0.4.0 RC1
 * Bootstrap feature is live; use -b on startup (several tickets)
 * Added multiget api (CASSANDRA-70)
 * fix Deadlock with SelectorManager.doProcess and TcpConnection.write
   (CASSANDRA-392)
 * remove key cache b/c of concurrency bugs in third-party
   CLHM library (CASSANDRA-405)
 * update non-major compaction logic to use two threshold values
   (CASSANDRA-407)
 * add periodic / batch commitlog sync modes (several tickets)
 * inline BatchMutation into batch_insert params (CASSANDRA-403)
 * allow setting the logging level at runtime via mbean (CASSANDRA-402)
 * change default comparator to BytesType (CASSANDRA-400)
 * add forwards-compatible ConsistencyLevel parameter to get_key_range
   (CASSANDRA-322)
 * r/m special case of blocking for local destination when writing with 
   ConsistencyLevel.ZERO (CASSANDRA-399)
 * Fixes to make BinaryMemtable [bulk load interface] useful (CASSANDRA-337);
   see contrib/bmt_example for an example of using it.
 * More JMX properties added (several tickets)
 * Thrift changes (several tickets)
    - Merged _super get methods with the normal ones; return values
      are now of ColumnOrSuperColumn.
    - Similarly, merged batch_insert_super into batch_insert.



0.4.0 beta
 * On-disk data format has changed to allow billions of keys/rows per
   node instead of only millions
 * Multi-keyspace support
 * Scan all sstables for all queries to avoid situations where
   different types of operation on the same ColumnFamily could
   disagree on what data was present
 * Snapshot support via JMX
 * Thrift API has changed a _lot_:
    - removed time-sorted CFs; instead, user-defined comparators
      may be defined on the column names, which are now byte arrays.
      Default comparators are provided for UTF8, Bytes, Ascii, Long (i64),
      and UUID types.
    - removed colon-delimited strings in thrift api in favor of explicit
      structs such as ColumnPath, ColumnParent, etc.  Also normalized
      thrift struct and argument naming.
    - Added columnFamily argument to get_key_range.
    - Change signature of get_slice to accept starting and ending
      columns as well as an offset.  (This allows use of indexes.)
      Added "ascending" flag to allow reasonably-efficient reverse
      scans as well.  Removed get_slice_by_range as redundant.
    - get_key_range operates on one CF at a time
    - changed `block` boolean on insert methods to ConsistencyLevel enum,
      with options of NONE, ONE, QUORUM, and ALL.
    - added similar consistency_level parameter to read methods
    - column-name-set slice with no names given now returns zero columns
      instead of all of them.  ("all" can run your server out of memory.
      use a range-based slice with a high max column count instead.)
 * Removed the web interface. Node information can now be obtained by 
   using the newly introduced nodeprobe utility.
 * More JMX stats
 * Remove magic values from internals (e.g. special key to indicate
   when to flush memtables)
 * Rename configuration "table" to "keyspace"
 * Moved to crash-only design; no more shutdown (just kill the process)
 * Lots of bug fixes

Full list of issues resolved in 0.4 is at https://issues.apache.org/jira/secure/IssueNavigator.jspa?reset=true&&pid=12310865&fixfor=12313862&resolution=1&sorter/field=issuekey&sorter/order=DESC


0.3.0 RC3
 * Fix potential deadlock under load in TCPConnection.
   (CASSANDRA-220)


0.3.0 RC2
 * Fix possible data loss when server is stopped after replaying
   log but before new inserts force memtable flush.
   (CASSANDRA-204)
 * Added BUGS file


0.3.0 RC1
 * Range queries on keys, including user-defined key collation
 * Remove support
 * Workarounds for a weird bug in JDK select/register that seems
   particularly common on VM environments. Cassandra should deploy
   fine on EC2 now
 * Much improved infrastructure: the beginnings of a decent test suite
   ("ant test" for unit tests; "nosetests" for system tests), code
   coverage reporting, etc.
 * Expanded node status reporting via JMX
 * Improved error reporting/logging on both server and client
 * Reduced memory footprint in default configuration
 * Combined blocking and non-blocking versions of insert APIs
 * Added FlushPeriodInMinutes configuration parameter to force
   flushing of infrequently-updated ColumnFamilies<|MERGE_RESOLUTION|>--- conflicted
+++ resolved
@@ -1,13 +1,7 @@
-<<<<<<< HEAD
 1.2.1
  * disallow bloom filter false positive chance of 0 (CASSANDRA-5013)
  * add threadpool size adjustment methods to JMXEnabledThreadPoolExecutor and 
    CompactionManagerMBean (CASSANDRA-5044)
-=======
-1.1.9
- * Simplify CompressedRandomAccessReader to work around JDK FD bug (CASSANDRA-5088)
->>>>>>> 0906b7cc
- * Improve handling a changing target throttle rate mid-compaction (CASSANDRA-5087)
  * fix hinting for dropped local writes (CASSANDRA-4753)
  * off-heap cache doesn't need mutable column container (CASSANDRA-5057)
  * apply disk_failure_policy to bad disks on initial directory creation 
@@ -31,7 +25,10 @@
  * Fix exception when adding collection (CASSANDRA-5117)
  * Handle states for non-vnode clusters correctly (CASSANDRA-5127)
 Merged from 1.1:
+ * Simplify CompressedRandomAccessReader to work around JDK FD bug (CASSANDRA-5088)
+ * Improve handling a changing target throttle rate mid-compaction (CASSANDRA-5087)
  * Pig: correctly decode row keys in widerow mode (CASSANDRA-5098)
+ * nodetool repair command now prints progress (CASSANDRA-4767)
 
 
 1.2.0
@@ -55,11 +52,6 @@
  * fix specifying and altering crc_check_chance (CASSANDRA-5053)
  * fix Murmur3Partitioner ownership% calculation (CASSANDRA-5076)
  * Don't expire columns sooner than they should in 2ndary indexes (CASSANDRA-5079)
-<<<<<<< HEAD
-=======
- * Pig: correctly decode row keys in widerow mode (CASSANDRA-5098)
- * nodetool repair command now prints progress (CASSANDRA-4767)
->>>>>>> 0906b7cc
 
 
 1.2-rc1
