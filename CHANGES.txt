--- conflicted
+++ resolved
@@ -1,4 +1,3 @@
-<<<<<<< HEAD
 3.11.2
  * Prevent continuous schema exchange between 3.0 and 3.11 nodes (CASSANDRA-14109)
  * Fix imbalanced disks when replacing node with same address with JBOD (CASSANDRA-14084)
@@ -11,10 +10,7 @@
  * Update jackson JSON jars (CASSANDRA-13949)
  * Avoid locks when checking LCS fanout and if we should defrag (CASSANDRA-13930)
 Merged from 3.0:
-=======
-3.0.16
  * Fix index target computation for dense composite tables with dropped compact storage (CASSANDRA-14104)
->>>>>>> 0521f8dc
  * Improve commit log chain marker updating (CASSANDRA-14108)
  * Extra range tombstone bound creates double rows (CASSANDRA-14008)
  * Fix SStable ordering by max timestamp in SinglePartitionReadCommand (CASSANDRA-14010)
