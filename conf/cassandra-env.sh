# Licensed to the Apache Software Foundation (ASF) under one
# or more contributor license agreements.  See the NOTICE file
# distributed with this work for additional information
# regarding copyright ownership.  The ASF licenses this file
# to you under the Apache License, Version 2.0 (the
# "License"); you may not use this file except in compliance
# with the License.  You may obtain a copy of the License at
#
#     http://www.apache.org/licenses/LICENSE-2.0
#
# Unless required by applicable law or agreed to in writing, software
# distributed under the License is distributed on an "AS IS" BASIS,
# WITHOUT WARRANTIES OR CONDITIONS OF ANY KIND, either express or implied.
# See the License for the specific language governing permissions and
# limitations under the License.

calculate_heap_sizes()
{
    case "`uname`" in
        Linux)
            system_memory_in_mb=`free -m | awk '/Mem:/ {print $2}'`
            system_cpu_cores=`egrep -c 'processor([[:space:]]+):.*' /proc/cpuinfo`
        ;;
        FreeBSD)
            system_memory_in_bytes=`sysctl hw.physmem | awk '{print $2}'`
            system_memory_in_mb=`expr $system_memory_in_bytes / 1024 / 1024`
            system_cpu_cores=`sysctl hw.ncpu | awk '{print $2}'`
        ;;
        SunOS)
            system_memory_in_mb=`prtconf | awk '/Memory size:/ {print $3}'`
            system_cpu_cores=`psrinfo | wc -l`
        ;;
        Darwin)
            system_memory_in_bytes=`sysctl hw.memsize | awk '{print $2}'`
            system_memory_in_mb=`expr $system_memory_in_bytes / 1024 / 1024`
            system_cpu_cores=`sysctl hw.ncpu | awk '{print $2}'`
        ;;
        *)
            # assume reasonable defaults for e.g. a modern desktop or
            # cheap server
            system_memory_in_mb="2048"
            system_cpu_cores="2"
        ;;
    esac

    # some systems like the raspberry pi don't report cores, use at least 1
    if [ "$system_cpu_cores" -lt "1" ]
    then
        system_cpu_cores="1"
    fi

    # set max heap size based on the following
    # max(min(1/2 ram, 1024MB), min(1/4 ram, 8GB))
    # calculate 1/2 ram and cap to 1024MB
    # calculate 1/4 ram and cap to 8192MB
    # pick the max
    half_system_memory_in_mb=`expr $system_memory_in_mb / 2`
    quarter_system_memory_in_mb=`expr $half_system_memory_in_mb / 2`
    if [ "$half_system_memory_in_mb" -gt "1024" ]
    then
        half_system_memory_in_mb="1024"
    fi
    if [ "$quarter_system_memory_in_mb" -gt "8192" ]
    then
        quarter_system_memory_in_mb="8192"
    fi
    if [ "$half_system_memory_in_mb" -gt "$quarter_system_memory_in_mb" ]
    then
        max_heap_size_in_mb="$half_system_memory_in_mb"
    else
        max_heap_size_in_mb="$quarter_system_memory_in_mb"
    fi
    MAX_HEAP_SIZE="${max_heap_size_in_mb}M"

    # Young gen: min(max_sensible_per_modern_cpu_core * num_cores, 1/4 * heap size)
    max_sensible_yg_per_core_in_mb="100"
    max_sensible_yg_in_mb=`expr $max_sensible_yg_per_core_in_mb "*" $system_cpu_cores`

    desired_yg_in_mb=`expr $max_heap_size_in_mb / 4`

    if [ "$desired_yg_in_mb" -gt "$max_sensible_yg_in_mb" ]
    then
        HEAP_NEWSIZE="${max_sensible_yg_in_mb}M"
    else
        HEAP_NEWSIZE="${desired_yg_in_mb}M"
    fi
}

# Determine the sort of JVM we'll be running on.

java_ver_output=`"${JAVA:-java}" -version 2>&1`

jvmver=`echo "$java_ver_output" | awk -F'"' 'NR==1 {print $2}'`
JVM_VERSION=${jvmver%_*}
JVM_PATCH_VERSION=${jvmver#*_}

jvm=`echo "$java_ver_output" | awk 'NR==2 {print $1}'`
case "$jvm" in
    OpenJDK)
        JVM_VENDOR=OpenJDK
        # this will be "64-Bit" or "32-Bit"
        JVM_ARCH=`echo "$java_ver_output" | awk 'NR==3 {print $2}'`
        ;;
    "Java(TM)")
        JVM_VENDOR=Oracle
        # this will be "64-Bit" or "32-Bit"
        JVM_ARCH=`echo "$java_ver_output" | awk 'NR==3 {print $3}'`
        ;;
    *)
        # Help fill in other JVM values
        JVM_VENDOR=other
        JVM_ARCH=unknown
        ;;
esac


# Override these to set the amount of memory to allocate to the JVM at
# start-up. For production use you may wish to adjust this for your
# environment. MAX_HEAP_SIZE is the total amount of memory dedicated
# to the Java heap; HEAP_NEWSIZE refers to the size of the young
# generation. Both MAX_HEAP_SIZE and HEAP_NEWSIZE should be either set
# or not (if you set one, set the other).
#
# The main trade-off for the young generation is that the larger it
# is, the longer GC pause times will be. The shorter it is, the more
# expensive GC will be (usually).
#
# The example HEAP_NEWSIZE assumes a modern 8-core+ machine for decent pause
# times. If in doubt, and if you do not particularly want to tweak, go with
# 100 MB per physical CPU core.

#MAX_HEAP_SIZE="4G"
#HEAP_NEWSIZE="800M"

# Set this to control the amount of arenas per-thread in glibc
#MALLOC_ARENA_MAX=4


if [ "x$MAX_HEAP_SIZE" = "x" ] && [ "x$HEAP_NEWSIZE" = "x" ]; then
    calculate_heap_sizes
else
    if [ "x$MAX_HEAP_SIZE" = "x" ] ||  [ "x$HEAP_NEWSIZE" = "x" ]; then
        echo "please set or unset MAX_HEAP_SIZE and HEAP_NEWSIZE in pairs (see cassandra-env.sh)"
        exit 1
    fi
fi

if [ "x$MALLOC_ARENA_MAX" = "x" ]
<<<<<<< HEAD
=======
then
>>>>>>> b0b868f3
    MALLOC_ARENA_MAX=4
fi

# Specifies the default port over which Cassandra will be available for
# JMX connections.
JMX_PORT="7199"


# Here we create the arguments that will get passed to the jvm when
# starting cassandra.

# enable assertions.  disabling this in production will give a modest
# performance benefit (around 5%).
JVM_OPTS="$JVM_OPTS -ea"

# add the jamm javaagent
if [ "$JVM_VENDOR" != "OpenJDK" -o "$JVM_VERSION" \> "1.6.0" ] \
      || [ "$JVM_VERSION" = "1.6.0" -a "$JVM_PATCH_VERSION" -ge 23 ]
then
    JVM_OPTS="$JVM_OPTS -javaagent:$CASSANDRA_HOME/lib/jamm-0.2.5.jar"
fi

# enable thread priorities, primarily so we can give periodic tasks
# a lower priority to avoid interfering with client workload
JVM_OPTS="$JVM_OPTS -XX:+UseThreadPriorities"
# allows lowering thread priority without being root.  see
# http://tech.stolsvik.com/2010/01/linux-java-thread-priorities-workaround.html
JVM_OPTS="$JVM_OPTS -XX:ThreadPriorityPolicy=42"

# min and max heap sizes should be set to the same value to avoid
# stop-the-world GC pauses during resize, and so that we can lock the
# heap in memory on startup to prevent any of it from being swapped
# out.
JVM_OPTS="$JVM_OPTS -Xms${MAX_HEAP_SIZE}"
JVM_OPTS="$JVM_OPTS -Xmx${MAX_HEAP_SIZE}"
JVM_OPTS="$JVM_OPTS -Xmn${HEAP_NEWSIZE}"
JVM_OPTS="$JVM_OPTS -XX:+HeapDumpOnOutOfMemoryError"

# set jvm HeapDumpPath with CASSANDRA_HEAPDUMP_DIR
if [ "x$CASSANDRA_HEAPDUMP_DIR" != "x" ]; then
    JVM_OPTS="$JVM_OPTS -XX:HeapDumpPath=$CASSANDRA_HEAPDUMP_DIR/cassandra-`date +%s`-pid$$.hprof"
fi


startswith() { [ "${1#$2}" != "$1" ]; }

# Per-thread stack size.
JVM_OPTS="$JVM_OPTS -Xss256k"

echo "xss = $JVM_OPTS"

# GC tuning options
JVM_OPTS="$JVM_OPTS -XX:+UseParNewGC" 
JVM_OPTS="$JVM_OPTS -XX:+UseConcMarkSweepGC" 
JVM_OPTS="$JVM_OPTS -XX:+CMSParallelRemarkEnabled" 
JVM_OPTS="$JVM_OPTS -XX:SurvivorRatio=8" 
JVM_OPTS="$JVM_OPTS -XX:MaxTenuringThreshold=1"
JVM_OPTS="$JVM_OPTS -XX:CMSInitiatingOccupancyFraction=75"
JVM_OPTS="$JVM_OPTS -XX:+UseCMSInitiatingOccupancyOnly"
JVM_OPTS="$JVM_OPTS -XX:+UseTLAB"
# note: bash evals '1.7.x' as > '1.7' so this is really a >= 1.7 jvm check
if [ "$JVM_VERSION" \> "1.7" ] ; then
    JVM_OPTS="$JVM_OPTS -XX:+UseCondCardMark"
fi

# GC logging options -- uncomment to enable
# JVM_OPTS="$JVM_OPTS -XX:+PrintGCDetails"
# JVM_OPTS="$JVM_OPTS -XX:+PrintGCDateStamps"
# JVM_OPTS="$JVM_OPTS -XX:+PrintHeapAtGC"
# JVM_OPTS="$JVM_OPTS -XX:+PrintTenuringDistribution"
# JVM_OPTS="$JVM_OPTS -XX:+PrintGCApplicationStoppedTime"
# JVM_OPTS="$JVM_OPTS -XX:+PrintPromotionFailure"
# JVM_OPTS="$JVM_OPTS -XX:PrintFLSStatistics=1"
# JVM_OPTS="$JVM_OPTS -Xloggc:/var/log/cassandra/gc-`date +%s`.log"
# If you are using JDK 6u34 7u2 or later you can enable GC log rotation
# don't stick the date in the log name if rotation is on.
# JVM_OPTS="$JVM_OPTS -Xloggc:/var/log/cassandra/gc.log"
# JVM_OPTS="$JVM_OPTS -XX:+UseGCLogFileRotation"
# JVM_OPTS="$JVM_OPTS -XX:NumberOfGCLogFiles=10"
# JVM_OPTS="$JVM_OPTS -XX:GCLogFileSize=10M"

# Configure the following for JEMallocAllocator and if jemalloc is not available in the system 
# library path (Example: /usr/local/lib/). Usually "make install" will do the right thing. 
# export LD_LIBRARY_PATH=<JEMALLOC_HOME>/lib/
# JVM_OPTS="$JVM_OPTS -Djava.library.path=<JEMALLOC_HOME>/lib/"

# uncomment to have Cassandra JVM listen for remote debuggers/profilers on port 1414
# JVM_OPTS="$JVM_OPTS -Xdebug -Xnoagent -Xrunjdwp:transport=dt_socket,server=y,suspend=n,address=1414"

# Prefer binding to IPv4 network intefaces (when net.ipv6.bindv6only=1). See 
# http://bugs.sun.com/bugdatabase/view_bug.do?bug_id=6342561 (short version:
# comment out this entry to enable IPv6 support).
JVM_OPTS="$JVM_OPTS -Djava.net.preferIPv4Stack=true"

# jmx: metrics and administration interface
# 
# add this if you're having trouble connecting:
# JVM_OPTS="$JVM_OPTS -Djava.rmi.server.hostname=<public name>"
# 
# see 
# https://blogs.oracle.com/jmxetc/entry/troubleshooting_connection_problems_in_jconsole
# for more on configuring JMX through firewalls, etc. (Short version:
# get it working with no firewall first.)
JVM_OPTS="$JVM_OPTS -Dcom.sun.management.jmxremote.port=$JMX_PORT" 
JVM_OPTS="$JVM_OPTS -Dcom.sun.management.jmxremote.ssl=false" 
JVM_OPTS="$JVM_OPTS -Dcom.sun.management.jmxremote.authenticate=false" 
JVM_OPTS="$JVM_OPTS $JVM_EXTRA_OPTS"<|MERGE_RESOLUTION|>--- conflicted
+++ resolved
@@ -146,10 +146,7 @@
 fi
 
 if [ "x$MALLOC_ARENA_MAX" = "x" ]
-<<<<<<< HEAD
-=======
 then
->>>>>>> b0b868f3
     MALLOC_ARENA_MAX=4
 fi
 
