<<<<<<< HEAD
cassandra (2.1.0~beta1) unstable; urgency=low

  * New beta release

 -- Sylvain Lebresne <slebresne@apache.org>  Mon, 17 Feb 2014 16:50:33 +0100
=======
cassandra (2.0.6) unstable; urgency=low

  * New release

 -- Sylvain Lebresne <slebresne@apache.org>  Fri, 07 Mar 2014 13:18:42 +0100
>>>>>>> 8f0952eb

cassandra (2.0.5) unstable; urgency=low

  * New release

 -- Sylvain Lebresne <slebresne@apache.org>  Fri, 31 Jan 2014 16:05:20 +0100

cassandra (2.0.4) unstable; urgency=medium

  * New release

 -- Eric Evans <eevans@apache.org>  Fri, 27 Dec 2013 12:38:37 -0600

cassandra (2.0.3) unstable; urgency=low

  * New release

 -- Sylvain Lebresne <slebresne@apache.org>  Thu, 21 Nov 2013 10:04:45 +0100

cassandra (2.0.2) unstable; urgency=low

  * New release

 -- Sylvain Lebresne <slebresne@apache.org>  Thu, 24 Oct 2013 09:15:30 +0200

cassandra (2.0.1) unstable; urgency=low

  * New release

 -- Sylvain Lebresne <slebresne@apache.org>  Thu, 19 Sep 2013 13:47:16 +0200

cassandra (2.0.0) unstable; urgency=low

  * New release

 -- Sylvain Lebresne <slebresne@apache.org>  Wed, 28 Aug 2013 13:33:25 +0200

cassandra (2.0.0~rc2) unstable; urgency=low

  * New release candidate

 -- Sylvain Lebresne <slebresne@apache.org>  Mon, 19 Aug 2013 16:58:03 +0200

cassandra (2.0.0~rc1) unstable; urgency=low

  * New release candidate

 -- Eric Evans <eevans@apache.org>  Mon, 05 Aug 2013 10:11:43 -0500

cassandra (2.0.0~beta2) unstable; urgency=low

  * New beta release

 -- Sylvain Lebresne <slebresne@apache.org>  Mon, 22 Jul 2013 16:53:37 +0200

cassandra (2.0.0~beta1) unstable; urgency=low

  * New beta release

 -- Sylvain Lebresne <slebresne@apache.org>  Tue, 09 Jul 2013 10:12:24 +0200

cassandra (1.2.6) unstable; urgency=low

  * New release

 -- Sylvain Lebresne <slebresne@apache.org>  Fri, 21 Jun 2013 18:58:24 +0200

cassandra (1.2.5) unstable; urgency=low

  * New release

 -- Sylvain Lebresne <slebresne@apache.org>  Wed, 15 May 2013 15:20:01 +0200

cassandra (1.2.4) unstable; urgency=low

  * New release

 -- Sylvain Lebresne <slebresne@apache.org>  Mon, 08 Apr 2013 18:52:23 +0200

cassandra (1.2.3) unstable; urgency=low

  * New release

 -- Sylvain Lebresne <selebresne@apache.org>  Thu, 14 Mar 2013 09:52:16 +0100

cassandra (1.2.2) unstable; urgency=low

  * New release

 -- Sylvain Lebresne <slebresne@apache.org>  Wed, 20 Feb 2013 23:28:10 +0100

cassandra (1.2.1) unstable; urgency=low

  * New release

 -- Sylvain Lebresne <slebresne@apache.org>  Thu, 24 Jan 2013 18:41:21 +0100

cassandra (1.2.0) unstable; urgency=low

  * New release

 -- Sylvain Lebresne <slebresne@apache.org>  Sat, 29 Dec 2012 13:06:03 +0100

cassandra (1.2.0~rc2) unstable; urgency=low

  * New RC release

 -- Sylvain Lebresne <slebresne@apache.org>  Wed, 19 Dec 2012 18:06:21 +0100

cassandra (1.2.0~rc1) unstable; urgency=low

  * New RC release

 -- Sylvain Lebresne <slebresne@apache.org>  Tue, 11 Dec 2012 09:09:08 +0100

cassandra (1.2.0~beta3) unstable; urgency=low

  * New beta release

 -- Sylvain Lebresne <slebresne@apache.org>  Fri, 03 Dec 2012 10:13:11 +0100

cassandra (1.2.0~beta2) unstable; urgency=low

  * New beta release

 -- Sylvain Lebresne <slebresne@apache.org>  Mon, 05 Nov 2012 18:17:03 +0100

cassandra (1.2.0~beta1) unstable; urgency=low

  * New release

 -- Sylvain Lebresne <slebresne@apache.org>  Tue, 18 Sep 2012 17:28:46 +0200

cassandra (1.1.5) unstable; urgency=low

  * New release

 -- Sylvain Lebresne <slebresne@apache.org>  Thu, 06 Sep 2012 08:53:50 +0200

cassandra (1.1.4) unstable; urgency=low

  * New release

 -- Eric Evans <eevans@apache.org>  Mon, 13 Aug 2012 15:13:20 -0500

cassandra (1.1.3) unstable; urgency=low

  * New release

 -- Sylvain Lebresne <slebresne@apache.org>  Mon, 30 Jul 2012 18:33:25 +0200

cassandra (1.1.2) unstable; urgency=low

  * New release

 -- Sylvain Lebresne <slebresne@apache.org>  Fri, 29 Jun 2012 16:56:29 +0200

cassandra (1.1.1) unstable; urgency=low

  * New release

 -- Sylvain Lebresne <slebresne@apache.org>  Fri, 01 Jun 2012 18:15:11 +0200

cassandra (1.1.0) unstable; urgency=low

  * New release

 -- Sylvain Lebresne <slebresne@apache.org>  Fri, 20 Apr 2012 17:51:39 +0200

cassandra (1.1.0~rc1) unstable; urgency=low

  * New Release Candidate

 -- Sylvain Lebresne <slebresne@apache.org>  Thu, 12 Apr 2012 09:59:27 +0200

cassandra (1.1.0~beta2) unstable; urgency=low

  * New beta release

 -- Sylvain Lebresne <slebresne@apache.org>  Fri, 23 Mar 2012 10:31:45 +0100

cassandra (1.1.0~beta1) unstable; urgency=low

  * New beta release

 -- Sylvain Lebresne <slebresne@apache.org>  Wed, 15 Feb 2012 16:49:11 +0100

cassandra (1.0.8) unstable; urgency=low

  * New release

 -- Sylvain Lebresne <slebresne@apache.org>  Wed, 22 Feb 2012 15:09:54 +0100

cassandra (1.0.7) unstable; urgency=low

  * New release

 -- Sylvain Lebresne <slebresne@apache.org>  Wed, 11 Jan 2012 09:53:43 +0100

cassandra (1.0.6) unstable; urgency=low

  * New release

 -- Sylvain Lebresne <slebresne@apache.org>  Sat, 10 Dec 2011 18:21:50 -0600

cassandra (1.0.5) unstable; urgency=low

  * New release

 -- Sylvain Lebresne <slebresne@apache.org>  Tue, 29 Nov 2011 19:36:09 +0100

cassandra (1.0.4) unstable; urgency=low

  * New release

 -- Sylvain Lebresne <slebresne@apache.org>  Fri, 25 Nov 2011 11:04:06 +0100

cassandra (1.0.3) unstable; urgency=low

  * New release

 -- Sylvain Lebresne <slebresne@apache.org>  Fri, 11 Nov 2011 19:35:44 +0100

cassandra (1.0.2) unstable; urgency=low

  * New release

 -- Sylvain Lebresne <slebresne@apache.org>  Fri, 04 Nov 2011 10:00:12 +0100

cassandra (1.0.1) unstable; urgency=low

  * New release

 -- Sylvain Lebresne <slebresne@apache.org>  Fri, 28 Oct 2011 10:09:34 +0200

cassandra (1.0.0) unstable; urgency=low

  * New release

 -- Sylvain Lebresne <slebresne@apache.org>  Sat, 08 Oct 2011 12:35:41 +0200

cassandra (1.0.0~rc2) unstable; urgency=low

  * New release candidate

 -- Sylvain Lebresne <slebresne@apache.org>  Fri, 30 Sep 2011 18:29:44 +0200

cassandra (1.0.0~rc1) unstable; urgency=low

  * New release candidate

 -- Sylvain Lebresne <slebresne@apache.org>  Mon, 26 Sep 2011 12:10:32 +0200

cassandra (1.0.0~beta1) unstable; urgency=low

  * New beta release

 -- Sylvain Lebresne <slebresne@apache.org>  Wed, 14 Sep 2011 11:07:47 +0200

cassandra (0.8.1) unstable; urgency=low

  * New release 

 -- Sylvain Lebresne <slebresne@apache.org>  Thu, 21 Jun 2011 09:37:27 +0200

cassandra (0.8.0) unstable; urgency=low

  * New release

 -- Eric Evans <eevans@apache.org>  Mon, 30 May 2011 12:58:23 -0500

cassandra (0.8.0~rc1) unstable; urgency=low

  * Release candidate

 -- Eric Evans <eevans@apache.org>  Thu, 12 May 2011 18:35:26 -0500

cassandra (0.8.0~beta2) unstable; urgency=low

  * New beta release.

 -- Eric Evans <eevans@apache.org>  Mon, 02 May 2011 20:04:49 -0500

cassandra (0.8.0~beta1) unstable; urgency=low

  * New beta release.

 -- Eric Evans <eevans@apache.org>  Mon, 18 Apr 2011 11:41:09 -0500

cassandra (0.7.4) unstable; urgency=low

  * New stable point release.

 -- Eric Evans <eevans@apache.org>  Fri, 11 Mar 2011 17:39:11 -0600

cassandra (0.7.3) unstable; urgency=low

  * New stable point release.

 -- Eric Evans <eevans@apache.org>  Fri, 25 Feb 2011 14:20:50 -0600

cassandra (0.7.1) unstable; urgency=low

  * New stable point release.

 -- Eric Evans <eevans@apache.org>  Thu, 10 Feb 2011 10:34:50 -0600

cassandra (0.7.0~rc4) unstable; urgency=low

  * Release candidate release.

 -- Eric Evans <eevans@apache.org>  Thu, 30 Dec 2010 12:58:55 -0600

cassandra (0.7.0~rc3) unstable; urgency=low

  * Release candidate release.

 -- Eric Evans <eevans@apache.org>  Tue, 21 Dec 2010 17:36:31 -0600

cassandra (0.7.0~rc2) unstable; urgency=low

  * Release candidate release.

 -- Eric Evans <eevans@apache.org>  Mon, 06 Dec 2010 11:19:40 -0600

cassandra (0.7.0~rc1) unstable; urgency=low

  * Release candidate release.

 -- Eric Evans <eevans@apache.org>  Fri, 19 Nov 2010 17:38:23 -0600

cassandra (0.7.0~beta3) unstable; urgency=low

  * New beta release.

 -- Eric Evans <eevans@apache.org>  Thu, 28 Oct 2010 09:49:55 -0500

cassandra (0.7.0~beta2) unstable; urgency=low

  * New beta release.

 -- Eric Evans <eevans@apache.org>  Tue, 28 Sep 2010 11:45:46 -0500

cassandra (0.7.0~beta1) unstable; urgency=low

  * New beta release.

 -- Eric Evans <eevans@apache.org>  Tue, 10 Aug 2010 09:20:17 -0700

cassandra (0.6.4) unstable; urgency=low

  * New stable point release.

 -- Eric Evans <eevans@apache.org>  Tue, 27 Jul 2010 15:47:09 -0500

cassandra (0.6.3) unstable; urgency=low

  * New stable point release.

 -- Eric Evans <eevans@apache.org>  Fri, 25 Jun 2010 17:18:54 -0500

cassandra (0.6.2) unstable; urgency=low

  * New stable point release.

 -- Eric Evans <eevans@apache.org>  Mon, 24 May 2010 13:26:14 -0500

cassandra (0.6.1) unstable; urgency=low

  * New stable point release.

 -- Eric Evans <eevans@apache.org>  Thu, 15 Apr 2010 08:04:20 -0500

cassandra (0.6.0~rc1-1) unstable; urgency=low

  * New release candidated.

 -- Eric Evans <eevans@apache.org>  Sun, 28 Mar 2010 09:42:07 -0500

cassandra (0.6.0~beta3-1) unstable; urgency=low

  * New beta release.

 -- Eric Evans <eevans@apache.org>  Wed, 17 Mar 2010 13:14:19 -0500

cassandra (0.6.0~beta2-1) unstable; urgency=low

  * New beta release.

 -- Eric Evans <eevans@apache.org>  Tue, 23 Feb 2010 17:55:17 -0600

cassandra (0.5.0-1) unstable; urgency=low

  * New stable release.

 -- Eric Evans <eevans@apache.org>  Tue, 26 Jan 2010 11:21:11 -0600<|MERGE_RESOLUTION|>--- conflicted
+++ resolved
@@ -1,16 +1,14 @@
-<<<<<<< HEAD
 cassandra (2.1.0~beta1) unstable; urgency=low
 
   * New beta release
 
  -- Sylvain Lebresne <slebresne@apache.org>  Mon, 17 Feb 2014 16:50:33 +0100
-=======
+
 cassandra (2.0.6) unstable; urgency=low
 
   * New release
 
  -- Sylvain Lebresne <slebresne@apache.org>  Fri, 07 Mar 2014 13:18:42 +0100
->>>>>>> 8f0952eb
 
 cassandra (2.0.5) unstable; urgency=low
 
