--- conflicted
+++ resolved
@@ -1654,43 +1654,6 @@
 
   <!-- Generate IDEA project description files -->
   <target name="generate-idea-files" depends="build-test" description="Generate IDEA files">
-<<<<<<< HEAD
-    <echo file="${eclipse.project.name}.iml"><![CDATA[<?xml version="1.0" encoding="UTF-8"?>
-<module type="JAVA_MODULE" version="4">
-  <component name="NewModuleRootManager" LANGUAGE_LEVEL="JDK_1_8" inherit-compiler-output="false">
-    <output url="file://$MODULE_DIR$/.idea/out/main" />
-    <output-test url="file://$MODULE_DIR$/.idea/out/test" />
-    <exclude-output />
-    <content url="file://$MODULE_DIR$">
-      <sourceFolder url="file://$MODULE_DIR$/src/java" isTestSource="false" />
-      <sourceFolder url="file://$MODULE_DIR$/src/gen-java" isTestSource="false" />
-      <sourceFolder url="file://$MODULE_DIR$/src/resources" type="java-resource" />
-      <sourceFolder url="file://$MODULE_DIR$/interface/thrift/gen-java" isTestSource="false" />
-      <sourceFolder url="file://$MODULE_DIR$/tools/stress/src" isTestSource="false" />
-      <sourceFolder url="file://$MODULE_DIR$/test/unit" isTestSource="true" />
-      <sourceFolder url="file://$MODULE_DIR$/test/long" isTestSource="true" />
-      <sourceFolder url="file://$MODULE_DIR$/test/microbench" isTestSource="true" />
-      <sourceFolder url="file://$MODULE_DIR$/test/resources" type="java-test-resource" />
-      <excludeFolder url="file://$MODULE_DIR$/.idea" />
-      <excludeFolder url="file://$MODULE_DIR$/.settings" />
-      <excludeFolder url="file://$MODULE_DIR$/build" />
-      <excludeFolder url="file://$MODULE_DIR$/data"/>
-      <excludeFolder url="file://$MODULE_DIR$/logs"/>
-    </content>
-    <orderEntry type="inheritedJdk" />
-    <orderEntry type="sourceFolder" forTests="false" />]]>
-    </echo>
-
-  	<path id="idea-project-libs-path">
-  	 <fileset dir="lib">
-  	    <include name="**/*.jar" />
-	 </fileset>
- 	 <fileset dir="build/lib/jars">
-  	    <include name="**/*.jar" />
-  	 </fileset>
-  	</path>
-=======
->>>>>>> 49d9e515
     <mkdir dir=".idea"/>
     <mkdir dir=".idea/libraries"/>
     <copy todir=".idea">
@@ -1706,104 +1669,6 @@
     </modules>
   </component>
 </project>]]></echo>
-<<<<<<< HEAD
-    <echo file=".idea/misc.xml"><![CDATA[<?xml version="1.0" encoding="UTF-8"?>
-<project version="4">
-<component name="ProjectRootManager" version="2" languageLevel="JDK_1_8" default="false" assert-keyword="true" jdk-15="true" project-jdk-name="1.8" project-jdk-type="JavaSDK" />
-</project>]]></echo>
-    <echo file=".idea/vcs.xml"><![CDATA[<?xml version="1.0" encoding="UTF-8"?>
-<project version="4">
-  <component name="VcsDirectoryMappings">
-    <mapping directory="$PROJECT_DIR$" vcs="Git" />
-  </component>
-</project>]]></echo>
-    <echo file=".idea/workspace.xml"><![CDATA[<?xml version="1.0" encoding="UTF-8"?>
-<project version="4">
-    <component name="RunManager" selected="Application.Cassandra">
-        <configuration default="true" type="Application" factoryName="Application">
-          <extension name="coverage" enabled="false" merge="false" sample_coverage="true" runner="idea" />
-          <option name="MAIN_CLASS_NAME" value="" />
-          <option name="VM_PARAMETERS" value="-Dcassandra.config=file://$PROJECT_DIR$/conf/cassandra.yaml -Dcassandra.storagedir=$PROJECT_DIR$/data -Dlogback.configurationFile=file://$PROJECT_DIR$/conf/logback.xml -Dcassandra.logdir=$PROJECT_DIR$/data/logs -ea" />
-          <option name="PROGRAM_PARAMETERS" value="" />
-          <option name="WORKING_DIRECTORY" value="" />
-          <option name="ALTERNATIVE_JRE_PATH_ENABLED" value="false" />
-          <option name="ALTERNATIVE_JRE_PATH" value="" />
-          <option name="ENABLE_SWING_INSPECTOR" value="false" />
-          <option name="ENV_VARIABLES" />
-          <option name="PASS_PARENT_ENVS" value="true" />
-          <module name="" />
-          <envs />
-          <method>
-            <option name="AntTarget" enabled="true" antfile="file://$PROJECT_DIR$/build.xml" target="gen-cql3-grammar" />
-            <option name="AntTarget" enabled="true" antfile="file://$PROJECT_DIR$/build.xml" target="gen-thrift-java" />
-            <option name="Make" enabled="true" />
-          </method>
-        </configuration>
-        <configuration default="true" type="JUnit" factoryName="JUnit">
-          <extension name="coverage" enabled="false" merge="false" sample_coverage="true" runner="idea" />
-          <module name="" />
-          <option name="ALTERNATIVE_JRE_PATH_ENABLED" value="false" />
-          <option name="ALTERNATIVE_JRE_PATH" value="" />
-          <option name="PACKAGE_NAME" />
-          <option name="MAIN_CLASS_NAME" value="" />
-          <option name="METHOD_NAME" value="" />
-          <option name="TEST_OBJECT" value="class" />
-          <option name="VM_PARAMETERS" value="-Dcassandra.debugrefcount=true -Dcassandra.config=file://$PROJECT_DIR$/test/conf/cassandra.yaml -Dlogback.configurationFile=file://$PROJECT_DIR$/test/conf/logback-test.xml -Dcassandra.logdir=$PROJECT_DIR$/build/test/logs -Dcorrupt-sstable-root=$PROJECT_DIR$/test/data/corrupt-sstables -Dmigration-sstable-root=${test.data}/migration-sstables -ea" />
-          <option name="PARAMETERS" value="" />
-          <option name="WORKING_DIRECTORY" value="" />
-          <option name="ENV_VARIABLES" />
-          <option name="PASS_PARENT_ENVS" value="true" />
-          <option name="TEST_SEARCH_SCOPE">
-            <value defaultName="singleModule" />
-          </option>
-          <envs />
-          <patterns />
-          <method>
-            <option name="AntTarget" enabled="true" antfile="file://$PROJECT_DIR$/build.xml" target="gen-cql3-grammar" />
-            <option name="AntTarget" enabled="true" antfile="file://$PROJECT_DIR$/build.xml" target="gen-thrift-java" />
-            <option name="Make" enabled="true" />
-          </method>
-        </configuration>
-        <configuration default="false" name="Cassandra" type="Application" factoryName="Application">
-          <extension name="coverage" enabled="false" merge="false" sample_coverage="true" runner="idea" />
-          <option name="MAIN_CLASS_NAME" value="org.apache.cassandra.service.CassandraDaemon" />
-          <option name="VM_PARAMETERS" value="-Dcassandra-foreground=yes -Dcassandra.config=file://$PROJECT_DIR$/conf/cassandra.yaml -Dcassandra.storagedir=$PROJECT_DIR$/data -Dlogback.configurationFile=file://$PROJECT_DIR$/conf/logback.xml -Dcassandra.logdir=$PROJECT_DIR$/data/logs -Dcom.sun.management.jmxremote -Dcom.sun.management.jmxremote.port=7199 -Dcom.sun.management.jmxremote.local.only=false -Dcom.sun.management.jmxremote.authenticate=false -Dcom.sun.management.jmxremote.ssl=false -ea -Xmx1G" />
-          <option name="PROGRAM_PARAMETERS" value="" />
-          <option name="WORKING_DIRECTORY" value="file://$PROJECT_DIR$" />
-          <option name="ALTERNATIVE_JRE_PATH_ENABLED" value="false" />
-          <option name="ALTERNATIVE_JRE_PATH" value="" />
-          <option name="ENABLE_SWING_INSPECTOR" value="false" />
-          <option name="ENV_VARIABLES" />
-          <option name="PASS_PARENT_ENVS" value="true" />
-          <module name="]]>${eclipse.project.name}<![CDATA[" />
-          <envs />
-          <RunnerSettings RunnerId="Debug">
-            <option name="DEBUG_PORT" value="" />
-            <option name="TRANSPORT" value="0" />
-            <option name="LOCAL" value="true" />
-          </RunnerSettings>
-          <RunnerSettings RunnerId="Run" />
-          <ConfigurationWrapper RunnerId="Debug" />
-          <ConfigurationWrapper RunnerId="Run" />
-          <method>
-            <option name="AntTarget" enabled="true" antfile="file://$PROJECT_DIR$/build.xml" target="gen-cql3-grammar" />
-            <option name="AntTarget" enabled="true" antfile="file://$PROJECT_DIR$/build.xml" target="gen-thrift-java" />
-            <option name="Make" enabled="true" />
-          </method>
-        </configuration>
-    </component>
-    <component name="antWorkspaceConfiguration">
-        <option name="IS_AUTOSCROLL_TO_SOURCE" value="false" />
-        <option name="FILTER_TARGETS" value="false" />
-        <buildFile url="file://$PROJECT_DIR$/build.xml">
-            <expanded value="true" />
-        </buildFile>
-  </component>
-</project>
-    ]]>
-    </echo>
-=======
->>>>>>> 49d9e515
   </target>
 
   <!-- Generate Eclipse project description files -->
